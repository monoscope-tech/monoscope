--- conflicted
+++ resolved
@@ -121,10 +121,6 @@
 # arch: i386
 # arch: x86_64
 # arch: arm64
-<<<<<<< HEAD
-
-=======
->>>>>>> 8cbe1394
 #
 # Extra directories used by stack for building
 # extra-include-dirs: [/path/to/dir]
