--- conflicted
+++ resolved
@@ -20,7 +20,8 @@
 # resolver:
 #   url: https://raw.githubusercontent.com/commercialhaskell/stackage-snapshots/master/lts/18/18.yaml
 # resolver: nightly-2023-04-24
-resolver: lts-20.21
+# resolver: lts-20.21
+resolver: nightly-2023-06-04
 
 # User packages to be built.
 # Various formats can be used as shown in the example below.
@@ -96,14 +97,11 @@
     commit: 60481132b229d22eda8efcd3392dd1df237bd968
     subdirs:
       - .
-<<<<<<< HEAD
-=======
   - git: https://github.com/tonyalaribe/tmp-postgres
     # branch: support-homebrew-initdb
     commit: 92bf7825e90dddb9e77758f9819295ecffc0f420
     subdirs:
       - .
->>>>>>> 1ddd30bd
 
 # Override default flag values for local packages and extra-deps
 # flags: {}
@@ -122,11 +120,8 @@
 # Override the architecture used by stack, especially useful on Windows
 # arch: i386
 # arch: x86_64
-<<<<<<< HEAD
-=======
 # arch: arm64
 
->>>>>>> 1ddd30bd
 #
 # Extra directories used by stack for building
 # extra-include-dirs: [/path/to/dir]
