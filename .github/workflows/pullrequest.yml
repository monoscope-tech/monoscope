name: Build and Test PR

on: pull_request

env:
  LANG: C.UTF-8

jobs:
  runhaskell:
    name: Build and test
    runs-on: ubuntu-24.04
    permissions:
      contents: 'read'
      id-token: 'write'
    steps:
      - uses: actions/checkout@v4
      - name: Setup Rust
        uses: actions-rs/toolchain@v1
        with:
          toolchain: stable
          profile: minimal
          override: true
      - uses: freckle/stack-cache-action@main
      # - uses: freckle/stack-action@v5
      - uses: haskell-actions/setup@v2
        with:
          ghc-version: 9.10.2
          enable-stack: true
          stack-version: 'latest'
      - name: Install OpenSSL, protoc and snappy
        run:  sudo apt-get update && sudo apt-get install -y libssl-dev librdkafka-dev libgrpc-dev>=1.55 protobuf-compiler libsnappy-dev gnupg postgresql-common apt-transport-https lsb-release wget # or "brew install openssl" for macOS
      - name : Timescaledb
        run : |
          sudo /usr/share/postgresql-common/pgdg/apt.postgresql.org.sh
          sudo apt install postgresql-server-dev-17
          echo "deb https://packagecloud.io/timescale/timescaledb/debian/ $(lsb_release -c -s) main" | sudo tee /etc/apt/sources.list.d/timescaledb.list
          wget --quiet -O - https://packagecloud.io/timescale/timescaledb/gpgkey | sudo gpg --dearmor -o /etc/apt/trusted.gpg.d/timescaledb.gpg
          sudo apt update
          sudo apt install timescaledb-2-postgresql-17 postgresql-client-17
          sudo timescaledb-tune
          sudo systemctl restart postgresql
      - name: Set OpenSSL Paths
        run: |
          export OPENSSL_INCLUDE_DIR=$(pkg-config --variable=includedir openssl)
          export OPENSSL_LIB_DIR=$(pkg-config --variable=libdir openssl)
      - name: Setup node env
        uses: actions/setup-node@v4
        with:
          node-version: 18
      - run: npm install
      - run: npx tailwindcss  -i ./static/public/assets/css/tailwind.css -o ./static/public/assets/css/tailwind.min.css

      - run: |
          make prepare-rust-interop
          sudo mkdir -p /usr/local/lib
          sudo cp rust-interop/target/release/libCrust_interop.so /usr/local/lib
          sudo cp rust-interop/target/release/libCrust_interop.so /usr/local/lib/librust_interop.so
          sudo mkdir -p /usr/lib
          sudo cp rust-interop/target/release/libCrust_interop.so /usr/lib
          sudo cp rust-interop/target/release/libCrust_interop.so /usr/lib/librust_interop.so
      - run: stack --no-terminal build --dependencies-only
<<<<<<< HEAD
      - run: stack install --local-bin-path=. --flag pg-entity:prod --ghc-options "-O0"
      - run: |
         export PATH=$PATH:/usr/lib/postgresql/17/bin
         make test
=======
      - run: stack install --local-bin-path=. --ghc-options "-O0"
      - run: stack test
>>>>>>> 13a5cf64
<|MERGE_RESOLUTION|>--- conflicted
+++ resolved
@@ -59,12 +59,8 @@
           sudo cp rust-interop/target/release/libCrust_interop.so /usr/lib
           sudo cp rust-interop/target/release/libCrust_interop.so /usr/lib/librust_interop.so
       - run: stack --no-terminal build --dependencies-only
-<<<<<<< HEAD
-      - run: stack install --local-bin-path=. --flag pg-entity:prod --ghc-options "-O0"
+
+      - run: stack install --local-bin-path=.  --ghc-options "-O0"
       - run: |
          export PATH=$PATH:/usr/lib/postgresql/17/bin
          make test
-=======
-      - run: stack install --local-bin-path=. --ghc-options "-O0"
-      - run: stack test
->>>>>>> 13a5cf64
