--- conflicted
+++ resolved
@@ -3,13 +3,10 @@
     "tailwindcss": "^3.4.1"
   },
   "dependencies": {
-<<<<<<< HEAD
     "prettier": "^3.2.4",
     "rippleui": "^1.12.1",
-=======
     "@tailwindcss/typography": "^0.5.10",
     "daisyui": "^4.6.1",
->>>>>>> 8c642f40
     "workbox-cli": "^6.5.4"
   }
 }