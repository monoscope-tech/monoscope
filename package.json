--- conflicted
+++ resolved
@@ -1,22 +1,13 @@
 {
   "devDependencies": {
-<<<<<<< HEAD
-    "prettier": "^3.2.5",
-=======
     "autoprefixer": "^10.4.17",
     "daisyui": "^4.7.2",
     "jest": "^29.7.0",
     "postcss": "^8.4.34",
->>>>>>> 88bf5587
     "tailwindcss": "^3.4.1"
   },
   "dependencies": {
     "@tailwindcss/typography": "^0.5.10",
-<<<<<<< HEAD
-    "daisyui": "^4.6.1",
-    "rippleui": "^1.12.1",
-=======
->>>>>>> 88bf5587
     "workbox-cli": "^6.5.4"
   },
   "scripts": {
