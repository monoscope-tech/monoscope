name:                apitoolkit-server
version:             0.1.0.0
github:              "githubuser/apitoolkit-server"
license:             BSD3
author:              "Author name here"
maintainer:          "example@example.com"
copyright:           "2021 Author name here"

ghc-options:
  # For details on warnings: https://downloads.haskell.org/~ghc/master/users-guide/using-warnings.html
  # This list taken from https://medium.com/mercury-bank/enable-all-the-warnings-a0517bc081c3
  # Enable all warnings with -Weverything, then disable the ones we don’t care about
  - -Weverything
  - -Wno-missing-exported-signatures # missing-exported-signatures turns off the more strict -Wmissing-signatures. See https://ghc.haskell.org/trac/ghc/ticket/14794#ticket
  - -Wno-missing-import-lists # Requires explicit imports of _every_ function (e.g. ‘$’); too strict
  - -Wno-missed-specialisations # When GHC can’t specialize a polymorphic function. No big deal and requires fixing underlying libraries to solve.
  - -Wno-all-missed-specialisations # See missed-specialisations
  - -Wno-unsafe # Don’t use Safe Haskell warnings
  - -Wno-safe # Don’t use Safe Haskell warnings
  - -Wno-missing-local-signatures # Warning for polymorphic local bindings; nothing wrong with those.
  - -Wno-monomorphism-restriction # Don’t warn if the monomorphism restriction is used
  - -Wno-missing-safe-haskell-mode
  # - -fforce-recomp # force recompilation. Useful for seeing the result of compiling ghc with these listed options. It impacts compile time and should be disabled when not needed.
  - -Wno-orphans
  # remove the next options when possible. This is a temporary workaround
  - -Wno-unused-top-binds
  - -Wno-unused-matches
  - -Wno-missing-kind-signatures
  # - -fllvm

default-extensions: 
  - BangPatterns
  - BlockArguments
  - DataKinds
  - DeriveAnyClass
  - DeriveGeneric
  - DerivingStrategies
  - DerivingVia
  - DisambiguateRecordFields
  - ExtendedDefaultRules
  - FlexibleInstances
  - ImportQualifiedPost
  - InstanceSigs          
  - LambdaCase
  - MultiParamTypeClasses
  - NamedFieldPuns
  - NoImplicitPrelude
  - OverloadedLabels
  - OverloadedLists
  - OverloadedStrings
  - PatternSynonyms       
  - QuasiQuotes
  - RecordWildCards
  - StrictData
  - TypeApplications
  - TypeFamilies
  - TypeOperators
  - UndecidableInstances
  - OverloadedRecordDot
  # - OverloadedRecordUpdate
  # - RebindableSyntax


extra-source-files:
- README.md

# Metadata used when publishing your package
# synopsis:            Short description of your package
# category:            Web

# To avoid duplicated efforts in documentation and dealing with the
# complications of embedding Haddock markup inside cabal files, it is
# common to point users to the README.md file.
description:         Please see the README on GitHub at <https://github.com/githubuser/apitoolkit-server#readme>


library:
  source-dirs: src
  dependencies:
    - HaskellNet
    - Unique
    - aeson
    - aeson-qq
    - async
    - base
    - base64
    - cache
    - case-insensitive
    - clock
    - co-log
    - co-log-core
    - containers
    - cookie
    - cryptonite
    - data-default
    - deriving-aeson
    - dotenv
    - envy
    - errors
    - extra
    - fakedata
    - fmt
    - generic-lens
    - gogol
    - gogol-core
    - gogol-pubsub
    - hspec
    - http-api-data
    - lens
    - lens-aeson
    - lucid
    - lucid-htmx 
    - lucid-hyperscript
    - lucid-svg
    - megaparsec
    - neat-interpolation
    - odd-jobs
    - optics-core
    - optics-th
    - parser-combinators
    - pg-entity
    - pg-transact
    - postgresql-migration
    - postgresql-simple
    - random
    - regex-tdfa
    - relude
    - resource-pool
    - resourcet
    - scientific
    - sendgrid-v3 >= 0.3.0.0
    - servant
    - servant-htmx
    - servant-lucid 
    - servant-server
    - text
    - text-conversions
    - text-display
    - time
    - transformers
    - transformers-except
    - unordered-containers
    - uuid
    - valor >= 1.0.0.0
    - vector
    - wai
    - warp
    - witch
    - wreq
    - xxhash
    - yaml
    - pretty-relative-time
    - nyan-interpolation
    - pretty-simple
    - tmp-postgres
<<<<<<< HEAD
    # - doctest-parallel
=======
    - directory
>>>>>>> 1ddd30bd

executables:
  apitoolkit-server-exe:
    main:                Main.hs
    source-dirs:         app
    ghc-options:
    - -threaded
    - -rtsopts
    - -with-rtsopts=-N
    # - -fwrite-ide-info                   
    - -hiedir=.hie
    - -O2
    # - -fPIC
    dependencies:
    - apitoolkit-server
    - relude >=1.1.0.0
    when:       
    - condition: false       
      other-modules: Paths_apitoolkit_server

tests:
  doctests:
    main: Main.hs
    source-dirs: test/doctests
    ghc-options:
    - -threaded
    - -rtsopts
    - -with-rtsopts=-N
    - -fwrite-ide-info                  
    - -hiedir=.hie
    dependencies:
    - base
    - apitoolkit-server
    - doctest-parallel >= 0.1
    - relude >= 1.1.0.0
    - hspec
    - hspec-discover
  tests:
    main:                Main.hs
    source-dirs:         test/hspec
    dependencies:
    - base
    - apitoolkit-server
    - tmp-postgres
    - hspec
    - hspec-discover
    - doctest-parallel
    - relude >= 1.1.0.0<|MERGE_RESOLUTION|>--- conflicted
+++ resolved
@@ -1,10 +1,10 @@
-name:                apitoolkit-server
-version:             0.1.0.0
-github:              "githubuser/apitoolkit-server"
-license:             BSD3
-author:              "Author name here"
-maintainer:          "example@example.com"
-copyright:           "2021 Author name here"
+name: apitoolkit-server
+version: 0.1.0.0
+github: 'githubuser/apitoolkit-server'
+license: BSD3
+author: 'Author name here'
+maintainer: 'example@example.com'
+copyright: '2021 Author name here'
 
 ghc-options:
   # For details on warnings: https://downloads.haskell.org/~ghc/master/users-guide/using-warnings.html
@@ -28,7 +28,7 @@
   - -Wno-missing-kind-signatures
   # - -fllvm
 
-default-extensions: 
+default-extensions:
   - BangPatterns
   - BlockArguments
   - DataKinds
@@ -40,7 +40,7 @@
   - ExtendedDefaultRules
   - FlexibleInstances
   - ImportQualifiedPost
-  - InstanceSigs          
+  - InstanceSigs
   - LambdaCase
   - MultiParamTypeClasses
   - NamedFieldPuns
@@ -48,7 +48,7 @@
   - OverloadedLabels
   - OverloadedLists
   - OverloadedStrings
-  - PatternSynonyms       
+  - PatternSynonyms
   - QuasiQuotes
   - RecordWildCards
   - StrictData
@@ -60,9 +60,8 @@
   # - OverloadedRecordUpdate
   # - RebindableSyntax
 
-
 extra-source-files:
-- README.md
+  - README.md
 
 # Metadata used when publishing your package
 # synopsis:            Short description of your package
@@ -71,8 +70,7 @@
 # To avoid duplicated efforts in documentation and dealing with the
 # complications of embedding Haddock markup inside cabal files, it is
 # common to point users to the README.md file.
-description:         Please see the README on GitHub at <https://github.com/githubuser/apitoolkit-server#readme>
-
+description: Please see the README on GitHub at <https://github.com/githubuser/apitoolkit-server#readme>
 
 library:
   source-dirs: src
@@ -109,7 +107,7 @@
     - lens
     - lens-aeson
     - lucid
-    - lucid-htmx 
+    - lucid-htmx
     - lucid-hyperscript
     - lucid-svg
     - megaparsec
@@ -131,7 +129,7 @@
     - sendgrid-v3 >= 0.3.0.0
     - servant
     - servant-htmx
-    - servant-lucid 
+    - servant-lucid
     - servant-server
     - text
     - text-conversions
@@ -153,56 +151,52 @@
     - nyan-interpolation
     - pretty-simple
     - tmp-postgres
-<<<<<<< HEAD
-    # - doctest-parallel
-=======
     - directory
->>>>>>> 1ddd30bd
 
 executables:
   apitoolkit-server-exe:
-    main:                Main.hs
-    source-dirs:         app
+    main: Main.hs
+    source-dirs: app
     ghc-options:
-    - -threaded
-    - -rtsopts
-    - -with-rtsopts=-N
-    # - -fwrite-ide-info                   
-    - -hiedir=.hie
-    - -O2
+      - -threaded
+      - -rtsopts
+      - -with-rtsopts=-N
+      # - -fwrite-ide-info
+      - -hiedir=.hie
+      - -O2
     # - -fPIC
     dependencies:
-    - apitoolkit-server
-    - relude >=1.1.0.0
-    when:       
-    - condition: false       
-      other-modules: Paths_apitoolkit_server
+      - apitoolkit-server
+      - relude >=1.1.0.0
+    when:
+      - condition: false
+        other-modules: Paths_apitoolkit_server
 
 tests:
   doctests:
     main: Main.hs
     source-dirs: test/doctests
     ghc-options:
-    - -threaded
-    - -rtsopts
-    - -with-rtsopts=-N
-    - -fwrite-ide-info                  
-    - -hiedir=.hie
+      - -threaded
+      - -rtsopts
+      - -with-rtsopts=-N
+      - -fwrite-ide-info
+      - -hiedir=.hie
     dependencies:
-    - base
-    - apitoolkit-server
-    - doctest-parallel >= 0.1
-    - relude >= 1.1.0.0
-    - hspec
-    - hspec-discover
+      - base
+      - apitoolkit-server
+      - doctest-parallel >= 0.1
+      - relude >= 1.1.0.0
+      - hspec
+      - hspec-discover
   tests:
-    main:                Main.hs
-    source-dirs:         test/hspec
+    main: Main.hs
+    source-dirs: test/hspec
     dependencies:
-    - base
-    - apitoolkit-server
-    - tmp-postgres
-    - hspec
-    - hspec-discover
-    - doctest-parallel
-    - relude >= 1.1.0.0+      - base
+      - apitoolkit-server
+      - tmp-postgres
+      - hspec
+      - hspec-discover
+      - doctest-parallel
+      - relude >= 1.1.0.0