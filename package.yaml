name: apitoolkit-server
version: 0.1.0.0
github: 'githubuser/apitoolkit-server'
license: BSD3
author: 'Author name here'
maintainer: 'example@example.com'
copyright: '2021 Author name here'
language: GHC2021
spec-version: 0.36.0

build-type: Custom
custom-setup:
  dependencies:
    - base
    - Cabal
    - proto-lens-setup

build-tools:
  - proto-lens-protoc:proto-lens-protoc

extra-source-files:
  - proto/**/*.proto
  - README.md

# generated-other-modules:
# generated-exposed-modules:

ghc-options:
  - -fwrite-ide-info
  - -hiedir .hiefiles
  #- "-hidir=.hifiles"
  - -threaded
  - -Weverything
  # - -fdefer-type-errors
  - -Werror # Treat warnings as errors
  - -fno-defer-typed-holes
  - -Wno-error=deprecations
  - -Wno-error=unused-packages
  - -Wno-error=implicit-lift
  - -Wno-error=missing-poly-kind-signatures
  - -Wno-missing-exported-signatures # missing-exported-signatures turns off the more strict -Wmissing-signatures. See https://ghc.haskell.org/trac/ghc/ticket/14794#ticket
  - -Wno-missing-import-lists # Requires explicit imports of _every_ function (e.g. ‘$’); too strict
  - -Wno-missed-specialisations # When GHC can’t specialize a polymorphic function. No big deal and requires fixing underlying libraries to solve.
  - -Wno-all-missed-specialisations # See missed-specialisations
  - -Wno-unsafe # Don’t use Safe Haskell warnings
  - -Wno-safe # Don’t use Safe Haskell warnings
  - -Wno-missing-local-signatures # Warning for polymorphic local bindings; nothing wrong with those.
  - -Wno-monomorphism-restriction # Don’t warn if the monomorphism restriction is used
  - -Wno-missing-safe-haskell-mode
  - -Wno-partial-fields
  - -Wno-prepositive-qualified-module
  - -Wno-missing-export-lists
  - -Wno-orphans
  # remove the next options when possible. This is a temporary workaround
  - -Wno-missing-deriving-strategies # for otlp generated files. Might move this to new package
  - -Wno-missing-role-annotations # for otlp generated files. Might move this to new package
  - -Wno-unused-matches
  - -Wno-missing-kind-signatures
  - -Wno-type-defaults
  - -Wno-unused-top-binds
  - -Wno-unused-imports
  - -Wno-error=incomplete-record-selectors
  # - -plugin-package hiedb-plugin -fplugin Plugin.HieDb
  # - "-prof"
  # - -g
  # - "-fprof-late"
  # - "-finfo-table-map"

default-extensions:
  - BlockArguments
  - DataKinds
  - DerivingVia
  - DeriveAnyClass
  - DerivingStrategies
  - DuplicateRecordFields
  - ExplicitNamespaces
  - ExtendedDefaultRules
  - LambdaCase
  - MultiWayIf
  - NoImplicitPrelude
  - OverloadedLabels
  - OverloadedLists
  - OverloadedRecordDot
  - OverloadedStrings
  - PatternSynonyms
  - QuasiQuotes
  - RoleAnnotations
  - UndecidableInstances
  - TypeFamilies
  - RecordWildCards
  - TemplateHaskell
  - AllowAmbiguousTypes
  - TupleSections
  - ViewPatterns

description: Please see the README on GitHub at <https://github.com/githubuser/apitoolkit-server#readme>

library:
  source-dirs:
    - src
  generated-exposed-modules:
    # Common
    - Proto.Opentelemetry.Proto.Common.V1.Common
    - Proto.Opentelemetry.Proto.Common.V1.Common_Fields
    # Resource
    - Proto.Opentelemetry.Proto.Resource.V1.Resource
    - Proto.Opentelemetry.Proto.Resource.V1.Resource_Fields
    # Trace
    - Proto.Opentelemetry.Proto.Trace.V1.Trace
    - Proto.Opentelemetry.Proto.Trace.V1.Trace_Fields
    - Proto.Opentelemetry.Proto.Collector.Trace.V1.TraceService
    - Proto.Opentelemetry.Proto.Collector.Trace.V1.TraceService_Fields
    # Logs
    - Proto.Opentelemetry.Proto.Logs.V1.Logs
    - Proto.Opentelemetry.Proto.Logs.V1.Logs_Fields
    - Proto.Opentelemetry.Proto.Collector.Logs.V1.LogsService
    - Proto.Opentelemetry.Proto.Collector.Logs.V1.LogsService_Fields
    # Metrics
    - Proto.Opentelemetry.Proto.Metrics.V1.Metrics
    - Proto.Opentelemetry.Proto.Metrics.V1.Metrics_Fields
    - Proto.Opentelemetry.Proto.Collector.Metrics.V1.MetricsService
    - Proto.Opentelemetry.Proto.Collector.Metrics.V1.MetricsService_Fields
    # Profiles
    - Proto.Opentelemetry.Proto.Profiles.V1development.Profiles
    - Proto.Opentelemetry.Proto.Profiles.V1development.Profiles_Fields
    - Proto.Opentelemetry.Proto.Collector.Profiles.V1development.ProfilesService
    - Proto.Opentelemetry.Proto.Collector.Profiles.V1development.ProfilesService_Fields

  dependencies:
    - base
    - relude >= 1.2.0.0
    - rust-interop
    - colourista
    - proto-lens
    - proto-lens-runtime
    - vector-algorithms
    - effectful
    - effectful-core
    - monad-time-effectful
    - wai-log
    - pg-transact-effectful
    - log-base
    - log-effectful
    - Unique
    # - streamly
    # - streamly-core
    - aeson
    - aeson-qq
    - async
    - bytestring
    - base64
    - mtl
    - base16-bytestring
    - http-types
    - cache >= 0.1.3.0
    - case-insensitive
    - clock
    - containers
    - cookie
    - safe-exceptions
    - annotated-exception
    - safe
    - aeson-pretty
    - cryptonite
    - data-default
    - deriving-aeson
    - dotenv
    - envy
    - errors
    - mmark
    - extra
    - slugify
    - fmt
    - PyF
    - generic-lens
    - gogol
    - gogol-core
    - gogol-pubsub
    - hw-kafka-client
    - hspec
    - hashtables
    - strict-containers
    - http-api-data
    - lens
    - lens-aeson
    - lucid >= 2.9.12.1
    - lucid-aria >= 0.1.0.1
    - lucid-htmx >= 0.1.0.7
    - lucid-hyperscript >= 0.1.0.2
    - lucid-svg >= 0.7.1.1
    - megaparsec
    - neat-interpolation
    - odd-jobs
    - parser-combinators
    - pg-entity
    - pg-transact
    - postgresql-migration
    - postgresql-simple
    - regex-tdfa
    - resource-pool
    - resourcet
    - scientific
    - sendgrid-v3 >= 0.3.0.0 # todo delete
    - servant
    - servant-htmx
    - servant-lucid
    - servant-server
    - text
    - text-display == 0.0.5.2
    - unliftio
    - time
    - unordered-containers
    - uuid
    - valor >= 1.0.0.0
    - vector
    - wai
    - warp
    - witch
    - wreq
    - xxhash
    - pretty-relative-time
    - indexed-traversable
    - nyan-interpolation
    - pretty-simple
    - tmp-postgres
    - directory
    - githash
    - network-uri
    - hspec-expectations-json
    - scotty
    - filepath
    - http-client
    - wai-middleware-static
    - template-haskell
    - cryptohash-md5
    - hiedb-plugin
    - casing
    - yaml
<<<<<<< HEAD
    - hs-opentelemetry-sdk
    - hs-opentelemetry-instrumentation-postgresql-simple
    - hs-opentelemetry-instrumentation-wai
    - hs-opentelemetry-exporter-otlp
    # - hs-opentelemetry-instrumentation-auto
=======
    - postgresql-libpq
    - ki-effectful
    - grapesy
>>>>>>> dcbc5f9a

executables:
  apitoolkit-server-exe:
    main: Main.hs
    source-dirs: app
    ghc-options:
      - -threaded
      # - -fplugin AutoInstrument
      - -rtsopts
      - -with-rtsopts=-N
      - -j4
      - '+RTS -N -A128m -n2m -RTS'
      # - -O2
      # - -fPIC
    dependencies:
      - apitoolkit-server
      - rust-interop
      - hiedb-plugin
      - name: relude
        version: '>= 1.2.0.0'
        mixin:
          - (Relude as Prelude)
          - ''

tests:
  doctests:
    main: Main.hs
    source-dirs: test/doctests
    ghc-options:
      - -threaded
      - -rtsopts
      - -with-rtsopts=-N
    dependencies:
      - base
      - apitoolkit-server
      - doctest-parallel >= 0.1
      - relude >= 1.2.0.0
      - hspec
      - hspec-discover
  tests:
    main: Main.hs
    source-dirs: test/hspec
    dependencies:
      - base
      - apitoolkit-server
      - tmp-postgres
      - hspec
      - hspec-discover
      - doctest-parallel
      - relude >= 1.2.0.0<|MERGE_RESOLUTION|>--- conflicted
+++ resolved
@@ -236,17 +236,14 @@
     - hiedb-plugin
     - casing
     - yaml
-<<<<<<< HEAD
     - hs-opentelemetry-sdk
     - hs-opentelemetry-instrumentation-postgresql-simple
     - hs-opentelemetry-instrumentation-wai
     - hs-opentelemetry-exporter-otlp
     # - hs-opentelemetry-instrumentation-auto
-=======
     - postgresql-libpq
     - ki-effectful
     - grapesy
->>>>>>> dcbc5f9a
 
 executables:
   apitoolkit-server-exe:
