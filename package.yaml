--- conflicted
+++ resolved
@@ -2,17 +2,11 @@
 version: 0.1.0.0
 github: "githubuser/apitoolkit-server"
 license: BSD3
-<<<<<<< HEAD
-author: "Author name here"
-maintainer: "example@example.com"
-copyright: "2021 Author name here"
-=======
 author: 'Author name here'
 maintainer: 'example@example.com'
 copyright: '2021 Author name here'
 language: GHC2021
 spec-version: 0.36.0
->>>>>>> ce5886b7
 
 ghc-options:
   # For details on warnings: https://downloads.haskell.org/~ghc/master/users-guide/using-warnings.html
@@ -54,13 +48,9 @@
   - MultiWayIf
   - FlexibleInstances
   - LambdaCase
-<<<<<<< HEAD
   - MultiParamTypeClasses
   - NamedFieldPuns
   - GeneralizedNewtypeDeriving
-=======
-  - GeneralizedNewtypeDeriving 
->>>>>>> ce5886b7
   - FlexibleContexts
   - OverloadedLabels
   - OverloadedLists
