name: apitoolkit-server
version: 0.1.0.0
github: "githubuser/apitoolkit-server"
license: BSD3
author: "Author name here"
maintainer: "example@example.com"
copyright: "2021 Author name here"
language: GHC2021
spec-version: 0.36.0

ghc-options:
  # For details on warnings: https://downloads.haskell.org/~ghc/master/users-guide/using-warnings.html
  # This list taken from https://medium.com/mercury-bank/enable-all-the-warnings-a0517bc081c3
  # Enable all warnings with -Weverything, then disable the ones we don’t care about
  - -Weverything
  - -Wno-missing-exported-signatures # missing-exported-signatures turns off the more strict -Wmissing-signatures. See https://ghc.haskell.org/trac/ghc/ticket/14794#ticket
  - -Wno-missing-import-lists # Requires explicit imports of _every_ function (e.g. ‘$’); too strict
  - -Wno-missed-specialisations # When GHC can’t specialize a polymorphic function. No big deal and requires fixing underlying libraries to solve.
  - -Wno-all-missed-specialisations # See missed-specialisations
  - -Wno-unsafe # Don’t use Safe Haskell warnings
  - -Wno-safe # Don’t use Safe Haskell warnings
  - -Wno-missing-local-signatures # Warning for polymorphic local bindings; nothing wrong with those.
  - -Wno-monomorphism-restriction # Don’t warn if the monomorphism restriction is used
  - -Wno-missing-safe-haskell-mode
  # - -fforce-recomp # force recompilation. Useful for seeing the result of compiling ghc with these listed options. It impacts compile time and should be disabled when not needed.
  - -Wno-orphans
  # remove the next options when possible. This is a temporary workaround
  - -Wno-unused-top-binds
  - -Wno-unused-matches
  - -Wno-missing-kind-signatures
  - -fwrite-ide-info
  - -hiedir=.hie
  - -j4
  - +RTS
  - -A128m
  - -n2m
  - -RTS
  # - -fllvm

default-extensions:
  - BlockArguments
  - DataKinds
  - DeriveAnyClass
  - DerivingStrategies
  - DerivingVia
  - DisambiguateRecordFields
  - ExtendedDefaultRules
  - MultiWayIf
  - FlexibleInstances
  - LambdaCase
<<<<<<< HEAD
=======
  - MultiParamTypeClasses
  - NamedFieldPuns
>>>>>>> 65d79e94
  - GeneralizedNewtypeDeriving
  - FlexibleContexts
  - OverloadedLabels
  - OverloadedLists
  - OverloadedStrings
  - PatternSynonyms
  - QuasiQuotes
  - RecordWildCards
  - StrictData
  - TypeApplications
  - TypeFamilies
  - GeneralizedNewtypeDeriving
  - UndecidableInstances
  - OverloadedRecordDot
  - TemplateHaskell

extra-source-files:
  - README.md

description: Please see the README on GitHub at <https://github.com/githubuser/apitoolkit-server#readme>

library:
  source-dirs:
    - src
  dependencies:
    - name: base
      mixin:
        - hiding (Prelude)
    - name: relude
      version: ">= 1.2.0.0"
      mixin:
        - (Relude as Prelude)
        - ""
    - rust-interop
    - colourista
    - effectful
    - effectful-core
    - monad-time-effectful
    # - monad-time
    - wai-log
    - pg-transact-effectful
    - log-base
    - log-effectful
    - HaskellNet
    - Unique
    - aeson
    - aeson-qq
    - async
    - bytestring
    - base64
    - mtl
    - http-types
    - cache >= 0.1.3.0
    - case-insensitive
    - clock
    - co-log
    - co-log-core
    - containers
    - cookie
    - safe-exceptions
    - cryptonite
    - data-default
    - deriving-aeson
    - dotenv
    - envy
    - errors
    - extra
    - lucid-aria
    - fakedata
    - fmt
    - PyF
    - generic-lens
    - gogol
    - gogol-core
    - gogol-pubsub
    - hspec
    - http-api-data
    - lens
    - lens-aeson
    - lucid
    - lucid-htmx
    - lucid-hyperscript
    - lucid-svg
    - megaparsec
    - neat-interpolation
    - odd-jobs
    - parser-combinators
    - pg-entity
    - pg-transact
    - postgresql-migration
    - postgresql-simple
    - random
    - regex-tdfa
    - resource-pool
    - resourcet
    - scientific
    - sendgrid-v3 >= 0.3.0.0
    - servant
    - servant-htmx
    - servant-lucid
    - servant-server
    - text
    - text-conversions
    - text-display
    - time
    - transformers
    - transformers-except
    - unordered-containers
    - uuid
    - valor >= 1.0.0.0
    - vector
    - wai
    - warp
    - witch
    - wreq
    - xxhash
    - yaml
    - pretty-relative-time
    - nyan-interpolation
    - pretty-simple
    - tmp-postgres
    - directory
    - githash
    - network-uri
    - hspec-expectations-json

executables:
  apitoolkit-server-exe:
    main: Main.hs
    source-dirs: app
    extra-lib-dirs: testkit/release
    extra-libraries: testkit
    ghc-options:
      - -threaded
      - -rtsopts
      - -with-rtsopts=-N
      - -fwrite-ide-info
      - -hiedir=.hie
      # - -O2
      # - -fPIC
    dependencies:
      - apitoolkit-server
      - name: relude
        version: ">= 1.2.0.0"
        mixin:
          - (Relude as Prelude)
          - ""

tests:
  doctests:
    main: Main.hs
    source-dirs: test/doctests
    ghc-options:
      - -threaded
      - -rtsopts
      - -with-rtsopts=-N
      - -fwrite-ide-info
      - -hiedir=.hie
    dependencies:
      - base
      - apitoolkit-server
      - doctest-parallel >= 0.1
      - relude >= 1.2.0.0
      - hspec
      - hspec-discover
  tests:
    main: Main.hs
    source-dirs: test/hspec
    dependencies:
      - base
      - apitoolkit-server
      - tmp-postgres
      - hspec
      - hspec-discover
      - doctest-parallel
      - name: relude
        version: ">= 1.2.0.0"
        mixin:
          - (Relude as Prelude)
      # - relude >= 1.2.0.0<|MERGE_RESOLUTION|>--- conflicted
+++ resolved
@@ -48,11 +48,8 @@
   - MultiWayIf
   - FlexibleInstances
   - LambdaCase
-<<<<<<< HEAD
-=======
   - MultiParamTypeClasses
   - NamedFieldPuns
->>>>>>> 65d79e94
   - GeneralizedNewtypeDeriving
   - FlexibleContexts
   - OverloadedLabels
