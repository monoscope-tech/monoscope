--- conflicted
+++ resolved
@@ -369,10 +369,7 @@
 
 logsPatternExtraction :: UTCTime -> ATBackgroundCtx ()
 logsPatternExtraction scheduledTime = do
-<<<<<<< HEAD
   Log.logInfo "Logs pattern extraction begin" ()
-=======
->>>>>>> 1dbc05ac
   otelLogs <- dbtToEff $ query [sql| SELECT id::text, body::text FROM otel_logs_and_spans WHERE timestamp > now() - interval '2 hour' and kind = 'log' and log_pattern is null and body is not null limit 2000|] ()
   Log.logInfo "Fetched OTEL logs for pattern extraction" ("log_count", AE.toJSON $ V.length otelLogs)
   let drainTree = processBatch otelLogs scheduledTime Telemetry.emptyDrainTree
@@ -418,14 +415,7 @@
   -- since we use hashes of errors and don't insert same error twice
   -- we can increase the window to account for time spent on kafka
   -- use two minutes for now before use a better solution
-<<<<<<< HEAD
   let oneMinuteAgo = addUTCTime (-60 * 2) scheduledTime
-=======
-  let oneMinuteAgo = addUTCTime (-60 * 5) scheduledTime
-  Log.logInfo "Logs pattern extraction begin" ()
-  logsPatternExtraction oneMinuteAgo
-  Log.logInfo "Logs pattern extraction complete" ()
->>>>>>> 1dbc05ac
   -- Get all spans with errors from time window
   -- Check for:
   -- 1. Spans with error status codes
