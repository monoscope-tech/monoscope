{-# OPTIONS_GHC -Wno-unrecognised-pragmas #-}

module BackgroundJobs (jobsWorkerInit, BgJobs (..)) where

-- This example is using these functions to introduce an artificial delay of a
-- few seconds in one of the jobs. Otherwise it is not really needed.

-- This example is using these functions to introduce an artificial delay of a
-- few seconds in one of the jobs. Otherwise it is not really needed.
import Colog (LogAction, (<&))
import Control.Lens ((.~), (^.))
import Data.Aeson as Aeson
import Data.CaseInsensitive qualified as CI
import Data.List (unfoldr)
import Data.List.Extra (intersect, union)
import Data.Pool (Pool, withResource)
import Data.Text qualified as T
import Data.Time
import Data.Time (UTCTime (utctDay), ZonedTime, getCurrentTime, getZonedTime)
import Data.Time.Calendar
import Data.UUID.V4 qualified as UUIDV4
import Data.Vector (Vector)
import Data.Vector qualified as V
import Database.PostgreSQL.Entity.DBT (QueryNature (Select, Update), execute, query, withPool)
import Database.PostgreSQL.Simple (Connection, Only (Only))
import Database.PostgreSQL.Simple.SqlQQ
import Database.PostgreSQL.Transact (DBT)
import Foreign.C.String
import Foreign.C.Types
import GHC.Generics
import Log qualified
import Lucid
import Models.Apis.Anomalies qualified as Anomalies
import Models.Apis.Endpoints qualified as Endpoints
import Models.Apis.Fields qualified as Fields
import Models.Apis.Fields.Query qualified as FieldsQ
import Models.Apis.Formats qualified as Formats
import Models.Apis.Monitors qualified as Monitors
import Models.Apis.Reports qualified as Reports
import Models.Apis.RequestDumps qualified as RequestDumps
import Models.Apis.Shapes qualified as Shapes
import Models.Apis.Slack
import Models.Apis.Testing qualified as Testing
import Models.Projects.Projects qualified as Projects
import Models.Projects.Swaggers qualified as Swaggers
import Models.Users.Users qualified as Users
import NeatInterpolation (text, trimming)
import Network.Wreq
import OddJobs.ConfigBuilder (mkConfig)
import OddJobs.Job (ConcurrencyControl (..), Job (..), LogEvent, LogLevel, createJob, startJobRunner, throwParsePayload)
import Pages.GenerateSwagger (generateSwagger)
import Pages.Reports qualified as RP
import Pkg.Mail
import PyF
import Relude
import Relude.Unsafe qualified as Unsafe
import System.Config qualified as Config


data BgJobs
  = InviteUserToProject Users.UserId Projects.ProjectId Text Text
  | CreatedProjectSuccessfully Users.UserId Projects.ProjectId Text Text
  | -- NewAnomaly Projects.ProjectId Anomalies.AnomalyTypes Anomalies.AnomalyActions TargetHash
    NewAnomaly Projects.ProjectId ZonedTime Text Text Text
  | DailyReports Projects.ProjectId
  | WeeklyReports Projects.ProjectId
  | DailyJob
  | GenSwagger Projects.ProjectId Users.UserId
  | ReportUsage Projects.ProjectId
<<<<<<< HEAD
  | ScheduleForCollection Testing.CollectionId
  | RunCollectionTests Testing.CollectionId
=======
  | QueryMonitorsTriggered (Vector Monitors.QueryMonitorId)
>>>>>>> be27c664
  deriving stock (Eq, Show, Generic)
  deriving anyclass (ToJSON, FromJSON)


getShapes :: Projects.ProjectId -> Text -> DBT IO (Vector (Text, Vector Text))
getShapes pid enpHash = query Select q (pid, enpHash)
  where
    q = [sql| select hash, field_hashes from apis.shapes where project_id=? and endpoint_hash=? |]


getUpdatedFieldFormats :: Projects.ProjectId -> Vector Text -> DBT IO (Vector Text)
getUpdatedFieldFormats pid fieldHashes = query Select q (pid, fieldHashes)
  where
    q =
      [sql| select fm.hash from apis.formats fm JOIN apis.fields fd ON (fm.project_id=fd.project_id AND fd.hash=fm.field_hash) 
                where fm.project_id=? AND fm.created_at>(fd.created_at+interval '2 minutes') AND fm.field_hash=ANY(?) |]


updateShapeCounts :: Projects.ProjectId -> Text -> Vector Text -> Vector Text -> Vector Text -> DBT IO Int64
updateShapeCounts pid shapeHash newFields deletedFields updatedFields = execute Update q (newFields, deletedFields, updatedFields, pid, shapeHash)
  where
    q = [sql| update apis.shapes SET new_unique_fields=?, deleted_fields=?, updated_field_formats=? where project_id=? and hash=?|]


getAllProjects :: DBT IO (Vector Projects.ProjectId)
getAllProjects = query Select q (Only True)
  where
    q = [sql|SELECT id FROM projects.projects WHERE active=? AND deleted_at IS NULL|]


-- TODO:
-- Analyze shapes for
-- 1: [x] how many fields in the current shape are completely new?
-- 2: [ ] how many were updated fields?
-- 3. [x] how many were deleted params
-- Send a notification email about the new anomaly (shape and endpoint etc)
--

jobsRunner :: Pool Connection -> Log.Logger -> Config.EnvConfig -> Job -> IO ()
jobsRunner dbPool logger cfg job = do
  when cfg.enableBackgroundJobs do
    throwParsePayload job >>= \case
      QueryMonitorsTriggered queryMonitorIds -> queryMonitorsTriggered dbPool logger cfg queryMonitorIds
      NewAnomaly pid createdAt anomalyTypesT anomalyActionsT targetHash -> do
        let anomalyType = Unsafe.fromJust $ Anomalies.parseAnomalyTypes anomalyTypesT
        -- let anomalyAction = Unsafe.fromJust $ Anomalies.parseAnomalyActions anomalyActionsT
        case anomalyType of
          Anomalies.ATEndpoint -> do
            endp <- withPool dbPool $ Endpoints.endpointByHash pid targetHash
            users <- withPool dbPool $ Projects.usersByProjectId pid
            project <- Unsafe.fromJust <<$>> withPool dbPool $ Projects.projectById pid
            let enp = Unsafe.fromJust endp
            let endpointPath = enp.method <> " " <> enp.urlPath
            forM_ project.notificationsChannel \c ->
              case c of
                Projects.NSlack -> do
                  let projectTitle = project.title
                  let projectIdTxt = pid.toText
                  let message =
                        [trimming| 🤖 *New Endpoint Detected for `$projectTitle`*
   
                                     We have detected a new endpoint on *$projectTitle*
   
                                     Endpoint: `$endpointPath`
   
                                     <https://app.apitoolkit.io/p/$projectIdTxt/anomaly/$targetHash|More details on the apitoolkit>
                            |]
                  sendSlackMessage dbPool pid message
                _ -> do
                  forM_ users \u ->
                    let projectTitle = project.title
                        projectIdTxt = pid.toText
                        name = u.firstName
                        subject = [text| 🤖 APITOOLKIT: New Endpoint detected for `$projectTitle` |]
                        body =
                          toLText
                            [trimming|
                     Hi $name,<br/>
         
                     <p>We detected a new endpoint on ``$projectTitle`:</p>
                     <p><strong>$endpointPath</strong></p>
                     <a href="https://app.apitoolkit.io/p/$projectIdTxt/anomaly/$targetHash">More details on the apitoolkit</a>
                     <br/><br/>
                     Regards,
                     Apitoolkit team
                               |]
                        reciever = CI.original u.email
                     in sendEmail cfg reciever subject body
          Anomalies.ATShape -> do
            hasEndpointAnomaly <- withPool dbPool $ Anomalies.getShapeParentAnomalyVM pid targetHash
            if hasEndpointAnomaly == 0
              then do
                shapes <- withPool dbPool $ getShapes pid $ T.take 8 targetHash
                let targetFields = maybe [] (toList . snd) (V.find (\a -> fst a == targetHash) shapes)
                updatedFieldFormats <- withPool dbPool $ getUpdatedFieldFormats pid (V.fromList targetFields)
                let otherFields = toList <$> toList (snd $ V.unzip $ V.filter (\a -> fst a /= targetHash) shapes)
                let newFields = filter (`notElem` foldl' union [] otherFields) targetFields
                let deletedFields = filter (`notElem` targetFields) $ foldl' intersect (head $ [] :| otherFields) (tail $ [] :| otherFields)
                -- Update the shape values in the database
                _ <- withPool dbPool $ updateShapeCounts pid targetHash (V.fromList newFields) (V.fromList deletedFields) updatedFieldFormats
                -- Send an email about the new shape anomaly but only if there was no endpoint anomaly logged
                anomalyM <- withPool dbPool $ Anomalies.getAnomalyVM pid $ T.take 8 targetHash
                case anomalyM of
                  Nothing -> pass
                  Just anomaly -> do
                    users <- withPool dbPool $ Projects.usersByProjectId pid
                    project <- Unsafe.fromJust <<$>> withPool dbPool $ Projects.projectById pid
                    forM_ project.notificationsChannel \c ->
                      case c of
                        Projects.NSlack -> do
                          let projectTitle = project.title
                          let projectIdTxt = pid.toText
                          let message =
                                [trimming| 🤖 *New Shape anomaly found for `$projectTitle`**
    
                                          We detected a different API request shape to your endpoints than what you usually have
    
                                          <https://app.apitoolkit.io/p/$projectIdTxt/anomaly/$targetHash|More details on the apitoolkit>
                                 |]
                          sendSlackMessage dbPool pid message
                        _ -> do
                          forM_ users \u ->
                            let projectTitle = project.title
                                projectIdTxt = pid.toText
                                name = u.firstName
                                subject = [text| 🤖 APITOOLKIT: New Shape anomaly found for `$projectTitle` |]
                                body =
                                  toLText
                                    [trimming|
         Hi $name,<br/>
       
         <p>We detected a different API request shape to your endpoints than what you usually have..</p>
         <a href="https://app.apitoolkit.io/p/$projectIdTxt/anomaly/$targetHash">More details on the apitoolkit</a>
         <br/><br/>
         Regards,<br/>
         Apitoolkit team
                                 |]
                                reciever = CI.original u.email
                             in sendEmail cfg reciever subject body
              else do
                pass
          Anomalies.ATFormat -> do
            -- Send an email about the new shape anomaly but only if there was no endpoint anomaly logged
            hasEndpointAnomaly <- withPool dbPool $ Anomalies.getFormatParentAnomalyVM pid targetHash
            if hasEndpointAnomaly == 0
              then do
                anomalyM <- withPool dbPool $ Anomalies.getAnomalyVM pid targetHash
                case anomalyM of
                  Nothing -> pass
                  Just anomaly -> do
                    users <- withPool dbPool $ Projects.usersByProjectId pid
                    project <- Unsafe.fromJust <<$>> withPool dbPool $ Projects.projectById pid
                    forM_ project.notificationsChannel \c ->
                      case c of
                        Projects.NSlack -> do
                          let projectTitle = project.title
                          let projectIdTxt = pid.toText
                          let message =
                                [trimming| 🤖 *New Field Format Anomaly Found for `$projectTitle`**
    
                                         We detected that a particular field on your API is returning a different format/type than what it usually gets.
    
                                         <https://app.apitoolkit.io/p/$projectIdTxt/anomaly/$targetHash|More details on the apitoolkit>
    
                                 |]
                          sendSlackMessage dbPool pid message
                        _ -> do
                          forM_ users \u ->
                            let projectTitle = project.title
                                projectIdTxt = pid.toText
                                name = u.firstName
                                subject = [text| 🤖 APITOOLKIT: New field format anomaly found for `$projectTitle` |]
                                body =
                                  toLText
                                    [trimming|
       Hi $name,<br/>
     
       <p>We detected that a particular field on your API is returning a different format/type than what it usually gets.</p>
       <a href="https://app.apitoolkit.io/p/$projectIdTxt/anomaly/$targetHash">More details on the apitoolkit</a>
       <br/><br/>
       Regards,<br/>
       Apitoolkit team
                             |]
                                reciever = CI.original u.email
                             in sendEmail cfg reciever subject body
              else do
                pass
          Anomalies.ATField -> pass
          Anomalies.ATUnknown -> pass
      InviteUserToProject userId projectId reciever projectTitle' ->
        let projectTitle = projectTitle'
            projectIdTxt = projectId.toText
            subject = [text| 🤖 APITOOLKIT: You've been invited to a project '$projectTitle' on apitoolkit.io |]
            body =
              toLText
                [trimming|
  Hi,<br/>

  <p>You have been invited to the $projectTitle project on apitoolkit. 
  Please use the following link to activate your account and access the $projectTitle project.</p>
  <a href="https://app.apitoolkit.io/p/$projectIdTxt">Click Here</a>
  <br/><br/>
  Regards,
  Apitoolkit team
            |]
         in sendEmail cfg reciever subject body
      CreatedProjectSuccessfully userId projectId reciever projectTitle' ->
        let projectTitle = projectTitle'
            projectIdTxt = projectId.toText
            subject = [text| 🤖 APITOOLKIT: Project created successfully '$projectTitle ' on apitoolkit.io |]
            body =
              toLText
                [trimming|
  Hi,<br/>

  <p>You have been invited to the $projectTitle project on apitoolkit. 
  Please use the following link to activate your account and access the $projectTitle project.</p>
  <a href="app.apitoolkit.io/p/$projectIdTxt">Click Here to access the project</a><br/><br/>.

  By the way, we know it can be difficult or confusing to integrate SDKs sometimes. So we're willing to assist. You can schedule a time here, and we can help with integrating: 
  <a href="https://calendar.google.com/calendar/u/0/appointments/schedules/AcZssZ21Q1uDPjHN4YPpM2lNBS0_Nwc16IQj-25e5WIoPOKEVsBBIWJgy3usCUS4d7MtQz7kiuzyBJLb">Click Here to Schedule</a>
  <br/><br/>
  Regards,<br/>
  Apitoolkit team
            |]
         in sendEmail cfg reciever subject body
      DailyJob -> do
        projects <- withPool dbPool getAllProjects
        forM_ projects \p -> do
          liftIO $ withResource dbPool \conn -> do
            currentDay <- utctDay <$> getCurrentTime
            _ <- createJob conn "background_jobs" $ BackgroundJobs.ReportUsage p
            if dayOfWeek currentDay == Monday
              then createJob conn "background_jobs" $ BackgroundJobs.WeeklyReports p
              else createJob conn "background_jobs" $ BackgroundJobs.DailyReports p
        collections <- withPool dbPool Testing.getCollectionsId
        forM_ collections \col -> do
          liftIO $ withResource dbPool \conn -> do
            createJob conn "background_jobs" $ BackgroundJobs.ScheduleForCollection col

        pass
      DailyReports pid -> do
        dailyReportForProject dbPool cfg pid
        pass
      WeeklyReports pid -> do
        weeklyReportForProject dbPool cfg pid
        pass
      GenSwagger pid uid -> do
        projectM <- withPool dbPool $ Projects.projectById pid
        case projectM of
          Nothing -> pass
          Just project -> do
            endpoints <- withPool dbPool $ Endpoints.endpointsByProjectId pid
            let endpoint_hashes = V.map (.hash) endpoints
            shapes <- withPool dbPool $ Shapes.shapesByEndpointHashes pid endpoint_hashes
            fields <- withPool dbPool $ FieldsQ.fieldsByEndpointHashes pid endpoint_hashes
            let field_hashes = V.map (.fHash) fields
            formats <- withPool dbPool $ Formats.formatsByFieldsHashes pid field_hashes
            let (projectTitle, projectDescription) = (toText project.title, toText project.description)
            let swagger = generateSwagger projectTitle projectDescription endpoints shapes fields formats
            swaggerId <- Swaggers.SwaggerId <$> liftIO UUIDV4.nextRandom
            currentTime <- liftIO getZonedTime
            let swaggerToAdd =
                  Swaggers.Swagger
                    { id = swaggerId
                    , projectId = pid
                    , createdBy = uid
                    , createdAt = currentTime
                    , updatedAt = currentTime
                    , swaggerJson = swagger
                    }
            _ <- withPool dbPool $ Swaggers.addSwagger swaggerToAdd
            pass
      ReportUsage pid -> do
        projectM <- withPool dbPool $ Projects.projectById pid
        case projectM of
          Nothing -> pass
          Just project -> do
            let subItemId = project.firstSubItemId
            if project.paymentPlan == "UsageBased"
              then do
                case subItemId of
                  Nothing -> pass
                  Just fSubId ->
                    do
                      totalRequestForThisMonth <- withPool dbPool $ RequestDumps.getTotalRequestForCurrentMonth pid
                      reportUsage fSubId totalRequestForThisMonth cfg.lemonSqueezyApiKey
                      pass
              else pass
        pass
      ScheduleForCollection col_id -> do
        collectionM <- withPool dbPool $ Testing.getCollectionById col_id
        case collectionM of
          Nothing -> pass
          Just collection -> do
            let scheduleM = collection.schedule
            case scheduleM of
              Nothing -> pass
              Just schedule -> do
                currentTime <- getCurrentTime
                let intervals = scheduleIntervals currentTime schedule
                let contents = Aeson.Array [show col_id.collectionId]
                let tagValue = Aeson.String ("RunCollectionTests")
                let dbParams = (\x -> (x, "queued" :: Text, Aeson.object ["tag" .= tagValue, "contents" .= contents])) <$> intervals
                _ <- withPool dbPool $ Testing.scheduleInsertScheduleInBackgroundJobs dbParams
                pass
            pass
        pass
      RunCollectionTests col_id -> do
        (collectionM, steps) <- withPool dbPool $ do
          colM <- Testing.getCollectionById col_id
          steps <- Testing.getCollectionSteps col_id
          pure (colM, steps)
        case collectionM of
          Nothing -> pass
          Just collection -> do
            let steps_data = (\x -> x.stepData) <$> steps
            let col_json = (decodeUtf8 $ Aeson.encode steps_data :: String)
            v <- liftIO $ withCString col_json $ \c_str -> do
              let res = haskellBinding c_str
              pure res
            pass


foreign import ccall unsafe "haskell_binding" haskellBinding :: CString -> Any


scheduleIntervals :: UTCTime -> Text -> [UTCTime]
scheduleIntervals startTime schedule = unfoldr nextInterval startTime
  where
    getScheduleSec :: Text -> NominalDiffTime
    getScheduleSec sched = case sched of
      "*/5 * * * *" -> 5 * 60
      "*/10 * * * *" -> 10 * 60
      "*/15 * * * *" -> 15 * 60
      "*/30 * * * *" -> 30 * 60
      "0 * * * *" -> 60 * 60
      _ -> 24 * 60 * 60

    nextInterval :: UTCTime -> Maybe (UTCTime, UTCTime)
    nextInterval currentTime =
      let nextTime = addUTCTime (getScheduleSec schedule) currentTime
       in if nextTime > endTime
            then Nothing
            else Just (currentTime, nextTime)
    endTime = addUTCTime (24 * 60 * 60) startTime


reportUsage :: Text -> Int -> Text -> IO ()
reportUsage subItemId quantity apiKey = do
  let formData =
        object
          [ "data"
              .= object
                [ "type" .= ("usage-records" :: String)
                , "attributes"
                    .= object
                      [ "quantity" .= quantity
                      , "action" .= ("set" :: String)
                      ]
                , "relationships"
                    .= object
                      [ "subscription-item"
                          .= object
                            [ "data"
                                .= object
                                  [ "type" .= ("subscription-items" :: String)
                                  , "id" .= subItemId
                                  ]
                            ]
                      ]
                ]
          ]
  let hds =
        defaults
          & header "Authorization"
          .~ ["Bearer " <> encodeUtf8 @Text @ByteString apiKey]
            & header "Content-Type"
          .~ ["application/vnd.api+json"]
  _ <- postWith hds "https://api.lemonsqueezy.com/v1/usage-records" formData
  pass


queryMonitorsTriggered :: Pool Connection -> Log.Logger -> Config.EnvConfig -> Vector Monitors.QueryMonitorId -> IO ()
queryMonitorsTriggered dbPool logger cfg queryMonitorIds = do
  monitorsEvaled <- withPool dbPool $ Monitors.queryMonitorsById queryMonitorIds
  forM_ monitorsEvaled \monitorE -> do
    if ( (monitorE.triggerLessThan && monitorE.evalResult >= monitorE.alertThreshold)
          || (not monitorE.triggerLessThan && monitorE.evalResult <= monitorE.alertThreshold)
       )
      then handleQueryMonitorThreshold dbPool logger cfg monitorE True
      else
        if Just True
          == ( monitorE.warningThreshold <&> \warningThreshold ->
                ( (monitorE.triggerLessThan && monitorE.evalResult >= warningThreshold)
                    || (not monitorE.triggerLessThan && monitorE.evalResult <= warningThreshold)
                )
             )
          then handleQueryMonitorThreshold dbPool logger cfg monitorE False
          else pass


handleQueryMonitorThreshold :: Pool Connection -> Log.Logger -> Config.EnvConfig -> Monitors.QueryMonitorEvaled -> Bool -> IO ()
handleQueryMonitorThreshold dbPool logger cfg monitorE isAlert = do
  _ <- withPool dbPool $ Monitors.updateQMonitorTriggeredState monitorE.id isAlert
  when (monitorE.alertConfig.emailAll) do
    users <- withPool dbPool $ Projects.usersByProjectId monitorE.projectId
    void $ forM users \u -> (emailQueryMonitorAlert cfg monitorE u.email (Just u))
  forM monitorE.alertConfig.emails \email -> (emailQueryMonitorAlert cfg monitorE email Nothing)
  unless (null monitorE.alertConfig.slackChannels) $ slackQueryMonitorAlert dbPool monitorE


-- way to get emails for company. for email all
-- TODO: based on monitor send emails or slack

jobsWorkerInit :: Pool Connection -> Log.Logger -> Config.EnvConfig -> IO ()
jobsWorkerInit dbPool logger envConfig = startJobRunner $ mkConfig jobLogger "background_jobs" dbPool (MaxConcurrentJobs 1) (jobsRunner dbPool logger envConfig) id
  where
    jobLogger :: LogLevel -> LogEvent -> IO ()
    jobLogger logLevel logEvent = Log.runLogT "OddJobs" logger Log.LogAttention $ Log.logAttention "" (show (logLevel, logEvent)) -- logger show (logLevel, logEvent)
    -- jobLogger logLevel logEvent = print show (logLevel, logEvent) -- logger show (logLevel, logEvent)


dailyReportForProject :: Pool Connection -> Config.EnvConfig -> Projects.ProjectId -> IO ()
dailyReportForProject dbPool cfg pid = do
  users <- withPool dbPool $ Projects.usersByProjectId pid
  projectM <- withPool dbPool $ Projects.projectById pid
  forM_ projectM \pr -> do
    anomalies <- withPool dbPool $ Anomalies.getReportAnomalies pid "daily"
    endpoint_rp <- withPool dbPool $ RequestDumps.getRequestDumpForReports pid "daily"
    previous_day <- withPool dbPool $ RequestDumps.getRequestDumpsForPreviousReportPeriod pid "daily"
    let rep_json = RP.buildReportJSON anomalies endpoint_rp previous_day
    currentTime <- liftIO getZonedTime
    reportId <- Reports.ReportId <$> liftIO UUIDV4.nextRandom
    let report =
          Reports.Report
            { id = reportId
            , reportJson = rep_json
            , createdAt = currentTime
            , updatedAt = currentTime
            , projectId = pid
            , reportType = "daily"
            }
    _ <- withPool dbPool $ Reports.addReport report
    when pr.dailyNotif do
      forM_ pr.notificationsChannel \c ->
        case c of
          Projects.NSlack -> do
            let projectTitle = pr.title
            let pidText = pid.toText
            let reportIdText = show report.id.reportId
            let message =
                  [trimming| 🤖 *Daily Report for `$projectTitle`*
          
                                    <https://app.apitoolkit.io/p/$pidText/reports/$reportIdText|View today's report>
                           |]
            sendSlackMessage dbPool pid message
          _ -> do
            users & mapM_ \user -> do
              let body = renderText $ RP.reportEmail pid report
              let projectTitle = pr.title
              let subject = [text| APITOOLKIT: Daily Report for $projectTitle |]
              sendEmail cfg (CI.original user.email) subject body


weeklyReportForProject :: Pool Connection -> Config.EnvConfig -> Projects.ProjectId -> IO ()
weeklyReportForProject dbPool cfg pid = do
  users <- withPool dbPool $ Projects.usersByProjectId pid
  projectM <- withPool dbPool $ Projects.projectById pid
  forM_ projectM \pr -> do
    anomalies <- withPool dbPool $ Anomalies.getReportAnomalies pid "weekly"
    endpoint_rp <- withPool dbPool $ RequestDumps.getRequestDumpForReports pid "weekly"
    previous_week <- withPool dbPool $ RequestDumps.getRequestDumpsForPreviousReportPeriod pid "weekly"
    let rep_json = RP.buildReportJSON anomalies endpoint_rp previous_week
    currentTime <- liftIO getZonedTime
    reportId <- Reports.ReportId <$> liftIO UUIDV4.nextRandom
    let report =
          Reports.Report
            { id = reportId
            , reportJson = rep_json
            , createdAt = currentTime
            , updatedAt = currentTime
            , projectId = pid
            , reportType = "weekly"
            }
    _ <- withPool dbPool $ Reports.addReport report
    when pr.weeklyNotif do
      forM_ pr.notificationsChannel \c ->
        case c of
          Projects.NSlack -> do
            let projectTitle = pr.title
            let pidText = pid.toText
            let reportIdText = show report.id.reportId
            let message =
                  [trimming| 🤖 *Weekly Report for `$projectTitle`*
    
                              <https://app.apitoolkit.io/p/$pidText/reports/$reportIdText|View this week's report>
                     |]
            sendSlackMessage dbPool pid message
          _ -> do
            users & mapM_ \user -> do
              let body = renderText $ RP.reportEmail pid report
              let projectTitle = pr.title
              let subject = [text| APITOOLKIT: Weekly Report for `$projectTitle` |]
              sendEmail cfg (CI.original user.email) subject body


slackQueryMonitorAlert :: Pool Connection -> Monitors.QueryMonitorEvaled -> IO ()
slackQueryMonitorAlert dbPool monitorE = do
  let monitorTitle = monitorE.alertConfig.title
  let message =
        [trimming| 🤖 *Log Alert triggered for `$monitorTitle`*
              |]
  sendSlackMessage dbPool monitorE.projectId message


emailQueryMonitorAlert :: Config.EnvConfig -> Monitors.QueryMonitorEvaled -> CI.CI Text -> Maybe Users.User -> IO ()
emailQueryMonitorAlert cfg monitorE email userM = do
  let reciever = CI.original email
      subject = [fmt| 🤖 APITOOLKIT: log monitor triggered `{monitorE.alertConfig.title}` |]
      body =
        toLText
          [trimming|
  Hi ,<br/>

  
  <br/><br/>
  Regards,
  Apitoolkit team
            |]
   in sendEmail cfg reciever subject body<|MERGE_RESOLUTION|>--- conflicted
+++ resolved
@@ -56,7 +56,6 @@
 import Relude.Unsafe qualified as Unsafe
 import System.Config qualified as Config
 
-
 data BgJobs
   = InviteUserToProject Users.UserId Projects.ProjectId Text Text
   | CreatedProjectSuccessfully Users.UserId Projects.ProjectId Text Text
@@ -67,21 +66,16 @@
   | DailyJob
   | GenSwagger Projects.ProjectId Users.UserId
   | ReportUsage Projects.ProjectId
-<<<<<<< HEAD
+  | QueryMonitorsTriggered (Vector Monitors.QueryMonitorId)
   | ScheduleForCollection Testing.CollectionId
   | RunCollectionTests Testing.CollectionId
-=======
-  | QueryMonitorsTriggered (Vector Monitors.QueryMonitorId)
->>>>>>> be27c664
   deriving stock (Eq, Show, Generic)
   deriving anyclass (ToJSON, FromJSON)
-
 
 getShapes :: Projects.ProjectId -> Text -> DBT IO (Vector (Text, Vector Text))
 getShapes pid enpHash = query Select q (pid, enpHash)
   where
     q = [sql| select hash, field_hashes from apis.shapes where project_id=? and endpoint_hash=? |]
-
 
 getUpdatedFieldFormats :: Projects.ProjectId -> Vector Text -> DBT IO (Vector Text)
 getUpdatedFieldFormats pid fieldHashes = query Select q (pid, fieldHashes)
@@ -90,18 +84,15 @@
       [sql| select fm.hash from apis.formats fm JOIN apis.fields fd ON (fm.project_id=fd.project_id AND fd.hash=fm.field_hash) 
                 where fm.project_id=? AND fm.created_at>(fd.created_at+interval '2 minutes') AND fm.field_hash=ANY(?) |]
 
-
 updateShapeCounts :: Projects.ProjectId -> Text -> Vector Text -> Vector Text -> Vector Text -> DBT IO Int64
 updateShapeCounts pid shapeHash newFields deletedFields updatedFields = execute Update q (newFields, deletedFields, updatedFields, pid, shapeHash)
   where
     q = [sql| update apis.shapes SET new_unique_fields=?, deleted_fields=?, updated_field_formats=? where project_id=? and hash=?|]
 
-
 getAllProjects :: DBT IO (Vector Projects.ProjectId)
 getAllProjects = query Select q (Only True)
   where
     q = [sql|SELECT id FROM projects.projects WHERE active=? AND deleted_at IS NULL|]
-
 
 -- TODO:
 -- Analyze shapes for
@@ -337,12 +328,12 @@
             currentTime <- liftIO getZonedTime
             let swaggerToAdd =
                   Swaggers.Swagger
-                    { id = swaggerId
-                    , projectId = pid
-                    , createdBy = uid
-                    , createdAt = currentTime
-                    , updatedAt = currentTime
-                    , swaggerJson = swagger
+                    { id = swaggerId,
+                      projectId = pid,
+                      createdBy = uid,
+                      createdAt = currentTime,
+                      updatedAt = currentTime,
+                      swaggerJson = swagger
                     }
             _ <- withPool dbPool $ Swaggers.addSwagger swaggerToAdd
             pass
@@ -396,9 +387,7 @@
               pure res
             pass
 
-
 foreign import ccall unsafe "haskell_binding" haskellBinding :: CString -> Any
-
 
 scheduleIntervals :: UTCTime -> Text -> [UTCTime]
 scheduleIntervals startTime schedule = unfoldr nextInterval startTime
@@ -420,27 +409,26 @@
             else Just (currentTime, nextTime)
     endTime = addUTCTime (24 * 60 * 60) startTime
 
-
 reportUsage :: Text -> Int -> Text -> IO ()
 reportUsage subItemId quantity apiKey = do
   let formData =
         object
           [ "data"
               .= object
-                [ "type" .= ("usage-records" :: String)
-                , "attributes"
+                [ "type" .= ("usage-records" :: String),
+                  "attributes"
                     .= object
-                      [ "quantity" .= quantity
-                      , "action" .= ("set" :: String)
-                      ]
-                , "relationships"
+                      [ "quantity" .= quantity,
+                        "action" .= ("set" :: String)
+                      ],
+                  "relationships"
                     .= object
                       [ "subscription-item"
                           .= object
                             [ "data"
                                 .= object
-                                  [ "type" .= ("subscription-items" :: String)
-                                  , "id" .= subItemId
+                                  [ "type" .= ("subscription-items" :: String),
+                                    "id" .= subItemId
                                   ]
                             ]
                       ]
@@ -455,25 +443,23 @@
   _ <- postWith hds "https://api.lemonsqueezy.com/v1/usage-records" formData
   pass
 
-
 queryMonitorsTriggered :: Pool Connection -> Log.Logger -> Config.EnvConfig -> Vector Monitors.QueryMonitorId -> IO ()
 queryMonitorsTriggered dbPool logger cfg queryMonitorIds = do
   monitorsEvaled <- withPool dbPool $ Monitors.queryMonitorsById queryMonitorIds
   forM_ monitorsEvaled \monitorE -> do
     if ( (monitorE.triggerLessThan && monitorE.evalResult >= monitorE.alertThreshold)
-          || (not monitorE.triggerLessThan && monitorE.evalResult <= monitorE.alertThreshold)
+           || (not monitorE.triggerLessThan && monitorE.evalResult <= monitorE.alertThreshold)
        )
       then handleQueryMonitorThreshold dbPool logger cfg monitorE True
       else
         if Just True
           == ( monitorE.warningThreshold <&> \warningThreshold ->
-                ( (monitorE.triggerLessThan && monitorE.evalResult >= warningThreshold)
-                    || (not monitorE.triggerLessThan && monitorE.evalResult <= warningThreshold)
-                )
+                 ( (monitorE.triggerLessThan && monitorE.evalResult >= warningThreshold)
+                     || (not monitorE.triggerLessThan && monitorE.evalResult <= warningThreshold)
+                 )
              )
           then handleQueryMonitorThreshold dbPool logger cfg monitorE False
           else pass
-
 
 handleQueryMonitorThreshold :: Pool Connection -> Log.Logger -> Config.EnvConfig -> Monitors.QueryMonitorEvaled -> Bool -> IO ()
 handleQueryMonitorThreshold dbPool logger cfg monitorE isAlert = do
@@ -484,7 +470,6 @@
   forM monitorE.alertConfig.emails \email -> (emailQueryMonitorAlert cfg monitorE email Nothing)
   unless (null monitorE.alertConfig.slackChannels) $ slackQueryMonitorAlert dbPool monitorE
 
-
 -- way to get emails for company. for email all
 -- TODO: based on monitor send emails or slack
 
@@ -494,7 +479,6 @@
     jobLogger :: LogLevel -> LogEvent -> IO ()
     jobLogger logLevel logEvent = Log.runLogT "OddJobs" logger Log.LogAttention $ Log.logAttention "" (show (logLevel, logEvent)) -- logger show (logLevel, logEvent)
     -- jobLogger logLevel logEvent = print show (logLevel, logEvent) -- logger show (logLevel, logEvent)
-
 
 dailyReportForProject :: Pool Connection -> Config.EnvConfig -> Projects.ProjectId -> IO ()
 dailyReportForProject dbPool cfg pid = do
@@ -509,12 +493,12 @@
     reportId <- Reports.ReportId <$> liftIO UUIDV4.nextRandom
     let report =
           Reports.Report
-            { id = reportId
-            , reportJson = rep_json
-            , createdAt = currentTime
-            , updatedAt = currentTime
-            , projectId = pid
-            , reportType = "daily"
+            { id = reportId,
+              reportJson = rep_json,
+              createdAt = currentTime,
+              updatedAt = currentTime,
+              projectId = pid,
+              reportType = "daily"
             }
     _ <- withPool dbPool $ Reports.addReport report
     when pr.dailyNotif do
@@ -537,7 +521,6 @@
               let subject = [text| APITOOLKIT: Daily Report for $projectTitle |]
               sendEmail cfg (CI.original user.email) subject body
 
-
 weeklyReportForProject :: Pool Connection -> Config.EnvConfig -> Projects.ProjectId -> IO ()
 weeklyReportForProject dbPool cfg pid = do
   users <- withPool dbPool $ Projects.usersByProjectId pid
@@ -551,12 +534,12 @@
     reportId <- Reports.ReportId <$> liftIO UUIDV4.nextRandom
     let report =
           Reports.Report
-            { id = reportId
-            , reportJson = rep_json
-            , createdAt = currentTime
-            , updatedAt = currentTime
-            , projectId = pid
-            , reportType = "weekly"
+            { id = reportId,
+              reportJson = rep_json,
+              createdAt = currentTime,
+              updatedAt = currentTime,
+              projectId = pid,
+              reportType = "weekly"
             }
     _ <- withPool dbPool $ Reports.addReport report
     when pr.weeklyNotif do
@@ -579,7 +562,6 @@
               let subject = [text| APITOOLKIT: Weekly Report for `$projectTitle` |]
               sendEmail cfg (CI.original user.email) subject body
 
-
 slackQueryMonitorAlert :: Pool Connection -> Monitors.QueryMonitorEvaled -> IO ()
 slackQueryMonitorAlert dbPool monitorE = do
   let monitorTitle = monitorE.alertConfig.title
@@ -587,7 +569,6 @@
         [trimming| 🤖 *Log Alert triggered for `$monitorTitle`*
               |]
   sendSlackMessage dbPool monitorE.projectId message
-
 
 emailQueryMonitorAlert :: Config.EnvConfig -> Monitors.QueryMonitorEvaled -> CI.CI Text -> Maybe Users.User -> IO ()
 emailQueryMonitorAlert cfg monitorE email userM = do
