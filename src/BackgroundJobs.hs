--- conflicted
+++ resolved
@@ -80,12 +80,7 @@
 webhookUrl :: String
 webhookUrl = "https://discord.com/api/webhooks/1230980245423788045/JQOJ7w3gmEduaOvPTnxEz4L8teDpX5PJoFkyQmqZHR8HtRqAkWIjv2Xk1aKadTyXuFy_"
 
-<<<<<<< HEAD
-sendMessageToDiscord :: Text -> IO ()
-=======
-
 sendMessageToDiscord :: Text -> ATBackgroundCtx ()
->>>>>>> f6b6f886
 sendMessageToDiscord msg = do
   let message = object ["content" .= msg]
   let opts = defaults & header "Content-Type" .~ ["application/json"]
@@ -403,28 +398,16 @@
                              <https://app.apitoolkit.io/p/{pid.toText}/anomalies/by_hash/{targetHash}|More details on the apitoolkit>
                               |]
           _ -> do
-<<<<<<< HEAD
-            forM_ users \u -> do
-              let templateVars =
-                    object
-                      [ "user_name" .= u.firstName,
-                        "project_name" .= project.title,
-                        "anomaly_url" .= ("https://app.apitoolkit.io/p/" <> pid.toText <> "/anomalies/by_hash/" <> targetHash),
-                        "endpoint_name" .= endpointPath
-                      ]
-              sendPostmarkEmail (CI.original u.email) "anomaly-endpoint" templateVars
-=======
             when (totalRequestsCount > 50)
               $ forM_ users \u -> do
                 let templateVars =
                       object
-                        [ "user_name" .= u.firstName
-                        , "project_name" .= project.title
-                        , "anomaly_url" .= ("https://app.apitoolkit.io/p/" <> pid.toText <> "/anomalies/by_hash/" <> targetHash)
-                        , "endpoint_name" .= endpointPath
+                        [ "user_name" .= u.firstName,
+                          "project_name" .= project.title,
+                          "anomaly_url" .= ("https://app.apitoolkit.io/p/" <> pid.toText <> "/anomalies/by_hash/" <> targetHash),
+                          "endpoint_name" .= endpointPath
                         ]
                 sendPostmarkEmail (CI.original u.email) "anomaly-endpoint" templateVars
->>>>>>> f6b6f886
     Anomalies.ATShape -> do
       hasEndpointAnomaly <- dbtToEff $ Anomalies.getShapeParentAnomalyVM pid targetHash
       when (hasEndpointAnomaly == 0) $ whenJustM (dbtToEff $ Anomalies.getAnomalyVM pid targetHash) \anomaly -> do
@@ -441,13 +424,8 @@
         -- Send an email about the new shape anomaly but only if there was no endpoint anomaly logged
         users <- dbtToEff $ Projects.usersByProjectId pid
         project <- Unsafe.fromJust <<$>> dbtToEff $ Projects.projectById pid
-<<<<<<< HEAD
         let anomaly' = anomaly {Anomalies.anomalyType = anomalyType, Anomalies.shapeDeletedFields = V.fromList deletedFields, Anomalies.shapeUpdatedFieldFormats = updatedFieldFormats, Anomalies.shapeNewUniqueFields = V.fromList newFields}
-        r <- dbtToEff $ Ent.insert @Anomalies.Issue $ Unsafe.fromJust $ Anomalies.convertAnomalyToIssue (endp <&> (.host)) anomaly'
-=======
-        let anomaly' = anomaly{Anomalies.anomalyType = anomalyType, Anomalies.shapeDeletedFields = V.fromList deletedFields, Anomalies.shapeUpdatedFieldFormats = updatedFieldFormats, Anomalies.shapeNewUniqueFields = V.fromList newFields}
         _ <- dbtToEff $ Anomalies.insertIssue $ Unsafe.fromJust $ Anomalies.convertAnomalyToIssue (endp <&> (.host)) anomaly'
->>>>>>> f6b6f886
         forM_ project.notificationsChannel \case
           Projects.NSlack ->
             sendSlackMessage
@@ -501,40 +479,22 @@
       project <- Unsafe.fromJust <<$>> dbtToEff $ Projects.projectById pid
       err <- Unsafe.fromJust <<$>> dbtToEff $ Anomalies.errorByHash targetHash
       issueId <- liftIO $ Anomalies.AnomalyId <$> UUIDV4.nextRandom
-<<<<<<< HEAD
-      dbtToEff
-        $ Ent.insert @Anomalies.Issue
-        $ Anomalies.Issue
-          { id = issueId,
-            createdAt = err.createdAt,
-            updatedAt = err.updatedAt,
-            projectId = pid,
-            anomalyType = Anomalies.ATRuntimeException,
-            targetHash = targetHash,
-            issueData = Anomalies.IDNewRuntimeExceptionIssue err.errorData,
-            acknowlegedAt = Nothing,
-            acknowlegedBy = Nothing,
-            endpointId = Nothing,
-            archivedAt = Nothing
-          }
-=======
       _ <-
         dbtToEff
           $ Anomalies.insertIssue
           $ Anomalies.Issue
-            { id = issueId
-            , createdAt = err.createdAt
-            , updatedAt = err.updatedAt
-            , projectId = pid
-            , anomalyType = Anomalies.ATRuntimeException
-            , targetHash = targetHash
-            , issueData = Anomalies.IDNewRuntimeExceptionIssue err.errorData
-            , acknowlegedAt = Nothing
-            , acknowlegedBy = Nothing
-            , endpointId = Nothing
-            , archivedAt = Nothing
+            { id = issueId,
+              createdAt = err.createdAt,
+              updatedAt = err.updatedAt,
+              projectId = pid,
+              anomalyType = Anomalies.ATRuntimeException,
+              targetHash = targetHash,
+              issueData = Anomalies.IDNewRuntimeExceptionIssue err.errorData,
+              acknowlegedAt = Nothing,
+              acknowlegedBy = Nothing,
+              endpointId = Nothing,
+              archivedAt = Nothing
             }
->>>>>>> f6b6f886
       forM_ project.notificationsChannel \case
         Projects.NSlack ->
           sendSlackMessage
