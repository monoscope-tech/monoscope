--- conflicted
+++ resolved
@@ -1,19 +1,24 @@
 {-# OPTIONS_GHC -Wno-unrecognised-pragmas #-}
 
-module BackgroundJobs (jobsWorkerInit, jobsRunner, BgJobs (..)) where
-
-import Control.Lens ((.~), (^.))
-import Data.Aeson as Aeson
+module BackgroundJobs (jobsWorkerInit, BgJobs (..)) where
+
+import Control.Lens ((.~))
+import Data.Aeson as Aeson (
+  FromJSON,
+  KeyValue ((.=)),
+  ToJSON,
+  Value (Array, String),
+  object,
+ )
 import Data.Aeson.QQ (aesonQQ)
 import Data.CaseInsensitive qualified as CI
 import Data.List.Extra (intersect, union)
 import Data.Pool (withResource)
 import Data.Text qualified as T
-import Data.Time (DayOfWeek (Monday), UTCTime (utctDay), ZonedTime, addUTCTime, dayOfWeek, getZonedTime)
+import Data.Time (DayOfWeek (Monday), UTCTime (utctDay), ZonedTime, dayOfWeek, getCurrentTime, getZonedTime)
 import Data.UUID.V4 qualified as UUIDV4
 import Data.Vector (Vector)
 import Data.Vector qualified as V
-import Database.PostgreSQL.Entity qualified as Ent
 import Database.PostgreSQL.Entity.DBT (QueryNature (Select, Update), execute, query)
 import Database.PostgreSQL.Simple (Only (Only))
 import Database.PostgreSQL.Simple.SqlQQ (sql)
@@ -34,21 +39,21 @@
 import Models.Apis.Shapes qualified as Shapes
 import Models.Projects.Projects qualified as Projects
 import Models.Projects.Swaggers qualified as Swaggers
-import Models.Tests.TestToDump qualified as TestToDump
 import Models.Tests.Testing qualified as Testing
 import Models.Users.Users qualified as Users
 import NeatInterpolation (text, trimming)
 import Network.Wreq
 import OddJobs.ConfigBuilder (mkConfig)
 import OddJobs.Job (ConcurrencyControl (..), Job (..), LogEvent, LogLevel, createJob, startJobRunner, throwParsePayload)
+import Pages.GenerateSwagger (generateSwagger)
 import Pages.Reports qualified as RP
-import Pages.Specification.GenerateSwagger (generateSwagger)
-import Pkg.Mail (sendEmail, sendPostmarkEmail, sendSlackMessage)
+import Pkg.Mail (sendEmail, sendSlackMessage)
 import PyF (fmt, fmtTrim)
 import Relude hiding (ask)
 import Relude.Unsafe qualified as Unsafe
 import System.Config qualified as Config
 import System.Types (ATBackgroundCtx, runBackground)
+import Utils (scheduleIntervals)
 
 
 data BgJobs
@@ -63,11 +68,18 @@
   | GenSwagger Projects.ProjectId Users.UserId
   | ReportUsage Projects.ProjectId
   | QueryMonitorsTriggered (Vector Monitors.QueryMonitorId)
+  | ScheduleForCollection Testing.CollectionId
   | RunCollectionTests Testing.CollectionId
   deriving stock (Eq, Show, Generic)
   deriving anyclass (ToJSON, FromJSON)
 
 
+getShapes :: Projects.ProjectId -> Text -> DBT IO (Vector (Text, Vector Text))
+getShapes pid enpHash = query Select q (pid, enpHash)
+  where
+    q = [sql| select hash, field_hashes from apis.shapes where project_id=? and endpoint_hash=? |]
+
+
 getUpdatedFieldFormats :: Projects.ProjectId -> Vector Text -> DBT IO (Vector Text)
 getUpdatedFieldFormats pid fieldHashes = query Select q (pid, fieldHashes)
   where
@@ -82,7 +94,12 @@
     q = [sql| update apis.shapes SET new_unique_fields=?, deleted_fields=?, updated_field_formats=? where project_id=? and hash=?|]
 
 
-<<<<<<< HEAD
+getAllProjects :: DBT IO (Vector Projects.ProjectId)
+getAllProjects = query Select q (Only True)
+  where
+    q = [sql|SELECT id FROM projects.projects WHERE active=? AND deleted_at IS NULL|]
+
+
 -- TODO:
 -- Analyze shapes for
 -- 1: [x] how many fields in the current shape are completely new?
@@ -90,13 +107,10 @@
 -- 3. [x] how many were deleted params
 -- Send a notification email about the new anomaly (shape and endpoint etc)
 --
-=======
->>>>>>> 79a01753
 webhookUrl :: String
 webhookUrl = "https://discord.com/api/webhooks/1230980245423788045/JQOJ7w3gmEduaOvPTnxEz4L8teDpX5PJoFkyQmqZHR8HtRqAkWIjv2Xk1aKadTyXuFy_"
 
 
-<<<<<<< HEAD
 -- | Message data structure
 data DiscordMessage = DiscordMessage
   { content :: Text
@@ -119,14 +133,6 @@
       defaults
         & header "Content-Type"
         .~ ["application/json"]
-=======
-sendMessageToDiscord :: Text -> IO ()
-sendMessageToDiscord msg = do
-  let message = object ["content" .= msg]
-  let opts = defaults & header "Content-Type" .~ ["application/json"]
-  response <- postWith opts webhookUrl message
-  pass
->>>>>>> 79a01753
 
 
 jobsRunner :: Log.Logger -> Config.AuthContext -> Job -> IO ()
@@ -135,94 +141,71 @@
   runBackground logger authCtx $ case bgJob of
     QueryMonitorsTriggered queryMonitorIds -> queryMonitorsTriggered queryMonitorIds
     NewAnomaly pid createdAt anomalyTypesT anomalyActionsT targetHash -> newAnomalyJob pid createdAt anomalyTypesT anomalyActionsT targetHash
-    InviteUserToProject userId projectId reciever projectTitle' -> do
-      userM <- Users.userById userId
-      whenJust userM \user -> do
-        let firstName = user.firstName
-        let project_url = "https://app.apitoolkit.io/p/" <> projectId.toText
-        let templateVars =
-              [aesonQQ|{
-           "user_name": #{firstName},
-           "project_name": #{projectTitle'},
-           "project_url": #{project_url}
-        }|]
-<<<<<<< HEAD
-        sendPostmarkEmail reciever "welcome-1" templateVars
-=======
-        sendPostmarkEmail reciever "project-invite" templateVars
->>>>>>> 79a01753
-    SendDiscordData userId projectId fullName stack -> whenJustM (dbtToEff $ Projects.projectById projectId) \project -> do
-      users <- dbtToEff $ Projects.usersByProjectId projectId
-      let stackString = intercalate ", " $ map T.unpack stack
-      forM_ users \user -> do
-        let userEmail = CI.original (user.email)
-<<<<<<< HEAD
-        let msg =
-              [fmtTrim| 🎉 New project created on apitoolkit.io! 🎉
-           User FullName : {fullName} 
-           User Email : {userEmail}
-           Project ID: {projectId.toText}
-           User ID :{userId.toText}
-           Payment Plan : {project.paymentPlan}
-           stack : {stackString}
-        |]
-=======
-        let project_url = "https://app.apitoolkit.io/p/" <> projectId.toText
-        let project_title = project.title
-        let msg =
-              [fmtTrim| 🎉 New project created on apitoolkit.io! 🎉
-- **User Full Name**: {fullName} 
-- **User Email**: {userEmail}
-- **Project Title**: [{project_title}]({project_url})
-- **User ID**: {userId.toText}
-- **Payment Plan**: {project.paymentPlan}
-- **Stack**: {stackString}
-|]
->>>>>>> 79a01753
-        liftIO $ sendMessageToDiscord msg
-    CreatedProjectSuccessfully userId projectId reciever projectTitle -> do
-      userM <- Users.userById userId
-      whenJust userM \user -> do
-        let firstName = user.firstName
-        let project_url = "https://app.apitoolkit.io/p/" <> projectId.toText
-        let templateVars =
-              [aesonQQ|{
-           "user_name": #{firstName},
-           "project_name": #{projectTitle},
-           "project_url": #{project_url}
-        }|]
-        sendPostmarkEmail reciever "project-created" templateVars
-      pass
+    InviteUserToProject userId projectId reciever projectTitle' ->
+      sendEmail
+        reciever
+        [fmt| 🤖 APITOOLKIT: You've been invited to a project '{projectTitle'}' on apitoolkit.io |]
+        [fmtTrim|
+  Hi,<br/>
+
+  <p>You have been invited to the $projectTitle project on apitoolkit. 
+  Please use the following link to activate your account and access the $projectTitle project.</p>
+  <a href="https://app.apitoolkit.io/p/{projectId.toText}">Click Here</a>
+  <br/><br/>
+  Regards,
+  Apitoolkit team
+            |]
+    CreatedProjectSuccessfully userId projectId reciever projectTitle ->
+      sendEmail
+        reciever
+        [fmt| 🤖 APITOOLKIT: Project created successfully '{projectTitle}' on apitoolkit.io |]
+        [fmtTrim|
+  Hi,<br/>
+
+  <p>You have been invited to the $projectTitle project on apitoolkit. 
+  Please use the following link to activate your account and access the {projectTitle} project.</p>
+  <a href="app.apitoolkit.io/p/{projectId.toText}">Click Here to access the project</a><br/><br/>.
+
+  By the way, we know it can be difficult or confusing to integrate SDKs sometimes. So we're willing to assist. You can schedule a time here, and we can help with integrating: 
+  <a href="https://calendar.google.com/calendar/u/0/appointments/schedules/AcZssZ21Q1uDPjHN4YPpM2lNBS0_Nwc16IQj-25e5WIoPOKEVsBBIWJgy3usCUS4d7MtQz7kiuzyBJLb">Click Here to Schedule</a>
+  <br/><br/>
+  Regards,<br/>
+  Apitoolkit team
+            |]
     DailyJob -> do
       currentDay <- utctDay <$> Time.currentTime
-      projects <- dbtToEff $ query Select [sql|SELECT id FROM projects.projects WHERE active=? AND deleted_at IS NULL|] (Only True)
+      projects <- dbtToEff getAllProjects
       forM_ projects \p -> do
         liftIO $ withResource authCtx.jobsPool \conn -> do
-          _ <-
-            if dayOfWeek currentDay == Monday
-              then createJob conn "background_jobs" $ BackgroundJobs.WeeklyReports p
-              else createJob conn "background_jobs" $ BackgroundJobs.DailyReports p
           _ <- createJob conn "background_jobs" $ BackgroundJobs.ReportUsage p
-          pass
+          if dayOfWeek currentDay == Monday
+            then createJob conn "background_jobs" $ BackgroundJobs.WeeklyReports p
+            else createJob conn "background_jobs" $ BackgroundJobs.DailyReports p
+      collections <- dbtToEff Testing.getCollectionsId
+      forM_ collections \col -> liftIO $ withResource authCtx.jobsPool \conn -> createJob conn "background_jobs" $ BackgroundJobs.ScheduleForCollection col
     DailyReports pid -> dailyReportForProject pid
     WeeklyReports pid -> weeklyReportForProject pid
     GenSwagger pid uid -> generateSwaggerForProject pid uid
     ReportUsage pid -> whenJustM (dbtToEff $ Projects.projectById pid) \project -> do
-      when (project.paymentPlan == "UsageBased" || project.paymentPlan == "GraduatedPricing") $ whenJust project.firstSubItemId \fSubId -> do
-        currentTime <- liftIO getZonedTime
-        totalToReport <- dbtToEff $ RequestDumps.getTotalRequestToReport pid project.usageLastReported
-        liftIO $ reportUsageToLemonsqueezy fSubId totalToReport authCtx.config.lemonSqueezyApiKey
-        _ <- dbtToEff $ Projects.updateUsageLastReported pid currentTime
+      let subItemId = project.firstSubItemId
+      when (project.paymentPlan == "UsageBased") $ whenJust subItemId \fSubId -> do
+        totalRequestForThisMonth <- dbtToEff $ RequestDumps.getTotalRequestForCurrentMonth pid
+        liftIO $ reportUsageToLemonsqueezy fSubId totalRequestForThisMonth authCtx.config.lemonSqueezyApiKey
+    ScheduleForCollection col_id -> do
+      whenJustM (dbtToEff $ Testing.getCollectionById col_id) \collection -> whenJust (collection.schedule) \schedule -> do
+        currentTime <- liftIO getCurrentTime
+        let intervals = scheduleIntervals currentTime schedule
+        let dbParams = (\x -> (x, "queued" :: Text, Aeson.object ["tag" .= Aeson.String "RunCollectionTests", "contents" .= (Aeson.Array [show col_id.collectionId])])) <$> intervals
+        void $ dbtToEff $ Testing.scheduleInsertScheduleInBackgroundJobs dbParams
+    RunCollectionTests col_id -> do
+      (collectionM, steps) <- dbtToEff $ do
+        colM <- Testing.getCollectionById col_id
+        steps <- Testing.getCollectionSteps col_id
+        pure (colM, steps)
+      whenJust collectionM \collection -> do
+        -- let steps_data = (\x -> x.stepData) <$> steps
+        -- let col_json = (decodeUtf8 $ Aeson.encode steps_data :: String)
         pass
-    RunCollectionTests col_id -> do
-      now <- Time.currentTime
-      collectionM <- dbtToEff $ Testing.getCollectionById col_id
-      if job.jobRunAt > addUTCTime (-900) now -- Run time is less than 15 mins ago
-        then whenJust collectionM \collection -> when (collection.isScheduled) do
-          let (Testing.CollectionSteps colStepsV) = collection.collectionSteps
-          _ <- TestToDump.runTestAndLog collection.projectId colStepsV
-          pass
-        else Log.logAttention "RunCollectionTests failed.  Job was sheduled to run over 30 mins ago" $ collectionM <&> \c -> (c.title, c.id)
 
 
 generateSwaggerForProject :: Projects.ProjectId -> Users.UserId -> ATBackgroundCtx ()
@@ -257,7 +240,7 @@
             "type": "usage-records",
             "attributes": {
                 "quantity": #{quantity},
-                "action": "increment"
+                "action": "set"
             },
             "relationships": {
                "subscription-item": {
@@ -295,7 +278,6 @@
 
 handleQueryMonitorThreshold :: Monitors.QueryMonitorEvaled -> Bool -> ATBackgroundCtx ()
 handleQueryMonitorThreshold monitorE isAlert = do
-  Log.logAttention "Query Monitors Triggered " monitorE
   _ <- dbtToEff $ Monitors.updateQMonitorTriggeredState monitorE.id isAlert
   when monitorE.alertConfig.emailAll do
     users <- dbtToEff $ Projects.usersByProjectId monitorE.projectId
@@ -313,7 +295,7 @@
     $ mkConfig jobLogger "background_jobs" (appCtx.jobsPool) (MaxConcurrentJobs 1) (jobsRunner logger appCtx) id
   where
     jobLogger :: LogLevel -> LogEvent -> IO ()
-    jobLogger logLevel logEvent = Log.runLogT "OddJobs" logger Log.LogAttention $ Log.logInfo "Background jobs ping." (show @Text logLevel, show @Text logEvent) -- logger show (logLevel, logEvent)
+    jobLogger logLevel logEvent = Log.runLogT "OddJobs" logger Log.LogAttention $ Log.logInfo "Background jobs ping. " (show logLevel, show logEvent) -- logger show (logLevel, logEvent)
     -- jobLogger logLevel logEvent = print show (logLevel, logEvent) -- logger show (logLevel, logEvent)
 
 
@@ -342,12 +324,10 @@
       Projects.NSlack ->
         sendSlackMessage
           pid
-          ( [fmtTrim| 🤖 *Daily Report for `{pr.title}`*
+          [fmtTrim| 🤖 *Daily Report for `{pr.title}`***
           
                         <https://app.apitoolkit.io/p/{pid.toText}/reports/{show report.id.reportId}|View today's report>
                            |]
-              :: Text
-          )
       _ -> users & mapM_ \user -> sendEmail (CI.original user.email) [fmt| APITOOLKIT: Daily Report for {pr.title} |] (renderText $ RP.reportEmail pid report)
 
 
@@ -385,161 +365,125 @@
 
 
 emailQueryMonitorAlert :: Monitors.QueryMonitorEvaled -> CI.CI Text -> Maybe Users.User -> ATBackgroundCtx ()
-emailQueryMonitorAlert monitorE@Monitors.QueryMonitorEvaled{alertConfig} email userM = whenJust userM \user ->
+emailQueryMonitorAlert monitorE email userM =
   sendEmail
     (CI.original email)
-    [fmt| 🤖 APITOOLKIT: log monitor triggered `{alertConfig.title}` |]
+    [fmt| 🤖 APITOOLKIT: log monitor triggered `{monitorE.alertConfig.title}` |]
     [fmtTrim|
-      Hi {user.firstName},<br/>
-      
-      The monitor: `{alertConfig.title}` was triggered and got above it's defined threshold.
-      
-      <br/><br/>
-      Regards,
-      Apitoolkit team
-                |]
+  Hi ,<br/>
+
+  
+  <br/><br/>
+  Regards,
+  Apitoolkit team
+            |]
 
 
 newAnomalyJob :: Projects.ProjectId -> ZonedTime -> Text -> Text -> Text -> ATBackgroundCtx ()
 newAnomalyJob pid createdAt anomalyTypesT anomalyActionsT targetHash = do
   let anomalyType = Unsafe.fromJust $ Anomalies.parseAnomalyTypes anomalyTypesT
+  -- let anomalyAction = Unsafe.fromJust $ Anomalies.parseAnomalyActions anomalyActionsT
   case anomalyType of
     Anomalies.ATEndpoint -> do
-      totalRequestsCount <- dbtToEff $ RequestDumps.countRequestDumpByProject pid
-      when (totalRequestsCount > 50) $ whenJustM (dbtToEff $ Anomalies.getAnomalyVM pid targetHash) \anomaly -> do
-        endp <- dbtToEff $ Endpoints.endpointByHash pid targetHash
-        users <- dbtToEff $ Projects.usersByProjectId pid
-        project <- Unsafe.fromJust <<$>> dbtToEff $ Projects.projectById pid
-        let enp = Unsafe.fromJust endp
-        let endpointPath = enp.method <> " " <> enp.urlPath
-        dbtToEff $ Ent.insert @Anomalies.Issue $ Unsafe.fromJust $ Anomalies.convertAnomalyToIssue (Just enp.host) anomaly
-        forM_ project.notificationsChannel \case
-          Projects.NSlack ->
-            sendSlackMessage
-              pid
-              [fmtTrim| 🤖 *New Endpoint Detected for `{project.title}`**
-  
-                             We have detected a new endpoint on *{project.title}*
-  
-                             Endpoint: `{endpointPath}`
-  
-                             <https://app.apitoolkit.io/p/{pid.toText}/anomalies/by_hash/{targetHash}|More details on the apitoolkit>
-                              |]
-          _ -> do
-            forM_ users \u -> do
-              let templateVars =
-                    object
-                      [ "user_name" .= u.firstName
-                      , "project_name" .= project.title
-                      , "anomaly_url" .= ("https://app.apitoolkit.io/p/" <> pid.toText <> "/anomalies/by_hash/" <> targetHash)
-                      , "endpoint_name" .= endpointPath
-                      ]
-              sendPostmarkEmail (CI.original u.email) "anomaly-endpoint" templateVars
+      endp <- dbtToEff $ Endpoints.endpointByHash pid targetHash
+      users <- dbtToEff $ Projects.usersByProjectId pid
+      project <- Unsafe.fromJust <<$>> dbtToEff $ Projects.projectById pid
+      let enp = Unsafe.fromJust endp
+      let endpointPath = enp.method <> " " <> enp.urlPath
+      forM_ project.notificationsChannel \case
+        Projects.NSlack ->
+          sendSlackMessage
+            pid
+            [fmtTrim| 🤖 *New Endpoint Detected for `{project.title}`****
+
+                           We have detected a new endpoint on *{project.title}*
+
+                           Endpoint: `{endpointPath}`
+
+                           <https://app.apitoolkit.io/p/{pid.toText}/anomaly/{targetHash}|More details on the apitoolkit>
+                            |]
+        _ -> do
+          forM_ users \u ->
+            sendEmail
+              (CI.original u.email)
+              [text| 🤖 APITOOLKIT: New Endpoint detected for `{project.title}` |]
+              [fmtTrim|
+                     Hi {u.firstName},<br/>
+         
+                     <p>We detected a new endpoint on `{project.title}`:</p>
+                     <p><strong>{endpointPath}</strong></p>
+                     <a href="https://app.apitoolkit.io/p/{pid.toText}/anomaly/{targetHash}">More details on the apitoolkit</a>
+                     <br/><br/>
+                     Regards,
+                     Apitoolkit team
+                               |]
     Anomalies.ATShape -> do
       hasEndpointAnomaly <- dbtToEff $ Anomalies.getShapeParentAnomalyVM pid targetHash
-      when (hasEndpointAnomaly == 0) $ whenJustM (dbtToEff $ Anomalies.getAnomalyVM pid targetHash) \anomaly -> do
-        endp <- dbtToEff $ Endpoints.endpointByHash pid $ T.take 8 targetHash
-        let getShapesQuery = [sql| select hash, field_hashes from apis.shapes where project_id=? and endpoint_hash=? |]
-        shapes <- (dbtToEff $ query Select getShapesQuery (pid, T.take 8 targetHash))
-        let targetFields = maybe [] (V.toList . snd) (V.find (\a -> fst a == targetHash) shapes)
+      when (hasEndpointAnomaly == 0) do
+        shapes <- dbtToEff $ getShapes pid $ T.take 8 targetHash
+        let targetFields = maybe [] (toList . snd) (V.find (\a -> fst a == targetHash) shapes)
         updatedFieldFormats <- dbtToEff $ getUpdatedFieldFormats pid (V.fromList targetFields)
         let otherFields = toList <$> toList (snd $ V.unzip $ V.filter (\a -> fst a /= targetHash) shapes)
         let newFields = filter (`notElem` foldl' union [] otherFields) targetFields
         let deletedFields = filter (`notElem` targetFields) $ foldl' intersect (head $ [] :| otherFields) (tail $ [] :| otherFields)
+        -- Update the shape values in the database
         _ <- dbtToEff $ updateShapeCounts pid targetHash (V.fromList newFields) (V.fromList deletedFields) updatedFieldFormats
         -- Send an email about the new shape anomaly but only if there was no endpoint anomaly logged
-        users <- dbtToEff $ Projects.usersByProjectId pid
-        project <- Unsafe.fromJust <<$>> dbtToEff $ Projects.projectById pid
-        let anomaly' = anomaly{Anomalies.anomalyType = anomalyType, Anomalies.shapeDeletedFields = V.fromList deletedFields, Anomalies.shapeUpdatedFieldFormats = updatedFieldFormats, Anomalies.shapeNewUniqueFields = V.fromList newFields}
-        r <- dbtToEff $ Ent.insert @Anomalies.Issue $ Unsafe.fromJust $ Anomalies.convertAnomalyToIssue (endp <&> (.host)) anomaly'
-        forM_ project.notificationsChannel \case
-          Projects.NSlack ->
-            sendSlackMessage
-              pid
-              [fmtTrim| 🤖 *New Shape anomaly found for `{project.title}`******
-  
-                          We detected a different API request shape to your endpoints than what you usually have
-  
-                          <https://app.apitoolkit.io/p/{pid.toText}/anomalies/by_hash/{targetHash}|More details on the apitoolkit>
-                               |]
-          _ -> do
-            forM_ users \u -> do
-              let templateVars =
-                    object
-                      [ "user_name" .= u.firstName
-                      , "project_name" .= project.title
-                      , "anomaly_url" .= ("https://app.apitoolkit.io/p/" <> pid.toText <> "/anomalies/by_hash/" <> targetHash)
-                      ]
-              sendPostmarkEmail (CI.original u.email) "anomaly-shape" templateVars
+        whenJustM (dbtToEff $ Anomalies.getAnomalyVM pid $ T.take 8 targetHash) \anomaly -> do
+          users <- dbtToEff $ Projects.usersByProjectId pid
+          project <- Unsafe.fromJust <<$>> dbtToEff $ Projects.projectById pid
+          forM_ project.notificationsChannel \case
+            Projects.NSlack ->
+              sendSlackMessage
+                pid
+                [fmtTrim| 🤖 *New Shape anomaly found for `{project.title}`******
+    
+                                          We detected a different API request shape to your endpoints than what you usually have
+    
+                                          <https://app.apitoolkit.io/p/{pid.toText}/anomaly/{targetHash}|More details on the apitoolkit>
+                                 |]
+            _ -> do
+              forM_ users \u ->
+                sendEmail
+                  (CI.original u.email)
+                  [text| 🤖 APITOOLKIT: New Shape anomaly found for `{project.title}` |]
+                  [fmtTrim|
+         Hi {u.firstName},<br/>
+       
+         <p>We detected a different API request shape to your endpoints than what you usually have..</p>
+         <a href="https://app.apitoolkit.io/p/{pid.toText}/anomaly/{targetHash}">More details on the apitoolkit</a>
+         <br/><br/>
+         Regards,<br/>
+         Apitoolkit team
+                                 |]
     Anomalies.ATFormat -> do
       -- Send an email about the new shape anomaly but only if there was no endpoint anomaly logged
       hasEndpointAnomaly <- dbtToEff $ Anomalies.getFormatParentAnomalyVM pid targetHash
       when (hasEndpointAnomaly == 0) $ whenJustM (dbtToEff $ Anomalies.getAnomalyVM pid targetHash) \anomaly -> do
-        endp <- dbtToEff $ Endpoints.endpointByHash pid $ T.take 8 targetHash
         users <- dbtToEff $ Projects.usersByProjectId pid
         project <- Unsafe.fromJust <<$>> dbtToEff $ Projects.projectById pid
-        dbtToEff $ Ent.insert @Anomalies.Issue $ Unsafe.fromJust $ Anomalies.convertAnomalyToIssue (endp <&> (.host)) anomaly
         forM_ project.notificationsChannel \case
           Projects.NSlack ->
             sendSlackMessage
               pid
               [fmtTrim| 🤖 *New Field Format Anomaly Found for `{project.title}`****
   
-                             We detected that a particular field on your API is returning a different format/type than what it usually gets.
-
-                             <https://app.apitoolkit.io/p/{pid.toText}/anomalies/by_hash/{targetHash}|More details on the apitoolkit>
+                                       We detected that a particular field on your API is returning a different format/type than what it usually gets.
+  
+                                       <https://app.apitoolkit.io/p/{pid.toText}/anomaly/{targetHash}|More details on the apitoolkit>
                                |]
-          _ -> forM_ users \u -> do
-            let firstName = u.firstName
-            let title = project.title
-            let anomaly_url = "https://app.apitoolkit.io/p/" <> pid.toText <> "/anomalies/by_hash/" <> targetHash
-            let templateVars =
-                  [aesonQQ|{
-                      "user_name": #{firstName},
-                      "project_name": #{title},
-                      "anomaly_url": #{anomaly_url}
-                 }|]
-            sendPostmarkEmail (CI.original u.email) "anomaly-field" templateVars
-    Anomalies.ATRuntimeException -> do
-      users <- dbtToEff $ Projects.usersByProjectId pid
-      project <- Unsafe.fromJust <<$>> dbtToEff $ Projects.projectById pid
-      err <- Unsafe.fromJust <<$>> dbtToEff $ Anomalies.errorByHash targetHash
-      issueId <- liftIO $ Anomalies.AnomalyId <$> UUIDV4.nextRandom
-      dbtToEff
-        $ Ent.insert @Anomalies.Issue
-        $ Anomalies.Issue
-          { id = issueId
-          , createdAt = err.createdAt
-          , updatedAt = err.updatedAt
-          , projectId = pid
-          , anomalyType = Anomalies.ATRuntimeException
-          , targetHash = targetHash
-          , issueData = Anomalies.IDNewRuntimeExceptionIssue err.errorData
-          , acknowlegedAt = Nothing
-          , acknowlegedBy = Nothing
-          , endpointId = Nothing
-          , archivedAt = Nothing
-          }
-      forM_ project.notificationsChannel \case
-        Projects.NSlack ->
-          sendSlackMessage
-            pid
-            [fmtTrim| 🤖 *New Runtime Exception Found for `{project.title}`*****
-  
-                           We detected that a particular field on your API is returning a different format/type than what it usually gets.
-
-                           <https://app.apitoolkit.io/p/{pid.toText}/anomalies/by_hash/{targetHash}|More details on the apitoolkit>
-                               |]
-        _ -> forM_ users \u -> do
-          let firstName = u.firstName
-          let title = project.title
-          let anomaly_url = "https://app.apitoolkit.io/p/" <> pid.toText <> "/anomalies/by_hash/" <> targetHash
-          let templateVars =
-                [aesonQQ|{
-                      "user_name": #{firstName},
-                      "project_name": #{title},
-                      "anomaly_url": #{anomaly_url}
-                 }|]
-          sendPostmarkEmail (CI.original u.email) "anomaly-field" templateVars
+          _ -> forM_ users \u ->
+            sendEmail
+              (CI.original u.email)
+              [fmt| 🤖 APITOOLKIT: New field format anomaly found for `{project.title}` |]
+              [fmtTrim|
+     Hi {u.firstName},<br/>
+   
+     <p>We detected that a particular field on your API is returning a different format/type than what it usually gets.</p>
+     <a href="https://app.apitoolkit.io/p/{pid.toText}/anomaly/{targetHash}">More details on the apitoolkit</a>
+     <br/><br/>
+     Regards,<br/>
+     Apitoolkit team
+                           |]
     Anomalies.ATField -> pass
     Anomalies.ATUnknown -> pass