--- conflicted
+++ resolved
@@ -377,13 +377,8 @@
     Log.logInfo "Fetched logs for pattern extraction" ("log_count", AE.toJSON $ V.length otelLogs)
     let finalVals = logsWithPatterns <> otelLogs
     Log.logInfo "Fetched OTEL logs for pattern extraction" ("log_count", AE.toJSON $ V.length finalVals)
-<<<<<<< HEAD
-    let drainTree = processBatch finalVals scheduledTime Telemetry.emptyDrainTree
-        patterns = Telemetry.getAllLogGroups drainTree
-=======
-    let drainTree = processBatch finalVals scheduledTime  Drain.emptyDrainTree
+    let drainTree = processBatch finalVals scheduledTime Drain.emptyDrainTree
         patterns = Drain.getAllLogGroups drainTree
->>>>>>> 53a5c740
     Log.logInfo "Extracted log patterns" ("pattern_count", AE.toJSON $ V.length patterns)
     forM_ patterns \p -> do
       _ <- dbtToEff $ execute [sql| UPDATE otel_logs_and_spans SET log_pattern = ? WHERE id::text=Any(?) |] p
@@ -391,24 +386,15 @@
     Log.logInfo "Completed log pattern extraction" ()
     pass
   where
-<<<<<<< HEAD
-    processNewLog :: Text -> Text -> UTCTime -> Telemetry.DrainTree -> Telemetry.DrainTree
-=======
     processNewLog :: Text -> Text -> UTCTime -> Drain.DrainTree -> Drain.DrainTree
->>>>>>> 53a5c740
     processNewLog logId logContent now tree = do
       let tokensVec = V.fromList $ T.words $ replaceAllFormats $ logContent
           tokenCount = V.length tokensVec
           firstToken = if V.null tokensVec then "" else V.head tokensVec
        in if tokenCount == 0
             then tree -- Skip empty logs
-<<<<<<< HEAD
-            else Telemetry.updateTreeWithLog tree tokenCount firstToken tokensVec logId logContent now
-    processBatch :: V.Vector (Text, Text) -> UTCTime -> Telemetry.DrainTree -> Telemetry.DrainTree
-=======
             else Drain.updateTreeWithLog tree tokenCount firstToken tokensVec logId logContent now
     processBatch :: V.Vector (Text, Text) -> UTCTime -> Drain.DrainTree -> Drain.DrainTree
->>>>>>> 53a5c740
     processBatch logBatch now initialTree = do
       V.foldl (\tree (logId, logContent) -> processNewLog logId logContent now tree) initialTree logBatch
 
