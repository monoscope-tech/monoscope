{-# OPTIONS_GHC -Wno-unrecognised-pragmas #-}

module BackgroundJobs (jobsWorkerInit, jobsRunner, BgJobs (..)) where

import Control.Lens ((.~))
import Data.Aeson as Aeson (
  FromJSON,
  KeyValue ((.=)),
  ToJSON,
  Value (Array, String),
  object,
 )
import Data.Aeson.QQ (aesonQQ)
import Data.CaseInsensitive qualified as CI
import Data.List.Extra (intersect, union)
import Data.Pool (withResource)
import Data.Text qualified as T
import Data.Time (DayOfWeek (Monday), UTCTime (utctDay), ZonedTime, dayOfWeek, getCurrentTime, getZonedTime)
import Data.UUID.V4 qualified as UUIDV4
import Data.Vector (Vector)
import Data.Vector qualified as V
import Database.PostgreSQL.Entity.DBT (QueryNature (Select, Update), execute, query)
import Database.PostgreSQL.Simple (Only (Only))
import Database.PostgreSQL.Simple.SqlQQ (sql)
import Database.PostgreSQL.Transact (DBT)
import Effectful.PostgreSQL.Transact.Effect (dbtToEff)
import Effectful.Reader.Static (ask)
import Effectful.Time qualified as Time
import Log qualified
import Lucid (renderText)
import Models.Apis.Anomalies qualified as Anomalies
import Models.Apis.Endpoints qualified as Endpoints
import Models.Apis.Fields.Query qualified as FieldsQ
import Models.Apis.Fields.Types qualified as Fields
import Models.Apis.Formats qualified as Formats
import Models.Apis.Monitors qualified as Monitors
import Models.Apis.Reports qualified as Reports
import Models.Apis.RequestDumps qualified as RequestDumps
import Models.Apis.Shapes qualified as Shapes
import Models.Projects.Projects qualified as Projects
import Models.Projects.Swaggers qualified as Swaggers
import Models.Tests.Testing qualified as Testing
import Models.Users.Users qualified as Users
import NeatInterpolation (text, trimming)
import Network.Wreq (defaults, header, postWith)
import OddJobs.ConfigBuilder (mkConfig)
import OddJobs.Job (ConcurrencyControl (..), Job (..), LogEvent, LogLevel, createJob, startJobRunner, throwParsePayload)
import Pages.GenerateSwagger (generateSwagger)
import Pages.Reports qualified as RP
import Pkg.Mail (sendEmail, sendSlackMessage)
import PyF (fmt, fmtTrim)
import Relude hiding (ask)
import Relude.Unsafe qualified as Unsafe
import System.Config qualified as Config
import System.Types (ATBackgroundCtx, runBackground)
import Utils (scheduleIntervals)


data BgJobs
  = InviteUserToProject Users.UserId Projects.ProjectId Text Text
  | CreatedProjectSuccessfully Users.UserId Projects.ProjectId Text Text
  | -- NewAnomaly Projects.ProjectId Anomalies.AnomalyTypes Anomalies.AnomalyActions TargetHash
    NewAnomaly Projects.ProjectId ZonedTime Text Text Text
  | DailyReports Projects.ProjectId
  | WeeklyReports Projects.ProjectId
  | DailyJob
  | GenSwagger Projects.ProjectId Users.UserId
  | ReportUsage Projects.ProjectId
  | QueryMonitorsTriggered (Vector Monitors.QueryMonitorId)
  | ScheduleForCollection Testing.CollectionId
  | RunCollectionTests Testing.CollectionId
  deriving stock (Eq, Show, Generic)
  deriving anyclass (ToJSON, FromJSON)


getUpdatedFieldFormats :: Projects.ProjectId -> Vector Text -> DBT IO (Vector Text)
getUpdatedFieldFormats pid fieldHashes = query Select q (pid, fieldHashes)
  where
    q =
      [sql| select fm.hash from apis.formats fm JOIN apis.fields fd ON (fm.project_id=fd.project_id AND fd.hash=fm.field_hash) 
                where fm.project_id=? AND fm.created_at>(fd.created_at+interval '2 minutes') AND fm.field_hash=ANY(?) |]


updateShapeCounts :: Projects.ProjectId -> Text -> Vector Text -> Vector Text -> Vector Text -> DBT IO Int64
updateShapeCounts pid shapeHash newFields deletedFields updatedFields = execute Update q (newFields, deletedFields, updatedFields, pid, shapeHash)
  where
    q = [sql| update apis.shapes SET new_unique_fields=?, deleted_fields=?, updated_field_formats=? where project_id=? and hash=?|]


-- TODO:
-- Analyze shapes for
-- 1: [x] how many fields in the current shape are completely new?
-- 2: [ ] how many were updated fields?
-- 3. [x] how many were deleted params
-- Send a notification email about the new anomaly (shape and endpoint etc)
--

jobsRunner :: Log.Logger -> Config.AuthContext -> Job -> IO ()
jobsRunner logger authCtx job = when authCtx.config.enableBackgroundJobs $ do
  bgJob <- throwParsePayload job
  runBackground logger authCtx $ case bgJob of
    QueryMonitorsTriggered queryMonitorIds -> queryMonitorsTriggered queryMonitorIds
    NewAnomaly pid createdAt anomalyTypesT anomalyActionsT targetHash -> newAnomalyJob pid createdAt anomalyTypesT anomalyActionsT targetHash
    InviteUserToProject userId projectId reciever projectTitle' ->
      sendEmail
        reciever
        [fmt| 🤖 APITOOLKIT: You've been invited to a project '{projectTitle'}' on apitoolkit.io |]
        [fmtTrim|
  Hi,<br/>

  <p>You have been invited to the $projectTitle project on apitoolkit. 
  Please use the following link to activate your account and access the $projectTitle project.</p>
  <a href="https://app.apitoolkit.io/p/{projectId.toText}">Click Here</a>
  <br/><br/>
  Regards,
  Apitoolkit team
            |]
    CreatedProjectSuccessfully userId projectId reciever projectTitle ->
      sendEmail
        reciever
        [fmt| 🤖 APITOOLKIT: Project created successfully '{projectTitle}' on apitoolkit.io |]
        [fmtTrim|
  Hi,<br/>

  <p>You have been invited to the $projectTitle project on apitoolkit. 
  Please use the following link to activate your account and access the {projectTitle} project.</p>
  <a href="app.apitoolkit.io/p/{projectId.toText}">Click Here to access the project</a><br/><br/>.

  By the way, we know it can be difficult or confusing to integrate SDKs sometimes. So we're willing to assist. You can schedule a time here, and we can help with integrating: 
  <a href="https://calendar.google.com/calendar/u/0/appointments/schedules/AcZssZ21Q1uDPjHN4YPpM2lNBS0_Nwc16IQj-25e5WIoPOKEVsBBIWJgy3usCUS4d7MtQz7kiuzyBJLb">Click Here to Schedule</a>
  <br/><br/>
  Regards,<br/>
  Apitoolkit team
            |]
    DailyJob -> do
      currentDay <- utctDay <$> Time.currentTime
      projects <- dbtToEff $ query Select [sql|SELECT id FROM projects.projects WHERE active=? AND deleted_at IS NULL|] (Only True)
      forM_ projects \p -> do
        liftIO $ withResource authCtx.jobsPool \conn -> do
          _ <- createJob conn "background_jobs" $ BackgroundJobs.ReportUsage p
          if dayOfWeek currentDay == Monday
            then createJob conn "background_jobs" $ BackgroundJobs.WeeklyReports p
            else createJob conn "background_jobs" $ BackgroundJobs.DailyReports p
      collections <- dbtToEff Testing.getCollectionsId
      forM_ collections \col -> liftIO $ withResource authCtx.jobsPool \conn -> createJob conn "background_jobs" $ BackgroundJobs.ScheduleForCollection col
    DailyReports pid -> dailyReportForProject pid
    WeeklyReports pid -> weeklyReportForProject pid
    GenSwagger pid uid -> generateSwaggerForProject pid uid
    ReportUsage pid -> whenJustM (dbtToEff $ Projects.projectById pid) \project -> do
      when (project.paymentPlan == "UsageBased") $ whenJust project.firstSubItemId \fSubId -> do
        totalRequestForThisMonth <- dbtToEff $ RequestDumps.getTotalRequestForCurrentMonth pid
        liftIO $ reportUsageToLemonsqueezy fSubId totalRequestForThisMonth authCtx.config.lemonSqueezyApiKey
    ScheduleForCollection col_id -> do
      whenJustM (dbtToEff $ Testing.getCollectionById col_id) \collection -> whenJust (collection.schedule) \schedule -> do
        currentTime <- liftIO getCurrentTime
        let intervals = scheduleIntervals currentTime schedule
        let dbParams = (\x -> (x, "queued" :: Text, Aeson.object ["tag" .= Aeson.String "RunCollectionTests", "contents" .= (Aeson.Array [show col_id.collectionId])])) <$> intervals
        void $ dbtToEff $ Testing.scheduleInsertScheduleInBackgroundJobs dbParams
    RunCollectionTests col_id -> do
      (collectionM, steps) <- dbtToEff $ do
        colM <- Testing.getCollectionById col_id
        steps <- Testing.getCollectionSteps col_id
        pure (colM, steps)
      whenJust collectionM \collection -> do
        -- let steps_data = (\x -> x.stepData) <$> steps
        -- let col_json = (decodeUtf8 $ Aeson.encode steps_data :: String)
        pass
<<<<<<< HEAD
      DailyReports pid -> do
        liftIO $ dailyReportForProject dbPool cfg pid
        pass
      WeeklyReports pid -> do
        liftIO $ weeklyReportForProject dbPool cfg pid
        pass
      GenSwagger pid uid -> do
        projectM <- withPool dbPool $ Projects.projectById pid
        case projectM of
          Nothing -> pass
          Just project -> do
            endpoints <- withPool dbPool $ Endpoints.endpointsByProjectId pid
            let endpoint_hashes = V.map (.hash) endpoints
            shapes <- withPool dbPool $ Shapes.shapesByEndpointHashes pid endpoint_hashes
            fields <- withPool dbPool $ FieldsQ.fieldsByEndpointHashes pid endpoint_hashes
            let field_hashes = V.map (.fHash) fields
            formats <- withPool dbPool $ Formats.formatsByFieldsHashes pid field_hashes
            let (projectTitle, projectDescription) = (toText project.title, toText project.description)
            let swagger = generateSwagger projectTitle projectDescription endpoints shapes fields formats
            swaggerId <- Swaggers.SwaggerId <$> liftIO UUIDV4.nextRandom
            currentTime <- liftIO getZonedTime
            let swaggerToAdd =
                  Swaggers.Swagger
                    { id = swaggerId
                    , projectId = pid
                    , createdBy = uid
                    , createdAt = currentTime
                    , updatedAt = currentTime
                    , swaggerJson = swagger
                    }
            _ <- withPool dbPool $ Swaggers.addSwagger swaggerToAdd
            pass
      ReportUsage pid -> do
        projectM <- withPool dbPool $ Projects.projectById pid
        case projectM of
          Nothing -> pass
          Just project -> do
            let subItemId = project.firstSubItemId
            if project.paymentPlan == "UsageBased"
              then do
                case subItemId of
                  Nothing -> pass
                  Just fSubId ->
                    do
                      totalRequestForThisMonth <- withPool dbPool $ RequestDumps.getTotalRequestForCurrentMonth pid
                      liftIO $ reportUsage fSubId totalRequestForThisMonth cfg.lemonSqueezyApiKey
                      pass
              else pass
        pass
      ScheduleForCollection col_id -> do
        collectionM <- withPool dbPool $ Testing.getCollectionById col_id
        case collectionM of
          Nothing -> pass
          Just collection -> do
            let scheduleM = collection.schedule
            case scheduleM of
              Nothing -> pass
              Just schedule -> do
                currentTime <- liftIO getCurrentTime
                let intervals = scheduleIntervals currentTime schedule
                let contents = show col_id.collectionId
                let tagValue = Aeson.String "RunCollectionTests"
                let dbParams = (\x -> (x, "queued" :: Text, Aeson.object ["tag" .= tagValue, "contents" .= contents])) <$> intervals
                _ <- withPool dbPool $ Testing.scheduleInsertScheduleInBackgroundJobs dbParams
                pass
            pass
        pass
      RunCollectionTests col_id -> do
        (collectionM, steps) <- withPool dbPool $ do
          colM <- Testing.getCollectionById col_id
          steps <- Testing.getCollectionSteps col_id
          pure (colM, steps)
        case collectionM of
          Nothing -> pass
          Just collection -> do
            -- let steps_data = (\x -> x.stepData) <$> steps
            -- let col_json = (decodeUtf8 $ Aeson.encode steps_data :: String)
            pass


reportUsage :: Text -> Int -> Text -> IO ()
reportUsage subItemId quantity apiKey = do
=======


generateSwaggerForProject :: Projects.ProjectId -> Users.UserId -> ATBackgroundCtx ()
generateSwaggerForProject pid uid = whenJustM (dbtToEff $ Projects.projectById pid) \project -> do
  endpoints <- dbtToEff $ Endpoints.endpointsByProjectId pid
  let endpoint_hashes = V.map (.hash) endpoints
  shapes <- dbtToEff $ Shapes.shapesByEndpointHashes pid endpoint_hashes
  fields <- dbtToEff $ FieldsQ.fieldsByEndpointHashes pid endpoint_hashes
  let field_hashes = V.map (.fHash) fields
  formats <- dbtToEff $ Formats.formatsByFieldsHashes pid field_hashes
  let (projectTitle, projectDescription) = (toText project.title, toText project.description)
  let swagger = generateSwagger projectTitle projectDescription endpoints shapes fields formats
  swaggerId <- Swaggers.SwaggerId <$> liftIO UUIDV4.nextRandom
  currentTime <- liftIO getZonedTime
  let swaggerToAdd =
        Swaggers.Swagger
          { id = swaggerId
          , projectId = pid
          , createdBy = uid
          , createdAt = currentTime
          , updatedAt = currentTime
          , swaggerJson = swagger
          }
  dbtToEff $ Swaggers.addSwagger swaggerToAdd


reportUsageToLemonsqueezy :: Text -> Int -> Text -> IO ()
reportUsageToLemonsqueezy subItemId quantity apiKey = do
>>>>>>> 2ca22d39
  let formData =
        [aesonQQ|{
          "data": {
            "type": "usage-records",
            "attributes": {
                "quantity": #{quantity},
                "action": "set"
            },
            "relationships": {
               "subscription-item": {
                  "data": {
                    "type": "subscription-items",
                    "id": #{subItemId}
                  }
                }
             }}} |]
  let hds =
        defaults
          & (header "Authorization" .~ ["Bearer " <> encodeUtf8 @Text @ByteString apiKey])
          & (header "Content-Type" .~ ["application/vnd.api+json"])
  _ <- postWith hds "https://api.lemonsqueezy.com/v1/usage-records" formData
  pass


queryMonitorsTriggered :: Vector Monitors.QueryMonitorId -> ATBackgroundCtx ()
queryMonitorsTriggered queryMonitorIds = do
  monitorsEvaled <- dbtToEff $ Monitors.queryMonitorsById queryMonitorIds
  forM_ monitorsEvaled \monitorE ->
    if (monitorE.triggerLessThan && monitorE.evalResult >= monitorE.alertThreshold)
      || (not monitorE.triggerLessThan && monitorE.evalResult <= monitorE.alertThreshold)
      then handleQueryMonitorThreshold monitorE True
      else do
        if ( Just True
              == ( monitorE.warningThreshold <&> \warningThreshold ->
                    (monitorE.triggerLessThan && monitorE.evalResult >= warningThreshold)
                      || (not monitorE.triggerLessThan && monitorE.evalResult <= warningThreshold)
                 )
           )
          then handleQueryMonitorThreshold monitorE False
          else pass


handleQueryMonitorThreshold :: Monitors.QueryMonitorEvaled -> Bool -> ATBackgroundCtx ()
handleQueryMonitorThreshold monitorE isAlert = do
  Log.logAttention "Query Monitors Triggered " monitorE
  _ <- dbtToEff $ Monitors.updateQMonitorTriggeredState monitorE.id isAlert
  when monitorE.alertConfig.emailAll do
    users <- dbtToEff $ Projects.usersByProjectId monitorE.projectId
    forM_ users \u -> emailQueryMonitorAlert monitorE u.email (Just u)
  forM_ monitorE.alertConfig.emails \email -> emailQueryMonitorAlert monitorE email Nothing
  unless (null monitorE.alertConfig.slackChannels) $ sendSlackMessage monitorE.projectId [fmtTrim| 🤖 *Log Alert triggered for `{monitorE.alertConfig.title}`*|]


-- way to get emails for company. for email all
-- TODO: based on monitor send emails or slack

jobsWorkerInit :: Log.Logger -> Config.AuthContext -> IO ()
jobsWorkerInit logger appCtx =
  startJobRunner
    $ mkConfig jobLogger "background_jobs" (appCtx.jobsPool) (MaxConcurrentJobs 1) (jobsRunner logger appCtx) id
  where
    jobLogger :: LogLevel -> LogEvent -> IO ()
    jobLogger logLevel logEvent = Log.runLogT "OddJobs" logger Log.LogAttention $ Log.logInfo "Background jobs ping. " (show logLevel, show logEvent) -- logger show (logLevel, logEvent)
    -- jobLogger logLevel logEvent = print show (logLevel, logEvent) -- logger show (logLevel, logEvent)


dailyReportForProject :: Projects.ProjectId -> ATBackgroundCtx ()
dailyReportForProject pid = do
  users <- dbtToEff $ Projects.usersByProjectId pid
  projectM <- dbtToEff $ Projects.projectById pid
  forM_ projectM \pr -> do
    anomalies <- dbtToEff $ Anomalies.getReportAnomalies pid "daily"
    endpoint_rp <- dbtToEff $ RequestDumps.getRequestDumpForReports pid "daily"
    previous_day <- dbtToEff $ RequestDumps.getRequestDumpsForPreviousReportPeriod pid "daily"
    let rep_json = RP.buildReportJSON anomalies endpoint_rp previous_day
    currentTime <- liftIO getZonedTime
    reportId <- Reports.ReportId <$> liftIO UUIDV4.nextRandom
    let report =
          Reports.Report
            { id = reportId
            , reportJson = rep_json
            , createdAt = currentTime
            , updatedAt = currentTime
            , projectId = pid
            , reportType = "daily"
            }
    _ <- dbtToEff $ Reports.addReport report
    when pr.dailyNotif $ forM_ pr.notificationsChannel \case
      Projects.NSlack ->
        sendSlackMessage
          pid
          [fmtTrim| 🤖 *Daily Report for `{pr.title}`***
          
                        <https://app.apitoolkit.io/p/{pid.toText}/reports/{show report.id.reportId}|View today's report>
                           |]
      _ -> users & mapM_ \user -> sendEmail (CI.original user.email) [fmt| APITOOLKIT: Daily Report for {pr.title} |] (renderText $ RP.reportEmail pid report)


weeklyReportForProject :: Projects.ProjectId -> ATBackgroundCtx ()
weeklyReportForProject pid = do
  ctx <- ask @Config.AuthContext
  users <- dbtToEff $ Projects.usersByProjectId pid
  projectM <- dbtToEff $ Projects.projectById pid
  forM_ projectM \pr -> do
    anomalies <- dbtToEff $ Anomalies.getReportAnomalies pid "weekly"
    endpoint_rp <- dbtToEff $ RequestDumps.getRequestDumpForReports pid "weekly"
    previous_week <- dbtToEff $ RequestDumps.getRequestDumpsForPreviousReportPeriod pid "weekly"
    let rep_json = RP.buildReportJSON anomalies endpoint_rp previous_week
    currentTime <- liftIO getZonedTime
    reportId <- Reports.ReportId <$> liftIO UUIDV4.nextRandom
    let report =
          Reports.Report
            { id = reportId
            , reportJson = rep_json
            , createdAt = currentTime
            , updatedAt = currentTime
            , projectId = pid
            , reportType = "weekly"
            }
    _ <- dbtToEff $ Reports.addReport report
    when pr.weeklyNotif $ forM_ pr.notificationsChannel \case
      Projects.NSlack ->
        sendSlackMessage
          pid
          [trimming| 🤖 *Weekly Report for `{pr.title}`***
    
                              <https://app.apitoolkit.io/p/{pid.toText}/reports/{show report.id.reportId}|View this week's report>
                     |]
      _ -> forM_ users \user -> sendEmail (CI.original user.email) [text| APITOOLKIT: Weekly Report for `{pr.title}` |] $ renderText $ RP.reportEmail pid report


emailQueryMonitorAlert :: Monitors.QueryMonitorEvaled -> CI.CI Text -> Maybe Users.User -> ATBackgroundCtx ()
emailQueryMonitorAlert monitorE@Monitors.QueryMonitorEvaled{alertConfig} email userM = whenJust userM \user->
      sendEmail
        (CI.original email)
        [fmt| 🤖 APITOOLKIT: log monitor triggered `{alertConfig.title}` |]
        [fmtTrim|
      Hi {user.firstName},<br/>
      
      The monitor: `{alertConfig.title}` was triggered and got above it's defined threshold.
      
      <br/><br/>
      Regards,
      Apitoolkit team
                |]


newAnomalyJob :: Projects.ProjectId -> ZonedTime -> Text -> Text -> Text -> ATBackgroundCtx ()
newAnomalyJob pid createdAt anomalyTypesT anomalyActionsT targetHash = do
  let anomalyType = Unsafe.fromJust $ Anomalies.parseAnomalyTypes anomalyTypesT
  -- let anomalyAction = Unsafe.fromJust $ Anomalies.parseAnomalyActions anomalyActionsT
  case anomalyType of
    Anomalies.ATEndpoint -> do
      endp <- dbtToEff $ Endpoints.endpointByHash pid targetHash
      users <- dbtToEff $ Projects.usersByProjectId pid
      project <- Unsafe.fromJust <<$>> dbtToEff $ Projects.projectById pid
      let enp = Unsafe.fromJust endp
      let endpointPath = enp.method <> " " <> enp.urlPath
      forM_ project.notificationsChannel \case
        Projects.NSlack ->
          sendSlackMessage
            pid
            [fmtTrim| 🤖 *New Endpoint Detected for `{project.title}`*

                           We have detected a new endpoint on *{project.title}*

                           Endpoint: `{endpointPath}`

                           <https://app.apitoolkit.io/p/{pid.toText}/anomaly/{targetHash}|More details on the apitoolkit>
                            |]
        _ -> do
          forM_ users \u ->
            sendEmail
              (CI.original u.email)
              [fmt| 🤖 APITOOLKIT: New Endpoint detected for `{project.title}` |]
              [fmtTrim|
                     Hi {u.firstName},<br/>
         
                     <p>We detected a new endpoint on `{project.title}`:</p>
                     <p><strong>{endpointPath}</strong></p>
                     <a href="https://app.apitoolkit.io/p/{pid.toText}/anomaly/{targetHash}">More details on the apitoolkit</a>
                     <br/><br/>
                     Regards,
                     Apitoolkit team
                               |]
    Anomalies.ATShape -> do
      hasEndpointAnomaly <- dbtToEff $ Anomalies.getShapeParentAnomalyVM pid targetHash
      when (hasEndpointAnomaly == 0) do
        let getShapesQuery = [sql| select hash, field_hashes from apis.shapes where project_id=? and endpoint_hash=? |]
        shapes <- (dbtToEff $ query Select getShapesQuery (pid, T.take 8 targetHash))
        let targetFields = maybe [] (V.toList . snd) (V.find (\a -> fst a == targetHash) shapes)
        updatedFieldFormats <- dbtToEff $ getUpdatedFieldFormats pid (V.fromList targetFields)
        let otherFields = toList <$> toList (snd $ V.unzip $ V.filter (\a -> fst a /= targetHash) shapes)
        let newFields = filter (`notElem` foldl' union [] otherFields) targetFields
        let deletedFields = filter (`notElem` targetFields) $ foldl' intersect (head $ [] :| otherFields) (tail $ [] :| otherFields)
        -- Update the shape values in the database
        _ <- dbtToEff $ updateShapeCounts pid targetHash (V.fromList newFields) (V.fromList deletedFields) updatedFieldFormats
        -- Send an email about the new shape anomaly but only if there was no endpoint anomaly logged
        whenJustM (dbtToEff $ Anomalies.getAnomalyVM pid $ T.take 8 targetHash) \anomaly -> do
          users <- dbtToEff $ Projects.usersByProjectId pid
          project <- Unsafe.fromJust <<$>> dbtToEff $ Projects.projectById pid
          forM_ project.notificationsChannel \case
            Projects.NSlack ->
              sendSlackMessage
                pid
                [fmtTrim| 🤖 *New Shape anomaly found for `{project.title}`******
    
                                          We detected a different API request shape to your endpoints than what you usually have
    
                                          <https://app.apitoolkit.io/p/{pid.toText}/anomaly/{targetHash}|More details on the apitoolkit>
                                 |]
            _ -> do
              forM_ users \u ->
                sendEmail
                  (CI.original u.email)
                  [fmt| 🤖 APITOOLKIT: New Shape anomaly found for `{project.title}` |]
                  [fmtTrim|
         Hi {u.firstName},<br/>
       
         <p>We detected a different API request shape to your endpoints than what you usually have..</p>
         <a href="https://app.apitoolkit.io/p/{pid.toText}/anomaly/{targetHash}">More details on the apitoolkit</a>
         <br/><br/>
         Regards,<br/>
         Apitoolkit team
                                 |]
    Anomalies.ATFormat -> do
      -- Send an email about the new shape anomaly but only if there was no endpoint anomaly logged
      hasEndpointAnomaly <- dbtToEff $ Anomalies.getFormatParentAnomalyVM pid targetHash
      when (hasEndpointAnomaly == 0) $ whenJustM (dbtToEff $ Anomalies.getAnomalyVM pid targetHash) \anomaly -> do
        users <- dbtToEff $ Projects.usersByProjectId pid
        project <- Unsafe.fromJust <<$>> dbtToEff $ Projects.projectById pid
        forM_ project.notificationsChannel \case
          Projects.NSlack ->
            sendSlackMessage
              pid
              [fmtTrim| 🤖 *New Field Format Anomaly Found for `{project.title}`****
  
                                       We detected that a particular field on your API is returning a different format/type than what it usually gets.
  
                                       <https://app.apitoolkit.io/p/{pid.toText}/anomaly/{targetHash}|More details on the apitoolkit>
                               |]
          _ -> forM_ users \u ->
            sendEmail
              (CI.original u.email)
              [fmt| 🤖 APITOOLKIT: New field format anomaly found for `{project.title}` |]
              [fmtTrim|
     Hi {u.firstName},<br/>
   
     <p>We detected that a particular field on your API is returning a different format/type than what it usually gets.</p>
     <a href="https://app.apitoolkit.io/p/{pid.toText}/anomaly/{targetHash}">More details on the apitoolkit</a>
     <br/><br/>
     Regards,<br/>
     Apitoolkit team
                           |]
    Anomalies.ATField -> pass
    Anomalies.ATUnknown -> pass<|MERGE_RESOLUTION|>--- conflicted
+++ resolved
@@ -3,13 +3,13 @@
 module BackgroundJobs (jobsWorkerInit, jobsRunner, BgJobs (..)) where
 
 import Control.Lens ((.~))
-import Data.Aeson as Aeson (
-  FromJSON,
-  KeyValue ((.=)),
-  ToJSON,
-  Value (Array, String),
-  object,
- )
+import Data.Aeson as Aeson
+  ( FromJSON,
+    KeyValue ((.=)),
+    ToJSON,
+    Value (Array, String),
+    object,
+  )
 import Data.Aeson.QQ (aesonQQ)
 import Data.CaseInsensitive qualified as CI
 import Data.List.Extra (intersect, union)
@@ -55,7 +55,6 @@
 import System.Types (ATBackgroundCtx, runBackground)
 import Utils (scheduleIntervals)
 
-
 data BgJobs
   = InviteUserToProject Users.UserId Projects.ProjectId Text Text
   | CreatedProjectSuccessfully Users.UserId Projects.ProjectId Text Text
@@ -72,7 +71,6 @@
   deriving stock (Eq, Show, Generic)
   deriving anyclass (ToJSON, FromJSON)
 
-
 getUpdatedFieldFormats :: Projects.ProjectId -> Vector Text -> DBT IO (Vector Text)
 getUpdatedFieldFormats pid fieldHashes = query Select q (pid, fieldHashes)
   where
@@ -80,12 +78,10 @@
       [sql| select fm.hash from apis.formats fm JOIN apis.fields fd ON (fm.project_id=fd.project_id AND fd.hash=fm.field_hash) 
                 where fm.project_id=? AND fm.created_at>(fd.created_at+interval '2 minutes') AND fm.field_hash=ANY(?) |]
 
-
 updateShapeCounts :: Projects.ProjectId -> Text -> Vector Text -> Vector Text -> Vector Text -> DBT IO Int64
 updateShapeCounts pid shapeHash newFields deletedFields updatedFields = execute Update q (newFields, deletedFields, updatedFields, pid, shapeHash)
   where
     q = [sql| update apis.shapes SET new_unique_fields=?, deleted_fields=?, updated_field_formats=? where project_id=? and hash=?|]
-
 
 -- TODO:
 -- Analyze shapes for
@@ -165,91 +161,6 @@
         -- let steps_data = (\x -> x.stepData) <$> steps
         -- let col_json = (decodeUtf8 $ Aeson.encode steps_data :: String)
         pass
-<<<<<<< HEAD
-      DailyReports pid -> do
-        liftIO $ dailyReportForProject dbPool cfg pid
-        pass
-      WeeklyReports pid -> do
-        liftIO $ weeklyReportForProject dbPool cfg pid
-        pass
-      GenSwagger pid uid -> do
-        projectM <- withPool dbPool $ Projects.projectById pid
-        case projectM of
-          Nothing -> pass
-          Just project -> do
-            endpoints <- withPool dbPool $ Endpoints.endpointsByProjectId pid
-            let endpoint_hashes = V.map (.hash) endpoints
-            shapes <- withPool dbPool $ Shapes.shapesByEndpointHashes pid endpoint_hashes
-            fields <- withPool dbPool $ FieldsQ.fieldsByEndpointHashes pid endpoint_hashes
-            let field_hashes = V.map (.fHash) fields
-            formats <- withPool dbPool $ Formats.formatsByFieldsHashes pid field_hashes
-            let (projectTitle, projectDescription) = (toText project.title, toText project.description)
-            let swagger = generateSwagger projectTitle projectDescription endpoints shapes fields formats
-            swaggerId <- Swaggers.SwaggerId <$> liftIO UUIDV4.nextRandom
-            currentTime <- liftIO getZonedTime
-            let swaggerToAdd =
-                  Swaggers.Swagger
-                    { id = swaggerId
-                    , projectId = pid
-                    , createdBy = uid
-                    , createdAt = currentTime
-                    , updatedAt = currentTime
-                    , swaggerJson = swagger
-                    }
-            _ <- withPool dbPool $ Swaggers.addSwagger swaggerToAdd
-            pass
-      ReportUsage pid -> do
-        projectM <- withPool dbPool $ Projects.projectById pid
-        case projectM of
-          Nothing -> pass
-          Just project -> do
-            let subItemId = project.firstSubItemId
-            if project.paymentPlan == "UsageBased"
-              then do
-                case subItemId of
-                  Nothing -> pass
-                  Just fSubId ->
-                    do
-                      totalRequestForThisMonth <- withPool dbPool $ RequestDumps.getTotalRequestForCurrentMonth pid
-                      liftIO $ reportUsage fSubId totalRequestForThisMonth cfg.lemonSqueezyApiKey
-                      pass
-              else pass
-        pass
-      ScheduleForCollection col_id -> do
-        collectionM <- withPool dbPool $ Testing.getCollectionById col_id
-        case collectionM of
-          Nothing -> pass
-          Just collection -> do
-            let scheduleM = collection.schedule
-            case scheduleM of
-              Nothing -> pass
-              Just schedule -> do
-                currentTime <- liftIO getCurrentTime
-                let intervals = scheduleIntervals currentTime schedule
-                let contents = show col_id.collectionId
-                let tagValue = Aeson.String "RunCollectionTests"
-                let dbParams = (\x -> (x, "queued" :: Text, Aeson.object ["tag" .= tagValue, "contents" .= contents])) <$> intervals
-                _ <- withPool dbPool $ Testing.scheduleInsertScheduleInBackgroundJobs dbParams
-                pass
-            pass
-        pass
-      RunCollectionTests col_id -> do
-        (collectionM, steps) <- withPool dbPool $ do
-          colM <- Testing.getCollectionById col_id
-          steps <- Testing.getCollectionSteps col_id
-          pure (colM, steps)
-        case collectionM of
-          Nothing -> pass
-          Just collection -> do
-            -- let steps_data = (\x -> x.stepData) <$> steps
-            -- let col_json = (decodeUtf8 $ Aeson.encode steps_data :: String)
-            pass
-
-
-reportUsage :: Text -> Int -> Text -> IO ()
-reportUsage subItemId quantity apiKey = do
-=======
-
 
 generateSwaggerForProject :: Projects.ProjectId -> Users.UserId -> ATBackgroundCtx ()
 generateSwaggerForProject pid uid = whenJustM (dbtToEff $ Projects.projectById pid) \project -> do
@@ -265,19 +176,17 @@
   currentTime <- liftIO getZonedTime
   let swaggerToAdd =
         Swaggers.Swagger
-          { id = swaggerId
-          , projectId = pid
-          , createdBy = uid
-          , createdAt = currentTime
-          , updatedAt = currentTime
-          , swaggerJson = swagger
+          { id = swaggerId,
+            projectId = pid,
+            createdBy = uid,
+            createdAt = currentTime,
+            updatedAt = currentTime,
+            swaggerJson = swagger
           }
   dbtToEff $ Swaggers.addSwagger swaggerToAdd
 
-
 reportUsageToLemonsqueezy :: Text -> Int -> Text -> IO ()
 reportUsageToLemonsqueezy subItemId quantity apiKey = do
->>>>>>> 2ca22d39
   let formData =
         [aesonQQ|{
           "data": {
@@ -301,7 +210,6 @@
   _ <- postWith hds "https://api.lemonsqueezy.com/v1/usage-records" formData
   pass
 
-
 queryMonitorsTriggered :: Vector Monitors.QueryMonitorId -> ATBackgroundCtx ()
 queryMonitorsTriggered queryMonitorIds = do
   monitorsEvaled <- dbtToEff $ Monitors.queryMonitorsById queryMonitorIds
@@ -311,14 +219,13 @@
       then handleQueryMonitorThreshold monitorE True
       else do
         if ( Just True
-              == ( monitorE.warningThreshold <&> \warningThreshold ->
-                    (monitorE.triggerLessThan && monitorE.evalResult >= warningThreshold)
-                      || (not monitorE.triggerLessThan && monitorE.evalResult <= warningThreshold)
-                 )
+               == ( monitorE.warningThreshold <&> \warningThreshold ->
+                      (monitorE.triggerLessThan && monitorE.evalResult >= warningThreshold)
+                        || (not monitorE.triggerLessThan && monitorE.evalResult <= warningThreshold)
+                  )
            )
           then handleQueryMonitorThreshold monitorE False
           else pass
-
 
 handleQueryMonitorThreshold :: Monitors.QueryMonitorEvaled -> Bool -> ATBackgroundCtx ()
 handleQueryMonitorThreshold monitorE isAlert = do
@@ -330,7 +237,6 @@
   forM_ monitorE.alertConfig.emails \email -> emailQueryMonitorAlert monitorE email Nothing
   unless (null monitorE.alertConfig.slackChannels) $ sendSlackMessage monitorE.projectId [fmtTrim| 🤖 *Log Alert triggered for `{monitorE.alertConfig.title}`*|]
 
-
 -- way to get emails for company. for email all
 -- TODO: based on monitor send emails or slack
 
@@ -342,7 +248,6 @@
     jobLogger :: LogLevel -> LogEvent -> IO ()
     jobLogger logLevel logEvent = Log.runLogT "OddJobs" logger Log.LogAttention $ Log.logInfo "Background jobs ping. " (show logLevel, show logEvent) -- logger show (logLevel, logEvent)
     -- jobLogger logLevel logEvent = print show (logLevel, logEvent) -- logger show (logLevel, logEvent)
-
 
 dailyReportForProject :: Projects.ProjectId -> ATBackgroundCtx ()
 dailyReportForProject pid = do
@@ -357,12 +262,12 @@
     reportId <- Reports.ReportId <$> liftIO UUIDV4.nextRandom
     let report =
           Reports.Report
-            { id = reportId
-            , reportJson = rep_json
-            , createdAt = currentTime
-            , updatedAt = currentTime
-            , projectId = pid
-            , reportType = "daily"
+            { id = reportId,
+              reportJson = rep_json,
+              createdAt = currentTime,
+              updatedAt = currentTime,
+              projectId = pid,
+              reportType = "daily"
             }
     _ <- dbtToEff $ Reports.addReport report
     when pr.dailyNotif $ forM_ pr.notificationsChannel \case
@@ -374,7 +279,6 @@
                         <https://app.apitoolkit.io/p/{pid.toText}/reports/{show report.id.reportId}|View today's report>
                            |]
       _ -> users & mapM_ \user -> sendEmail (CI.original user.email) [fmt| APITOOLKIT: Daily Report for {pr.title} |] (renderText $ RP.reportEmail pid report)
-
 
 weeklyReportForProject :: Projects.ProjectId -> ATBackgroundCtx ()
 weeklyReportForProject pid = do
@@ -390,12 +294,12 @@
     reportId <- Reports.ReportId <$> liftIO UUIDV4.nextRandom
     let report =
           Reports.Report
-            { id = reportId
-            , reportJson = rep_json
-            , createdAt = currentTime
-            , updatedAt = currentTime
-            , projectId = pid
-            , reportType = "weekly"
+            { id = reportId,
+              reportJson = rep_json,
+              createdAt = currentTime,
+              updatedAt = currentTime,
+              projectId = pid,
+              reportType = "weekly"
             }
     _ <- dbtToEff $ Reports.addReport report
     when pr.weeklyNotif $ forM_ pr.notificationsChannel \case
@@ -408,13 +312,12 @@
                      |]
       _ -> forM_ users \user -> sendEmail (CI.original user.email) [text| APITOOLKIT: Weekly Report for `{pr.title}` |] $ renderText $ RP.reportEmail pid report
 
-
 emailQueryMonitorAlert :: Monitors.QueryMonitorEvaled -> CI.CI Text -> Maybe Users.User -> ATBackgroundCtx ()
-emailQueryMonitorAlert monitorE@Monitors.QueryMonitorEvaled{alertConfig} email userM = whenJust userM \user->
-      sendEmail
-        (CI.original email)
-        [fmt| 🤖 APITOOLKIT: log monitor triggered `{alertConfig.title}` |]
-        [fmtTrim|
+emailQueryMonitorAlert monitorE@Monitors.QueryMonitorEvaled {alertConfig} email userM = whenJust userM \user ->
+  sendEmail
+    (CI.original email)
+    [fmt| 🤖 APITOOLKIT: log monitor triggered `{alertConfig.title}` |]
+    [fmtTrim|
       Hi {user.firstName},<br/>
       
       The monitor: `{alertConfig.title}` was triggered and got above it's defined threshold.
@@ -423,7 +326,6 @@
       Regards,
       Apitoolkit team
                 |]
-
 
 newAnomalyJob :: Projects.ProjectId -> ZonedTime -> Text -> Text -> Text -> ATBackgroundCtx ()
 newAnomalyJob pid createdAt anomalyTypesT anomalyActionsT targetHash = do
