{-# OPTIONS_GHC -Wno-unrecognised-pragmas #-}

{-# HLINT ignore "Use fewer imports" #-}
module BackgroundJobs (jobsWorkerInit, BgJobs (..)) where

-- This example is using these functions to introduce an artificial delay of a
-- few seconds in one of the jobs. Otherwise it is not really needed.

-- This example is using these functions to introduce an artificial delay of a
-- few seconds in one of the jobs. Otherwise it is not really needed.
import Colog (LogAction, (<&))
import Config qualified
import Data.Aeson as Aeson
import Data.CaseInsensitive qualified as CI
import Data.List.Extra (intersect, union)
import Data.Pool (Pool, withResource)
import Data.Text qualified as T
import Data.Time (UTCTime (utctDay), ZonedTime, getCurrentTime, getZonedTime)
import Data.Time.Calendar
import Data.UUID.V4 qualified as UUIDV4
import Data.Vector (Vector)
import Data.Vector qualified as V
import Database.PostgreSQL.Entity.DBT (QueryNature (Select, Update), execute, query, withPool)
import Database.PostgreSQL.Simple (Connection, Only (Only))
import Database.PostgreSQL.Simple.SqlQQ
import Database.PostgreSQL.Transact (DBT)
import GHC.Generics
import Lucid
import Models.Apis.Anomalies qualified as Anomalies
import Models.Apis.Endpoints qualified as Endpoints
import Models.Apis.Fields.Query ()
import Models.Apis.Reports qualified as Reports
import Models.Apis.RequestDumps qualified as RequestDumps
import Models.Apis.Slack
import Models.Projects.Projects qualified as Projects
import Models.Users.Users qualified as Users
import NeatInterpolation (text, trimming)
import OddJobs.ConfigBuilder (mkConfig)
import OddJobs.Job (ConcurrencyControl (..), Job (..), createJob, startJobRunner, throwParsePayload)

import Pages.Reports qualified as RP
import Pkg.Mail
import Relude
import Relude.Unsafe qualified as Unsafe


data BgJobs
  = InviteUserToProject Users.UserId Projects.ProjectId Text Text
  | CreatedProjectSuccessfully Users.UserId Projects.ProjectId Text Text
  | -- NewAnomaly Projects.ProjectId Anomalies.AnomalyTypes Anomalies.AnomalyActions TargetHash
    NewAnomaly Projects.ProjectId ZonedTime Text Text Text
  | DailyReports Projects.ProjectId
  | WeeklyReports Projects.ProjectId
  | DailyJob
  deriving stock (Eq, Show, Generic)
  deriving anyclass (ToJSON, FromJSON)


getShapes :: Projects.ProjectId -> Text -> DBT IO (Vector (Text, Vector Text))
getShapes pid enpHash = query Select q (pid, enpHash)
  where
    q = [sql| select hash, field_hashes from apis.shapes where project_id=? and endpoint_hash=? |]


getUpdatedFieldFormats :: Projects.ProjectId -> Vector Text -> DBT IO (Vector Text)
getUpdatedFieldFormats pid fieldHashes = query Select q (pid, fieldHashes)
  where
    q =
      [sql| select fm.hash from apis.formats fm JOIN apis.fields fd ON (fm.project_id=fd.project_id AND fd.hash=fm.field_hash) 
                where fm.project_id=? AND fm.created_at>(fd.created_at+interval '2 minutes') AND fm.field_hash=ANY(?) |]


updateShapeCounts :: Projects.ProjectId -> Text -> Vector Text -> Vector Text -> Vector Text -> DBT IO Int64
updateShapeCounts pid shapeHash newFields deletedFields updatedFields = execute Update q (newFields, deletedFields, updatedFields, pid, shapeHash)
  where
    q = [sql| update apis.shapes SET new_unique_fields=?, deleted_fields=?, updated_field_formats=? where project_id=? and hash=?|]


getAllProjects :: DBT IO (Vector Projects.ProjectId)
getAllProjects = query Select q (Only True)
  where
    q = [sql|SELECT id FROM projects.projects WHERE active=? AND deleted_at IS NULL|]


-- TODO:
-- Analyze shapes for
-- 1: [x] how many fields in the current shape are completely new?
-- 2: [ ] how many were updated fields?
-- 3. [x] how many were deleted params
-- Send a notification email about the new anomaly (shape and endpoint etc)
--

jobsRunner :: Pool Connection -> LogAction IO String -> Config.EnvConfig -> Job -> IO ()
jobsRunner dbPool logger cfg job = do
  when cfg.enableBackgroundJobs do
    throwParsePayload job >>= \case
      NewAnomaly pid createdAt anomalyTypesT anomalyActionsT targetHash -> do
        let anomalyType = Unsafe.fromJust $ Anomalies.parseAnomalyTypes anomalyTypesT
        -- let anomalyAction = Unsafe.fromJust $ Anomalies.parseAnomalyActions anomalyActionsT
        case anomalyType of
          Anomalies.ATEndpoint -> do
            endp <- withPool dbPool $ Endpoints.endpointByHash pid targetHash
            users <- withPool dbPool $ Projects.usersByProjectId pid
            project <- Unsafe.fromJust <<$>> withPool dbPool $ Projects.projectById pid
            let enp = Unsafe.fromJust endp
            let endpointPath = enp.method <> " " <> enp.urlPath
<<<<<<< HEAD
            case project.notificationsChannel of
              Projects.NSlack -> do
                let projectTitle = project.title
                let projectIdTxt = pid.toText
                let message =
                      [trimming| 🤖 *New Endpoint Detected for `$projectTitle`*

                                  We have detected a new endpoint on *$projectTitle*

                                  Endpoint: `$endpointPath`

                                  <https://app.apitoolkit.io/p/$projectIdTxt/anomalies|More details on the apitoolkit>
                         |]
                sendSlackMessage dbPool pid message
              _ -> do
                forM_ users \u ->
                  let projectTitle = project.title
                      projectIdTxt = pid.toText
                      name = u.firstName
                      subject = [text| 🤖 APITOOLKIT: New Endpoint detected for `$projectTitle` |]
                      body =
                        toLText
                          [trimming|
                  Hi $name,<br/>
      
                  <p>We detected a new endpoint on ``$projectTitle`:</p>
                  <p><strong>$endpointPath</strong></p>
                  <a href="https://app.apitoolkit.io/p/$projectIdTxt/anomalies">More details on the apitoolkit</a>
                  <br/><br/>
                  Regards,
                  Apitoolkit team
                            |]
                      reciever = CI.original u.email
                   in sendEmail cfg reciever subject body
=======
            forM_ users \u ->
              let projectTitle = project.title
                  projectIdTxt = pid.toText
                  name = u.firstName
                  subject = [text| 🤖 APITOOLKIT: New Endpoint detected for `$projectTitle` |]
                  body =
                    toLText
                      [trimming|
            Hi $name,<br/>

            <p>We detected a new endpoint on ``$projectTitle`:</p>
            <p><strong>$endpointPath</strong></p>
            <a href="https://app.apitoolkit.io/p/$projectIdTxt/anomalies/$targetHash">More details on the apitoolkit</a>
            <br/><br/>
            Regards,
            Apitoolkit team
                      |]
                  reciever = CI.original u.email
               in sendEmail cfg reciever subject body
>>>>>>> 81a983e8
          Anomalies.ATShape -> do
            shapes <- withPool dbPool $ getShapes pid $ T.take 8 targetHash
            let targetFields = maybe [] (toList . snd) (V.find (\a -> fst a == targetHash) shapes)
            updatedFieldFormats <- withPool dbPool $ getUpdatedFieldFormats pid (V.fromList targetFields)
            let otherFields = toList <$> toList (snd $ V.unzip $ V.filter (\a -> fst a /= targetHash) shapes)
            let newFields = filter (`notElem` foldl' union [] otherFields) targetFields
            let deletedFields = filter (`notElem` targetFields) $ foldl' intersect (head $ [] :| otherFields) (tail $ [] :| otherFields)
            -- Update the shape values in the database
            _ <- withPool dbPool $ updateShapeCounts pid targetHash (V.fromList newFields) (V.fromList deletedFields) updatedFieldFormats
            -- Send an email about the new shape anomaly but only if there was no endpoint anomaly logged
            anomalyM <- withPool dbPool $ Anomalies.getAnomalyVM pid $ T.take 8 targetHash
            case anomalyM of
              Nothing -> pass
              Just anomaly -> do
                -- TODO: DOn't send any anomaly emails other than for email
                _ <- error "retry later"
                users <- withPool dbPool $ Projects.usersByProjectId pid
                project <- Unsafe.fromJust <<$>> withPool dbPool $ Projects.projectById pid
                case project.notificationsChannel of
                  Projects.NSlack -> do
                    let projectTitle = project.title
                    let projectIdTxt = pid.toText
                    let message =
                          [trimming| 🤖 *New Shape anomaly found for `$projectTitle`*

<<<<<<< HEAD
                                      We detected a different API request shape to your endpoints than what you usually have

                                      <https://app.apitoolkit.io/p/$projectIdTxt/anomalies|More details on the apitoolkit>
                             |]
                    sendSlackMessage dbPool pid message
                  _ -> do
                    forM_ users \u ->
                      let projectTitle = project.title
                          projectIdTxt = pid.toText
                          name = u.firstName
                          subject = [text| 🤖 APITOOLKIT: New Shape anomaly found for `$projectTitle` |]
                          body =
                            toLText
                              [trimming|
         Hi $name,<br/>
       
         <p>We detected a different API request shape to your endpoints than what you usually have..</p>
         <a href="https://app.apitoolkit.io/p/$projectIdTxt/anomalies">More details on the apitoolkit</a>
         <br/><br/>
         Regards,<br/>
         Apitoolkit team
                                 |]
                          reciever = CI.original u.email
                       in sendEmail cfg reciever subject body
=======
  <p>We detected a different API request shape to your endpoints than what you usually have..</p>
  <a href="https://app.apitoolkit.io/p/$projectIdTxt/anomalies/$targetHash">More details on the apitoolkit</a>
  <br/><br/>
  Regards,<br/>
  Apitoolkit team
                          |]
                      reciever = CI.original u.email
                   in sendEmail cfg reciever subject body
>>>>>>> 81a983e8
          Anomalies.ATFormat -> do
            -- Send an email about the new shape anomaly but only if there was no endpoint anomaly logged
            anomalyM <- withPool dbPool $ Anomalies.getAnomalyVM pid targetHash
            case anomalyM of
              Nothing -> pass
              Just anomaly -> do
                -- TODO: DOn't send any anomaly emails other than for email
                _ <- error "retry later"
                users <- withPool dbPool $ Projects.usersByProjectId pid
                project <- Unsafe.fromJust <<$>> withPool dbPool $ Projects.projectById pid
                case project.notificationsChannel of
                  Projects.NSlack -> do
                    let projectTitle = project.title
                    let projectIdTxt = pid.toText
                    let message =
                          [trimming| 🤖 *New Field Format Anomaly Found for `$projectTitle`*

<<<<<<< HEAD
                                     We detected that a particular field on your API is returning a different format/type than what it usually gets.

                                     <https://app.apitoolkit.io/p/$projectIdTxt/anomalies|More details on the apitoolkit>

                             |]
                    sendSlackMessage dbPool pid message
                  _ -> do
                    forM_ users \u ->
                      let projectTitle = project.title
                          projectIdTxt = pid.toText
                          name = u.firstName
                          subject = [text| 🤖 APITOOLKIT: New field format anomaly found for `$projectTitle` |]
                          body =
                            toLText
                              [trimming|
       Hi $name,<br/>
     
       <p>We detected that a particular field on your API is returning a different format/type than what it usually gets.</p>
       <a href="https://app.apitoolkit.io/p/$projectIdTxt/anomalies">More details on the apitoolkit</a>
       <br/><br/>
       Regards,<br/>
       Apitoolkit team
                             |]
                          reciever = CI.original u.email
                       in sendEmail cfg reciever subject body
=======
  <p>We detected that a particular field on your API is returning a different format/type than what it usually gets.</p>
  <a href="https://app.apitoolkit.io/p/$projectIdTxt/anomalies/$targetHash">More details on the apitoolkit</a>
  <br/><br/>
  Regards,<br/>
  Apitoolkit team
                        |]
                      reciever = CI.original u.email
                   in sendEmail cfg reciever subject body
>>>>>>> 81a983e8
          Anomalies.ATField -> pass
          Anomalies.ATUnknown -> pass
      InviteUserToProject userId projectId reciever projectTitle' ->
        let projectTitle = projectTitle'
            projectIdTxt = projectId.toText
            subject = [text| 🤖 APITOOLKIT: You've been invited to a project '$projectTitle' on apitoolkit.io |]
            body =
              toLText
                [trimming|
  Hi,<br/>

  <p>You have been invited to the $projectTitle project on apitoolkit. 
  Please use the following link to activate your account and access the $projectTitle project.</p>
  <a href="https://app.apitoolkit.io/p/$projectIdTxt">Click Here</a>
  <br/><br/>
  Regards,
  Apitoolkit team
            |]
         in sendEmail cfg reciever subject body
      CreatedProjectSuccessfully userId projectId reciever projectTitle' ->
        let projectTitle = projectTitle'
            projectIdTxt = projectId.toText
            subject = [text| 🤖 APITOOLKIT: Project created successfully '$projectTitle ' on apitoolkit.io |]
            body =
              toLText
                [trimming|
  Hi,<br/>

  <p>You have been invited to the $projectTitle project on apitoolkit. 
  Please use the following link to activate your account and access the $projectTitle project.</p>
  <a href="app.apitoolkit.io/p/$projectIdTxt">Click Here to access the project</a><br/><br/>.

  By the way, we know it can be difficult or confusing to integrate SDKs sometimes. So we're willing to assist. You can schedule a time here, and we can help with integrating: 
  <a href="https://calendar.google.com/calendar/u/0/appointments/schedules/AcZssZ21Q1uDPjHN4YPpM2lNBS0_Nwc16IQj-25e5WIoPOKEVsBBIWJgy3usCUS4d7MtQz7kiuzyBJLb">Click Here to Schedule</a>
  <br/><br/>
  Regards,<br/>
  Apitoolkit team
            |]
         in sendEmail cfg reciever subject body
      DailyJob -> do
        projects <- withPool dbPool getAllProjects
        forM_ projects \p -> do
          liftIO $ withResource dbPool \conn -> do
            currentDay <- utctDay <$> getCurrentTime
            if dayOfWeek currentDay == Monday
              then createJob conn "background_jobs" $ BackgroundJobs.WeeklyReports p
              else createJob conn "background_jobs" $ BackgroundJobs.DailyReports p
        pass
      DailyReports pid -> do
        dailyReportForProject dbPool cfg pid
        pass
      WeeklyReports pid -> do
        weeklyReportForProject dbPool cfg pid
        pass


jobsWorkerInit :: Pool Connection -> LogAction IO String -> Config.EnvConfig -> IO ()
jobsWorkerInit dbPool logger envConfig = startJobRunner $ mkConfig jobLogger "background_jobs" dbPool (MaxConcurrentJobs 1) (jobsRunner dbPool logger envConfig) id
  where
    jobLogger logLevel logEvent = logger <& show (logLevel, logEvent)


dailyReportForProject :: Pool Connection -> Config.EnvConfig -> Projects.ProjectId -> IO ()
dailyReportForProject dbPool cfg pid = do
  users <- withPool dbPool $ Projects.usersByProjectId pid
  projectM <- withPool dbPool $ Projects.projectById pid
  forM_ projectM \pr -> do
    anomalies <- withPool dbPool $ Anomalies.getReportAnomalies pid "daily"
    endpoint_rp <- withPool dbPool $ RequestDumps.getRequestDumpForReports pid "daily"
    previous_day <- withPool dbPool $ RequestDumps.getRequestDumpsForPreviousReportPeriod pid "daily"
    let rep_json = RP.buildReportJSON anomalies endpoint_rp previous_day
    currentTime <- liftIO getZonedTime
    reportId <- Reports.ReportId <$> liftIO UUIDV4.nextRandom
    let report =
          Reports.Report
            { id = reportId
            , reportJson = rep_json
            , createdAt = currentTime
            , updatedAt = currentTime
            , projectId = pid
            , reportType = "daily"
            }
    _ <- withPool dbPool $ Reports.addReport report
    case pr.notificationsChannel of
      Projects.NSlack -> do
        let projectTitle = pr.title
        let pidText = pid.toText
        let reportIdText = show report.id.reportId
        let message =
              [trimming| 🤖 *Daily Report for `$projectTitle`*

                          <https://app.apitoolkit.io/p/$pidText/reports/$reportIdText|View today's report>
                 |]
        sendSlackMessage dbPool pid message
      _ -> do
        users & mapM_ \user -> do
          when pr.dailyNotif do
            let body = renderText $ RP.reportEmail pid report
            let projectTitle = pr.title
            let subject = [text| APITOOLKIT: Daily Report for $projectTitle |]
            sendEmail cfg (CI.original user.email) subject body


weeklyReportForProject :: Pool Connection -> Config.EnvConfig -> Projects.ProjectId -> IO ()
weeklyReportForProject dbPool cfg pid = do
  users <- withPool dbPool $ Projects.usersByProjectId pid
  projectM <- withPool dbPool $ Projects.projectById pid
  forM_ projectM \pr -> do
    anomalies <- withPool dbPool $ Anomalies.getReportAnomalies pid "weekly"
    endpoint_rp <- withPool dbPool $ RequestDumps.getRequestDumpForReports pid "weekly"
    previous_week <- withPool dbPool $ RequestDumps.getRequestDumpsForPreviousReportPeriod pid "weekly"
    let rep_json = RP.buildReportJSON anomalies endpoint_rp previous_week
    currentTime <- liftIO getZonedTime
    reportId <- Reports.ReportId <$> liftIO UUIDV4.nextRandom
    let report =
          Reports.Report
            { id = reportId
            , reportJson = rep_json
            , createdAt = currentTime
            , updatedAt = currentTime
            , projectId = pid
            , reportType = "weekly"
            }
    _ <- withPool dbPool $ Reports.addReport report
    case pr.notificationsChannel of
      Projects.NSlack -> do
        let projectTitle = pr.title
        let pidText = pid.toText
        let reportIdText = show report.id.reportId
        let message =
              [trimming| 🤖 *Weekly Report for `$projectTitle`*

                          <https://app.apitoolkit.io/p/$pidText/reports/$reportIdText|View this week's report>
                 |]
        sendSlackMessage dbPool pid message
      _ -> do
        users & mapM_ \user -> do
          when pr.weeklyNotif do
            let body = renderText $ RP.reportEmail pid report
            let projectTitle = pr.title
            let subject = [text| APITOOLKIT: Weekly Report for `$projectTitle` |]
            sendEmail cfg (CI.original user.email) subject body<|MERGE_RESOLUTION|>--- conflicted
+++ resolved
@@ -104,7 +104,6 @@
             project <- Unsafe.fromJust <<$>> withPool dbPool $ Projects.projectById pid
             let enp = Unsafe.fromJust endp
             let endpointPath = enp.method <> " " <> enp.urlPath
-<<<<<<< HEAD
             case project.notificationsChannel of
               Projects.NSlack -> do
                 let projectTitle = project.title
@@ -132,34 +131,14 @@
       
                   <p>We detected a new endpoint on ``$projectTitle`:</p>
                   <p><strong>$endpointPath</strong></p>
-                  <a href="https://app.apitoolkit.io/p/$projectIdTxt/anomalies">More details on the apitoolkit</a>
+                  <a href="https://app.apitoolkit.io/p/$projectIdTxt/anomalies/$targetHash">More details on the apitoolkit</a>
                   <br/><br/>
                   Regards,
                   Apitoolkit team
                             |]
                       reciever = CI.original u.email
                    in sendEmail cfg reciever subject body
-=======
-            forM_ users \u ->
-              let projectTitle = project.title
-                  projectIdTxt = pid.toText
-                  name = u.firstName
-                  subject = [text| 🤖 APITOOLKIT: New Endpoint detected for `$projectTitle` |]
-                  body =
-                    toLText
-                      [trimming|
-            Hi $name,<br/>
-
-            <p>We detected a new endpoint on ``$projectTitle`:</p>
-            <p><strong>$endpointPath</strong></p>
-            <a href="https://app.apitoolkit.io/p/$projectIdTxt/anomalies/$targetHash">More details on the apitoolkit</a>
-            <br/><br/>
-            Regards,
-            Apitoolkit team
-                      |]
-                  reciever = CI.original u.email
-               in sendEmail cfg reciever subject body
->>>>>>> 81a983e8
+
           Anomalies.ATShape -> do
             shapes <- withPool dbPool $ getShapes pid $ T.take 8 targetHash
             let targetFields = maybe [] (toList . snd) (V.find (\a -> fst a == targetHash) shapes)
@@ -185,7 +164,6 @@
                     let message =
                           [trimming| 🤖 *New Shape anomaly found for `$projectTitle`*
 
-<<<<<<< HEAD
                                       We detected a different API request shape to your endpoints than what you usually have
 
                                       <https://app.apitoolkit.io/p/$projectIdTxt/anomalies|More details on the apitoolkit>
@@ -203,23 +181,14 @@
          Hi $name,<br/>
        
          <p>We detected a different API request shape to your endpoints than what you usually have..</p>
-         <a href="https://app.apitoolkit.io/p/$projectIdTxt/anomalies">More details on the apitoolkit</a>
+         <a href="https://app.apitoolkit.io/p/$projectIdTxt/anomalies/$targetHash">More details on the apitoolkit</a>
          <br/><br/>
          Regards,<br/>
          Apitoolkit team
                                  |]
                           reciever = CI.original u.email
                        in sendEmail cfg reciever subject body
-=======
-  <p>We detected a different API request shape to your endpoints than what you usually have..</p>
-  <a href="https://app.apitoolkit.io/p/$projectIdTxt/anomalies/$targetHash">More details on the apitoolkit</a>
-  <br/><br/>
-  Regards,<br/>
-  Apitoolkit team
-                          |]
-                      reciever = CI.original u.email
-                   in sendEmail cfg reciever subject body
->>>>>>> 81a983e8
+
           Anomalies.ATFormat -> do
             -- Send an email about the new shape anomaly but only if there was no endpoint anomaly logged
             anomalyM <- withPool dbPool $ Anomalies.getAnomalyVM pid targetHash
@@ -237,7 +206,6 @@
                     let message =
                           [trimming| 🤖 *New Field Format Anomaly Found for `$projectTitle`*
 
-<<<<<<< HEAD
                                      We detected that a particular field on your API is returning a different format/type than what it usually gets.
 
                                      <https://app.apitoolkit.io/p/$projectIdTxt/anomalies|More details on the apitoolkit>
@@ -256,23 +224,13 @@
        Hi $name,<br/>
      
        <p>We detected that a particular field on your API is returning a different format/type than what it usually gets.</p>
-       <a href="https://app.apitoolkit.io/p/$projectIdTxt/anomalies">More details on the apitoolkit</a>
+       <a href="https://app.apitoolkit.io/p/$projectIdTxt/anomalies/$targetHash">More details on the apitoolkit</a>
        <br/><br/>
        Regards,<br/>
        Apitoolkit team
                              |]
                           reciever = CI.original u.email
                        in sendEmail cfg reciever subject body
-=======
-  <p>We detected that a particular field on your API is returning a different format/type than what it usually gets.</p>
-  <a href="https://app.apitoolkit.io/p/$projectIdTxt/anomalies/$targetHash">More details on the apitoolkit</a>
-  <br/><br/>
-  Regards,<br/>
-  Apitoolkit team
-                        |]
-                      reciever = CI.original u.email
-                   in sendEmail cfg reciever subject body
->>>>>>> 81a983e8
           Anomalies.ATField -> pass
           Anomalies.ATUnknown -> pass
       InviteUserToProject userId projectId reciever projectTitle' ->
