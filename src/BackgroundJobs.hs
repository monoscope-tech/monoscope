--- conflicted
+++ resolved
@@ -221,11 +221,7 @@
     CreatedProjectSuccessfully userId projectId reciever projectTitle' ->
       let projectTitle = projectTitle'
           projectIdTxt = projectId.toText
-<<<<<<< HEAD
-          subject = [text| 🤖 APITOOLKIT: Project created successfully '$projectTitle' on apitoolkit.io |]
-=======
           subject = [text| 🤖 APITOOLKIT: Project created successfully '$projectTitle ' on apitoolkit.io |]
->>>>>>> e7ef1915
           body =
             toLText
               [trimming|
@@ -240,7 +236,6 @@
           |]
        in sendEmail cfg reciever subject body
     DailyOrttoSync -> do
-<<<<<<< HEAD
       projReqs <- withPool dbPool getProjectsReqsCount
       logger <& "📊  pushed ortto updates for " <> show (length projReqs) <> " companies"
       Ortto.pushedTrafficViaSdk cfg.orttoApiKey $ toList projReqs
@@ -267,10 +262,7 @@
       forM_ projects \p -> do
         weeklyReportForProject dbPool cfg p
       pass
-=======
-      pass
-
->>>>>>> e7ef1915
+
 
 jobsWorkerInit :: Pool Connection -> LogAction IO String -> Config.EnvConfig -> IO ()
 jobsWorkerInit dbPool logger envConfig = startJobRunner $ mkConfig jobLogger "background_jobs" dbPool (MaxConcurrentJobs 1) (jobsRunner dbPool logger envConfig) id
