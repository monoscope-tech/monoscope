--- conflicted
+++ resolved
@@ -167,35 +167,9 @@
         _ <- ProcessMessage.processRequestMessages $ V.toList $ V.catMaybes apitoolkitSpans <&> ("",)
         pass
       unless (V.null spans) do
-<<<<<<< HEAD
         _ <- Telemetry.bulkInsertOtelLogsAndSpansTF spans
         _ <- Anomalies.bulkInsertErrors $ Telemetry.getAllATErrors spans
         pure ()
-=======
-        -- Insert spans
-        Telemetry.bulkInsertSpans spans
-
-        -- Generate and insert OtelLogsAndSpans from the spans
-        let otelLogsAndSpans =
-              join $
-                V.map
-                  ( \(_, req, pids) ->
-                      join $
-                        V.mapMaybe
-                          ( \rs ->
-                              case findProjectId pids rs of
-                                Just pid -> Just $ convertToOtelLogsAndSpans pid rs
-                                Nothing -> Nothing
-                          )
-                          req
-                  )
-                  results
-
-        -- Insert OtelLogsAndSpans if we have any
-        unless (V.null otelLogsAndSpans) do
-          _ <- Telemetry.bulkInsertOtelLogsAndSpansTF otelLogsAndSpans
-          pure ()
->>>>>>> cb4fe82d
 
       pure $ V.toList ackIds
     Just "org.opentelemetry.otlp.metrics.v1" -> do
@@ -665,18 +639,6 @@
     pids <- dbtToEff $ ProjectApiKeys.projectIdsByProjectApiKeys $ getSpanAttributeValue "at-project-key" req
     let spanRecords = join $ V.map (convertToSpan pids) req
         apitoolkitSpans = V.map mapHTTPSpan spanRecords
-<<<<<<< HEAD
-=======
-        otelLogsAndSpans =
-          join $
-            V.mapMaybe
-              ( \rs ->
-                  case find (\(k, _, _) -> k == getKey rs) pids of
-                    Just (_, pid, _) -> Just $ convertToOtelLogsAndSpans pid rs
-                    Nothing -> Nothing
-              )
-              req
->>>>>>> cb4fe82d
     _ <- ProcessMessage.processRequestMessages $ V.toList $ V.catMaybes apitoolkitSpans <&> ("",)
     -- Telemetry.bulkInsertSpans $ V.filter (\s -> s.spanName /= "apitoolkit-http-span") spanRecords
     Telemetry.bulkInsertOtelLogsAndSpansTF spanRecords
