--- conflicted
+++ resolved
@@ -134,7 +134,6 @@
                 projectIdsAndKeys <-
                   checkpoint "processList:logs:getProjectIds"
                     $ dbtToEff
-<<<<<<< HEAD
                     $ ProjectApiKeys.projectIdsByProjectApiKeys projectKeys
                 pure (ackId, join $ V.toList $ V.map (convertResourceLogsToOtelLogs projectIdsAndKeys) resourceLogs)
 
@@ -143,16 +142,6 @@
           unless (null allLogs)
             $ checkpoint "processList:logs:bulkInsert"
             $ Telemetry.bulkInsertOtelLogsAndSpansTF (V.fromList allLogs)
-=======
-                    $ ProjectApiKeys.projectIdsByProjectApiKeys
-                    $ getLogAttributeValue "at-project-key" logReq
-                pure (ackId, join $ V.map (convertToLog projectIdsAndKeys) logReq)
-
-          let (ackIds, logs) = V.unzip results
-          unless (null $ join logs)
-            $ checkpoint "processList:logs:bulkInsert"
-            $ Telemetry.bulkInsertOtelLogsAndSpansTF (join logs)
->>>>>>> 31521770
           pure $ V.toList ackIds
         Just "org.opentelemetry.otlp.traces.v1" -> checkpoint "processList:traces" $ do
           results <- V.forM msgs' $ \(ackId, msg) ->
@@ -166,7 +155,6 @@
                 projectIdsAndKeys <-
                   checkpoint "processList:traces:getProjectIds"
                     $ dbtToEff
-<<<<<<< HEAD
                     $ ProjectApiKeys.projectIdsByProjectApiKeys projectKeys
                 let spans = convertResourceSpansToOtelLogs projectIdsAndKeys resourceSpans
                 pure (ackId, spans)
@@ -188,29 +176,8 @@
             $ (void $ ProcessMessage.processRequestMessages $ V.toList apitoolkitSpans <&> ("",))
 
           unless (null allSpans) do
-            checkpoint "processList:traces:bulkInsertSpans"
-              $ Telemetry.bulkInsertOtelLogsAndSpansTF spans'
-            checkpoint "processList:traces:bulkInsertErrors"
-              $ Anomalies.bulkInsertErrors
-              $ Telemetry.getAllATErrors spans'
-=======
-                    $ ProjectApiKeys.projectIdsByProjectApiKeys
-                    $ getSpanAttributeValue "at-project-key" traceReq
-                pure (ackId, (traceReq, projectIdsAndKeys))
-
-          let (ackIds, reqsAndPids) = V.unzip reqsAndProjects
-              results = V.map (\(req, pids) -> (join $ V.map (convertToSpan pids) req, req, pids)) reqsAndPids
-              spans = join $ V.map (\(s, _, _) -> s) results
-              apitoolkitSpans = V.map mapHTTPSpan spans
-
-          unless (V.null apitoolkitSpans)
-            $ checkpoint "processList:traces:processRequestMessages"
-            $ (void $ ProcessMessage.processRequestMessages $ V.toList $ V.catMaybes apitoolkitSpans <&> ("",))
-
-          unless (V.null spans) do
-            checkpoint "processList:traces:bulkInsertSpans" $ Telemetry.bulkInsertOtelLogsAndSpansTF spans
-            checkpoint "processList:traces:bulkInsertErrors" $ Anomalies.bulkInsertErrors $ Telemetry.getAllATErrors spans
->>>>>>> 31521770
+            checkpoint "processList:traces:bulkInsertSpans" $ Telemetry.bulkInsertOtelLogsAndSpansTF spans'
+            checkpoint "processList:traces:bulkInsertErrors" $ Anomalies.bulkInsertErrors $ Telemetry.getAllATErrors spans'
 
           pure $ V.toList ackIds
         Just "org.opentelemetry.otlp.metrics.v1" -> checkpoint "processList:metrics" do
@@ -235,11 +202,7 @@
 
           unless (null metricRecords)
             $ checkpoint "processList:metrics:bulkInsert"
-<<<<<<< HEAD
             $ Telemetry.bulkInsertMetrics (V.fromList metricRecords)
-=======
-            $ Telemetry.bulkInsertMetrics metricRecords
->>>>>>> 31521770
 
           pure $ V.toList ackIds
         _ -> do
@@ -259,20 +222,12 @@
 byteStringToHexText bs = TE.decodeUtf8 (B16.encode bs)
 
 
-<<<<<<< HEAD
 keyValueToJSON :: V.Vector PC.KeyValue -> AE.Value
 keyValueToJSON kvs =
   AE.object
     [ AEK.fromText (kv ^. PCF.key) AE..= anyValueToJSON (Just (kv ^. PCF.value))
     | kv <- V.toList kvs
     ]
-=======
--- Convert a list of KeyValue to a JSONB object
-keyValueToJSONB :: V.Vector KeyValue -> AE.Value
-keyValueToJSONB kvs =
-  AE.object
-    $ V.foldr (\kv acc -> (AEK.fromText $ toText kv.keyValueKey, convertAnyValue kv.keyValueValue) : acc) [] kvs
->>>>>>> 31521770
 
 
 anyValueToJSON :: Maybe PC.AnyValue -> AE.Value
@@ -466,7 +421,6 @@
           then Nothing
           else Just $ byteStringToHexText parentSpanId
 
-<<<<<<< HEAD
       -- Convert events
       events = V.fromList $ pSpan ^. PTF.events
       eventsJson =
@@ -538,127 +492,6 @@
         , name = Just $ pSpan ^. PTF.name
         , parent_id = parentId
         , date = nanosecondsToUTC startTimeNano
-=======
--- | Clean up project metadata fields from JSON objects using lens combinators
-removeProjectId :: AE.Value -> AE.Value
-removeProjectId = \case
-  AE.Object o -> AE.Object $ foldr KEM.delete o ["at-project-key", "at-project-id"]
-  AE.Array arr -> AE.Array $ arr & mapped %~ removeProjectId
-  v -> v
-
-
-anyValueToString :: AnyValueValue -> Maybe Text
-anyValueToString (AnyValueValueStringValue val) = Just $ toStrict val
-anyValueToString _ = Nothing
-
-
--- | Process scope spans for span conversion
-convertScopeSpan :: Projects.ProjectId -> Maybe Resource -> ScopeSpans -> V.Vector Telemetry.OtelLogsAndSpans
-convertScopeSpan pid resource sl =
-  V.map (otelSpansToTimeFusionSpans pid resource sl.scopeSpansScope) sl.scopeSpansSpans
-
-
--- | Convert resource spans to span records
-convertToSpan :: V.Vector (Text, Projects.ProjectId, Integer) -> ResourceSpans -> V.Vector Telemetry.OtelLogsAndSpans
-convertToSpan pids resourceSpans =
-  let
-    keyy = fromMaybe "" $ listToMaybe $ V.toList $ getSpanAttributeValue "at-project-key" [resourceSpans]
-    pid = case find (\(k, _, count) -> k == keyy) pids of
-      Just (_, v, count) -> if count >= 10000 then Nothing else Just v
-      Nothing ->
-        let pidText = fromMaybe "" $ listToMaybe $ V.toList $ getSpanAttributeValue "at-project-id" [resourceSpans]
-            uId = UUID.fromText pidText
-         in ((Just . Projects.ProjectId) =<< uId)
-   in
-    case pid of
-      Just p -> join $ V.map (convertScopeSpan p resourceSpans.resourceSpansResource) resourceSpans.resourceSpansScopeSpans
-      _ -> V.empty
-
-
--- | Convert span events to JSON
-eventsToJSONB :: [Span_Event] -> AE.Value
-eventsToJSONB spans =
-  AE.toJSON
-    $ spans
-    <&> \sp ->
-      AE.object
-        [ "event_name" AE..= toText sp.span_EventName
-        , "event_time" AE..= nanosecondsToUTC sp.span_EventTimeUnixNano
-        , "event_attributes" AE..= keyValueToJSONB sp.span_EventAttributes
-        , "event_dropped_attributes_count" AE..= fromIntegral sp.span_EventDroppedAttributesCount
-        ]
-
-
--- | Convert span links to JSON
-linksToJSONB :: [Span_Link] -> AE.Value
-linksToJSONB lnks =
-  AE.toJSON
-    $ lnks
-    <&> \lnk ->
-      AE.object
-        [ "link_span_id" AE..= (decodeUtf8 lnk.span_LinkSpanId :: Text)
-        , "link_trace_id" AE..= (decodeUtf8 lnk.span_LinkTraceId :: Text)
-        , "link_attributes" AE..= keyValueToJSONB lnk.span_LinkAttributes
-        , "link_dropped_attributes_count" AE..= fromIntegral lnk.span_LinkDroppedAttributesCount
-        , "link_flags" AE..= fromIntegral lnk.span_LinkFlags
-        ]
-
-
--- | Convert span kind from protobuf to internal representation
-parseSpanKind :: Either Int32 Span_SpanKind -> Maybe SpanKind
-parseSpanKind = \case
-  Left _ -> Nothing
-  Right Span_SpanKindSPAN_KIND_INTERNAL -> Just SKInternal
-  Right Span_SpanKindSPAN_KIND_SERVER -> Just SKServer
-  Right Span_SpanKindSPAN_KIND_CLIENT -> Just SKClient
-  Right Span_SpanKindSPAN_KIND_PRODUCER -> Just SKProducer
-  Right Span_SpanKindSPAN_KIND_CONSUMER -> Just SKConsumer
-  Right _ -> Just SKUnspecified
-
-
--- | Convert span status from protobuf to internal representation
-parseSpanStatus :: Maybe Status -> Maybe SpanStatus
-parseSpanStatus = \case
-  Just est -> case HsProtobuf.enumerated est.statusCode of
-    Left _ -> Nothing
-    Right Status_StatusCodeSTATUS_CODE_OK -> Just SSOk
-    Right Status_StatusCodeSTATUS_CODE_ERROR -> Just SSError
-    Right Status_StatusCodeSTATUS_CODE_UNSET -> Just SSUnset
-  Nothing -> Nothing
-
-
-convertToMetric :: Projects.ProjectId -> ResourceMetrics -> V.Vector Telemetry.MetricRecord
-convertToMetric pid resourceMetrics =
-  join
-    $ V.map (convertScopeMetric pid resourceMetrics.resourceMetricsResource) resourceMetrics.resourceMetricsScopeMetrics
-
-
-convertScopeMetric :: Projects.ProjectId -> Maybe Resource -> ScopeMetrics -> V.Vector Telemetry.MetricRecord
-convertScopeMetric pid resource sm =
-  join
-    $ V.map (convertMetricRecord pid resource sm.scopeMetricsScope) sm.scopeMetricsMetrics
-
-
-convertMetricRecord :: Projects.ProjectId -> Maybe Resource -> Maybe InstrumentationScope -> Metric -> V.Vector Telemetry.MetricRecord
-convertMetricRecord pid resource iscp metric =
-  ( \(flags, exemplars, attributes, startTime, metricTime, metricValue, metricType) ->
-      Telemetry.MetricRecord
-        { projectId = pid.unProjectId
-        , id = Nothing
-        , metricName = toText metric.metricName
-        , metricDescription = toText metric.metricDescription
-        , metricUnit = toText metric.metricUnit
-        , timestamp = nanosecondsToUTC startTime
-        , metricTime = nanosecondsToUTC metricTime
-        , resource = removeProjectId $ resourceToJSONB resource
-        , instrumentationScope = instrumentationScopeToJSONB iscp
-        , metricValue
-        , exemplars
-        , metricType
-        , flags
-        , attributes
-        , metricMetadata = keyValueToJSONB metric.metricMetadata
->>>>>>> 31521770
         }
 
 
@@ -681,7 +514,6 @@
                   metrics = V.fromList $ sm ^. PMF.metrics
                in join $ V.toList $ V.map (convertMetricToMetricRecords pid resourceM scope) metrics
           )
-<<<<<<< HEAD
           scopeMetrics
 
 
@@ -752,118 +584,6 @@
       ServerConfig
         { serverInsecure = Just (InsecureConfig (Just $ toString serverHost) (fromIntegral serverPort))
         , serverSecure = Nothing
-=======
-            <$> histograms.histogramDataPoints
-        MetricDataExponentialHistogram histograms ->
-          ( \histogram ->
-              let attr = keyValueToJSONB histogram.exponentialHistogramDataPointAttributes
-                  stTime = histogram.exponentialHistogramDataPointStartTimeUnixNano
-                  mtTime = histogram.exponentialHistogramDataPointTimeUnixNano
-                  pointNegative =
-                    ( \b ->
-                        Just
-                          $ Telemetry.EHBucket
-                            { bucketOffset = fromIntegral $ b.exponentialHistogramDataPoint_BucketsOffset
-                            , bucketCounts = fromIntegral <$> b.exponentialHistogramDataPoint_BucketsBucketCounts
-                            }
-                    )
-                      =<< histogram.exponentialHistogramDataPointNegative
-                  pointPositive =
-                    ( \b ->
-                        Just
-                          $ Telemetry.EHBucket
-                            { bucketOffset = fromIntegral $ b.exponentialHistogramDataPoint_BucketsOffset
-                            , bucketCounts = fromIntegral <$> b.exponentialHistogramDataPoint_BucketsBucketCounts
-                            }
-                    )
-                      =<< histogram.exponentialHistogramDataPointPositive
-                  mtValue =
-                    Telemetry.ExponentialHistogramValue
-                      Telemetry.ExponentialHistogram
-                        { count = fromIntegral histogram.exponentialHistogramDataPointCount
-                        , sum = histogram.exponentialHistogramDataPointSum
-                        , pointMin = histogram.exponentialHistogramDataPointMin
-                        , pointMax = histogram.exponentialHistogramDataPointMax
-                        , zeroCount = fromIntegral histogram.exponentialHistogramDataPointZeroCount
-                        , scale = fromIntegral histogram.exponentialHistogramDataPointScale
-                        , pointNegative
-                        , pointPositive
-                        , zeroThreshold = histogram.exponentialHistogramDataPointZeroThreshold
-                        }
-                  mtType = Telemetry.MTHistogram
-                  exems = AE.toJSON histogram.exponentialHistogramDataPointExemplars
-               in (fromIntegral histogram.exponentialHistogramDataPointFlags, exems, attr, stTime, mtTime, mtValue, mtType)
-          )
-            <$> histograms.exponentialHistogramDataPoints
-        MetricDataSummary summaries ->
-          ( \summary ->
-              let att = keyValueToJSONB summary.summaryDataPointAttributes
-                  stTime = summary.summaryDataPointStartTimeUnixNano
-                  mtTime = summary.summaryDataPointTimeUnixNano
-                  mtValue =
-                    Telemetry.SummaryValue
-                      Telemetry.Summary
-                        { sum = summary.summaryDataPointSum
-                        , count = fromIntegral summary.summaryDataPointCount
-                        , quantiles =
-                            ( \x ->
-                                Telemetry.Quantile
-                                  { quantile = x.summaryDataPoint_ValueAtQuantileQuantile
-                                  , value = x.summaryDataPoint_ValueAtQuantileValue
-                                  }
-                            )
-                              <$> summary.summaryDataPointQuantileValues
-                        }
-                  mtType = Telemetry.MTSummary
-                  exems = AE.Array []
-               in (fromIntegral summary.summaryDataPointFlags, exems, att, stTime, mtTime, mtValue, mtType)
-          )
-            <$> summaries.summaryDataPoints
-      Nothing -> []
-
-
--- | Convert a Span to OtelLogsAndSpans with appropriate metadata
-otelSpansToTimeFusionSpans :: Projects.ProjectId -> Maybe Resource -> Maybe InstrumentationScope -> Span -> Telemetry.OtelLogsAndSpans
-otelSpansToTimeFusionSpans pid res scope sp =
-  Telemetry.OtelLogsAndSpans
-    { observed_timestamp = utcTime
-    , id = UUID.nil
-    , parent_id =
-        if BS.null sp.spanParentSpanId
-          then Nothing
-          else Just $ byteStringToHexText sp.spanParentSpanId
-    , hashes = V.empty
-    , name = Just $ toText sp.spanName
-    , kind = getSpanKindText sp.spanKind
-    , status_code = getStatusCodeText =<< sp.spanStatus
-    , status_message = getStatusMessage =<< sp.spanStatus
-    , level = Nothing
-    , severity = Nothing
-    , body = Nothing
-    , duration = Just $ fromIntegral $ sp.spanEndTimeUnixNano - sp.spanStartTimeUnixNano
-    , start_time = nanosecondsToUTC sp.spanStartTimeUnixNano
-    , end_time = Just $ nanosecondsToUTC sp.spanEndTimeUnixNano
-    , context = Just $ makeSpanContext sp
-    , events = Just $ eventsToJSONB $ V.toList sp.spanEvents
-    , links = Just $ T.pack $ show $ linksToJSONB $ V.toList sp.spanLinks
-    , attributes = jsonToMap $ removeProjectId $ keyValueToJSONB sp.spanAttributes
-    , resource = jsonToMap $ removeProjectId $ resourceToJSONB res
-    , project_id = T.pack $ UUID.toString pid.unProjectId
-    , timestamp = nanosecondsToUTC sp.spanStartTimeUnixNano
-    , date = nanosecondsToUTC sp.spanStartTimeUnixNano
-    }
-  where
-    utcTime = Just $ nanosecondsToUTC sp.spanStartTimeUnixNano
-
-    -- Convert span to context
-    makeSpanContext s =
-      Telemetry.Context
-        { trace_id = if BS.null s.spanTraceId then Nothing else Just $ byteStringToHexText s.spanTraceId
-        , span_id = if BS.null s.spanSpanId then Nothing else Just $ byteStringToHexText s.spanSpanId
-        , trace_state = Just $ toText s.spanTraceState
-        , trace_flags = Nothing
-        , is_remote = Nothing
->>>>>>> 31521770
         }
 
 
@@ -904,7 +624,6 @@
 logsServiceExport :: Log.Logger -> AuthContext -> Proto LS.ExportLogsServiceRequest -> IO (Proto LS.ExportLogsServiceResponse)
 logsServiceExport appLogger appCtx (Proto req) = do
   _ <- runBackground appLogger appCtx do
-<<<<<<< HEAD
     Log.logInfo "Received logs export request" AE.Null
 
     let resourceLogs = V.fromList $ req ^. PLF.resourceLogs
@@ -924,25 +643,6 @@
 -- | Metrics service handler (Export)
 metricsServiceExport :: Log.Logger -> AuthContext -> Proto MS.ExportMetricsServiceRequest -> IO (Proto MS.ExportMetricsServiceResponse)
 metricsServiceExport appLogger appCtx (Proto req) = do
-=======
-    pids <- dbtToEff $ ProjectApiKeys.projectIdsByProjectApiKeys $ getSpanAttributeValue "at-project-key" req
-    let spanRecords = join $ V.map (convertToSpan pids) req
-        apitoolkitSpans = V.map mapHTTPSpan spanRecords
-    unless (null apitoolkitSpans) do
-      void $ ProcessMessage.processRequestMessages $ V.toList $ V.catMaybes apitoolkitSpans <&> ("",)
-    unless (null spanRecords) do
-      Telemetry.bulkInsertOtelLogsAndSpansTF spanRecords
-      Anomalies.bulkInsertErrors $ Telemetry.getAllATErrors spanRecords
-  return (ServerNormalResponse (ExportTraceServiceResponse Nothing) mempty StatusOk "")
-
-
-metricsServiceExportH
-  :: Log.Logger
-  -> AuthContext
-  -> ServerRequest 'Normal ExportMetricsServiceRequest ExportMetricsServiceResponse
-  -> IO (ServerResponse 'Normal ExportMetricsServiceResponse)
-metricsServiceExportH appLogger appCtx (ServerNormalRequest _meta (ExportMetricsServiceRequest req)) = do
->>>>>>> 31521770
   _ <- runBackground appLogger appCtx do
     Log.logInfo "Received metrics export request" AE.Null
 
