--- conflicted
+++ resolved
@@ -82,10 +82,6 @@
   where
     getResourceAttr rs = rs.resourceSpansResource >>= getAttr . resourceAttributes
     getSpanAttr rs = rs.resourceSpansScopeSpans & listToMaybe . V.toList . V.mapMaybe (getAttr . spanAttributes) . V.concatMap scopeSpansSpans
-<<<<<<< HEAD
-=======
-
->>>>>>> ce03d0b5
     getAttr :: V.Vector KeyValue -> Maybe Text
     getAttr = V.find ((== attribute) . toText . keyValueKey) >=> keyValueValue >=> anyValueValue >=> anyValueToString >=> (Just . toText)
 
@@ -98,11 +94,9 @@
     getAttr :: V.Vector KeyValue -> Maybe Text
     getAttr = V.find ((== attribute) . toText . keyValueKey) >=> keyValueValue >=> anyValueValue >=> anyValueToString >=> (Just . toText)
 
-<<<<<<< HEAD
-=======
     -- Extract attribute from log records
     getLogAttr rl = rl.resourceLogsScopeLogs & listToMaybe . V.toList . V.mapMaybe (getAttr . logRecordAttributes) . V.concatMap scopeLogsLogRecords
->>>>>>> ce03d0b5
+
 
 getMetricAttributeValue :: Text -> V.Vector ResourceMetrics -> Maybe Text
 getMetricAttributeValue attribute rms = listToMaybe $ V.toList $ V.mapMaybe getResourceAttr rms
@@ -193,8 +187,8 @@
 -- Convert a list of KeyValue to a JSONB object
 keyValueToJSONB :: V.Vector KeyValue -> AE.Value
 keyValueToJSONB kvs =
-  AE.object
-    $ V.foldr (\kv acc -> (AEK.fromText $ toText kv.keyValueKey, convertAnyValue kv.keyValueValue) : acc) [] kvs
+  AE.object $
+    V.foldr (\kv acc -> (AEK.fromText $ toText kv.keyValueKey, convertAnyValue kv.keyValueValue) : acc) [] kvs
 
 
 convertAnyValue :: Maybe AnyValue -> AE.Value
@@ -306,153 +300,17 @@
     }
 
 
-convertToMetric :: Projects.ProjectId -> ResourceMetrics -> V.Vector Telemetry.MetricRecord
-convertToMetric pid resourceMetrics = join $ V.map (convertScopeMetric pid resourceMetrics.resourceMetricsResource) resourceMetrics.resourceMetricsScopeMetrics
-
-
-convertScopeMetric :: Projects.ProjectId -> Maybe Resource -> ScopeMetrics -> V.Vector Telemetry.MetricRecord
-convertScopeMetric pid resource sm = join $ V.map (convertMetricRecord pid resource sm.scopeMetricsScope) sm.scopeMetricsMetrics
-
-
-convertMetricRecord :: Projects.ProjectId -> Maybe Resource -> Maybe InstrumentationScope -> Metric -> V.Vector Telemetry.MetricRecord
-convertMetricRecord pid resource iscp metric =
-  ( \(flags, exemplars, attributes, startTime, metricTime, metricValue, metricType) ->
-      Telemetry.MetricRecord
-        { projectId = pid.unProjectId
-        , id = Nothing
-        , metricName = toText metric.metricName
-        , metricDescription = toText metric.metricDescription
-        , metricUnit = toText metric.metricUnit
-        , timestamp = nanosecondsToUTC startTime
-        , metricTime = nanosecondsToUTC metricTime
-        , resource = removeProjectId $ resourceToJSONB resource
-        , instrumentationScope = instrumentationScopeToJSONB iscp
-        , metricValue
-        , exemplars
-        , metricType
-        , flags
-        , attributes
-        , metricMetadata = keyValueToJSONB metric.metricMetadata
-        }
-  )
-    <$> values
-  where
-    values = case metric.metricData of
-      Just metricData -> case metricData of
-        MetricDataGauge (Gauge gauges) ->
-          ( \gauge ->
-              let attr = keyValueToJSONB gauge.numberDataPointAttributes
-                  stTime = gauge.numberDataPointStartTimeUnixNano
-                  mtTime = gauge.numberDataPointTimeUnixNano
-                  mtValue = case gauge.numberDataPointValue of
-                    Just (NumberDataPointValueAsDouble x) -> Telemetry.GaugeValue Telemetry.GaugeSum{value = x}
-                    Just (NumberDataPointValueAsInt x) -> Telemetry.GaugeValue Telemetry.GaugeSum{value = fromIntegral x}
-                    _ -> Telemetry.GaugeValue Telemetry.GaugeSum{value = 0}
-                  mtType = Telemetry.MTGauge
-                  exems = AE.toJSON gauge.numberDataPointExemplars
-               in (fromIntegral gauge.numberDataPointFlags, exems, attr, stTime, mtTime, mtValue, mtType)
-          )
-            <$> gauges
-        MetricDataSum s ->
-          ( \sm ->
-              let attr = keyValueToJSONB sm.numberDataPointAttributes
-                  stTime = sm.numberDataPointStartTimeUnixNano
-                  mtTime = sm.numberDataPointTimeUnixNano
-                  mtValue = case sm.numberDataPointValue of
-                    Just (NumberDataPointValueAsDouble x) -> Telemetry.SumValue Telemetry.GaugeSum{value = x}
-                    Just (NumberDataPointValueAsInt x) -> Telemetry.SumValue Telemetry.GaugeSum{value = fromIntegral x}
-                    _ -> Telemetry.SumValue Telemetry.GaugeSum{value = 0}
-                  mtType = Telemetry.MTSum
-                  exems = AE.toJSON sm.numberDataPointExemplars
-               in (fromIntegral sm.numberDataPointFlags, exems, attr, stTime, mtTime, mtValue, mtType)
-          )
-            <$> s.sumDataPoints
-        MetricDataHistogram histograms ->
-          ( \histogram ->
-              let attr = keyValueToJSONB histogram.histogramDataPointAttributes
-                  stTime = histogram.histogramDataPointStartTimeUnixNano
-                  mtTime = histogram.histogramDataPointTimeUnixNano
-                  mtValue =
-                    Telemetry.HistogramValue
-                      Telemetry.Histogram
-                        { count = fromIntegral histogram.histogramDataPointCount
-                        , sum = histogram.histogramDataPointSum
-                        , bucketCounts = fromIntegral <$> histogram.histogramDataPointBucketCounts
-                        , explicitBounds = histogram.histogramDataPointExplicitBounds
-                        , pointMin = histogram.histogramDataPointMin
-                        , pointMax = histogram.histogramDataPointMax
-                        }
-                  mtType = Telemetry.MTHistogram
-                  exems = AE.toJSON histogram.histogramDataPointExemplars
-               in (fromIntegral histogram.histogramDataPointFlags, exems, attr, stTime, mtTime, mtValue, mtType)
-          )
-            <$> histograms.histogramDataPoints
-        MetricDataExponentialHistogram histograms ->
-          ( \histogram ->
-              let attr = keyValueToJSONB histogram.exponentialHistogramDataPointAttributes
-                  stTime = histogram.exponentialHistogramDataPointStartTimeUnixNano
-                  mtTime = histogram.exponentialHistogramDataPointTimeUnixNano
-                  pointNegative =
-                    ( \b ->
-                        Just $
-                          Telemetry.EHBucket
-                            { bucketOffset = fromIntegral $ b.exponentialHistogramDataPoint_BucketsOffset
-                            , bucketCounts = fromIntegral <$> b.exponentialHistogramDataPoint_BucketsBucketCounts
-                            }
-                    )
-                      =<< histogram.exponentialHistogramDataPointNegative
-                  pointPositive =
-                    ( \b ->
-                        Just $
-                          Telemetry.EHBucket
-                            { bucketOffset = fromIntegral $ b.exponentialHistogramDataPoint_BucketsOffset
-                            , bucketCounts = fromIntegral <$> b.exponentialHistogramDataPoint_BucketsBucketCounts
-                            }
-                    )
-                      =<< histogram.exponentialHistogramDataPointPositive
-                  mtValue =
-                    Telemetry.ExponentialHistogramValue
-                      Telemetry.ExponentialHistogram
-                        { count = fromIntegral histogram.exponentialHistogramDataPointCount
-                        , sum = histogram.exponentialHistogramDataPointSum
-                        , pointMin = histogram.exponentialHistogramDataPointMin
-                        , pointMax = histogram.exponentialHistogramDataPointMax
-                        , zeroCount = fromIntegral histogram.exponentialHistogramDataPointZeroCount
-                        , scale = fromIntegral histogram.exponentialHistogramDataPointScale
-                        , pointNegative
-                        , pointPositive
-                        , zeroThreshold = histogram.exponentialHistogramDataPointZeroThreshold
-                        }
-                  mtType = Telemetry.MTHistogram
-                  exems = AE.toJSON histogram.exponentialHistogramDataPointExemplars
-               in (fromIntegral histogram.exponentialHistogramDataPointFlags, exems, attr, stTime, mtTime, mtValue, mtType)
-          )
-            <$> histograms.exponentialHistogramDataPoints
-        MetricDataSummary summaries ->
-          ( \summary ->
-              let att = keyValueToJSONB summary.summaryDataPointAttributes
-                  stTime = summary.summaryDataPointStartTimeUnixNano
-                  mtTime = summary.summaryDataPointTimeUnixNano
-                  mtValue =
-                    Telemetry.SummaryValue
-                      Telemetry.Summary
-                        { sum = summary.summaryDataPointSum
-                        , count = fromIntegral summary.summaryDataPointCount
-                        , quantiles =
-                            ( \x ->
-                                Telemetry.Quantile
-                                  { quantile = x.summaryDataPoint_ValueAtQuantileQuantile
-                                  , value = x.summaryDataPoint_ValueAtQuantileValue
-                                  }
-                            )
-                              <$> summary.summaryDataPointQuantileValues
-                        }
-                  mtType = Telemetry.MTSummary
-                  exems = AE.Array []
-               in (fromIntegral summary.summaryDataPointFlags, exems, att, stTime, mtTime, mtValue, mtType)
-          )
-            <$> summaries.summaryDataPoints
-      Nothing -> error "something went wrong" -- TODO: handle this case
+-- convertToSpanEvents :: V.Vector Span_Event -> V.Vector Telemetry.SpanEvent
+-- convertToSpanEvents =
+--   V.map
+--     ( \e ->
+--         Telemetry.SpanEvent
+--           { eventName = toText e.span_EventName
+--           , eventTime = nanosecondsToUTC e.span_EventTimeUnixNano
+--           , eventAttributes = keyValueToJSONB e.span_EventAttributes
+--           , eventDroppedAttributesCount = fromIntegral e.span_EventDroppedAttributesCount
+--           }
+--     )
 
 traceServiceExportH
   :: Log.Logger
@@ -603,30 +461,30 @@
 
 eventsToJSONB :: [Span_Event] -> AE.Value
 eventsToJSONB spans =
-  AE.toJSON
-    $ ( \sp ->
-          AE.object
-            [ "event_name" AE..= toText sp.span_EventName
-            , "event_time" AE..= nanosecondsToUTC sp.span_EventTimeUnixNano
-            , "event_attributes" AE..= keyValueToJSONB sp.span_EventAttributes
-            , "event_dropped_attributes_count" AE..= fromIntegral sp.span_EventDroppedAttributesCount
-            ]
-      )
-    <$> spans
+  AE.toJSON $
+    ( \sp ->
+        AE.object
+          [ "event_name" AE..= toText sp.span_EventName
+          , "event_time" AE..= nanosecondsToUTC sp.span_EventTimeUnixNano
+          , "event_attributes" AE..= keyValueToJSONB sp.span_EventAttributes
+          , "event_dropped_attributes_count" AE..= fromIntegral sp.span_EventDroppedAttributesCount
+          ]
+    )
+      <$> spans
 
 
 linksToJSONB :: [Span_Link] -> AE.Value
 linksToJSONB lnks =
-  AE.toJSON
-    $ lnks
-    <&> \lnk ->
-      AE.object
-        [ "link_span_id" AE..= (decodeUtf8 lnk.span_LinkSpanId :: Text)
-        , "link_trace_id" AE..= (decodeUtf8 lnk.span_LinkTraceId :: Text)
-        , "link_attributes" AE..= keyValueToJSONB lnk.span_LinkAttributes
-        , "link_dropped_attributes_count" AE..= fromIntegral lnk.span_LinkDroppedAttributesCount
-        , "link_flags" AE..= fromIntegral lnk.span_LinkFlags
-        ]
+  AE.toJSON $
+    lnks
+      <&> \lnk ->
+        AE.object
+          [ "link_span_id" AE..= (decodeUtf8 lnk.span_LinkSpanId :: Text)
+          , "link_trace_id" AE..= (decodeUtf8 lnk.span_LinkTraceId :: Text)
+          , "link_attributes" AE..= keyValueToJSONB lnk.span_LinkAttributes
+          , "link_dropped_attributes_count" AE..= fromIntegral lnk.span_LinkDroppedAttributesCount
+          , "link_flags" AE..= fromIntegral lnk.span_LinkFlags
+          ]
 
 
 ---------------------------------------------------------------------------------------
