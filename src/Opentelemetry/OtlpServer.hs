{-# LANGUAGE BlockArguments #-}
{-# LANGUAGE DataKinds #-}
{-# LANGUAGE DeriveGeneric #-}
{-# LANGUAGE DuplicateRecordFields #-}
{-# LANGUAGE FlexibleContexts #-}
{-# LANGUAGE LambdaCase #-}
{-# LANGUAGE OverloadedLabels #-}
{-# LANGUAGE OverloadedRecordDot #-}
{-# LANGUAGE RankNTypes #-}
{-# LANGUAGE TemplateHaskell #-}
{-# LANGUAGE TypeApplications #-}

module Opentelemetry.OtlpServer (runServer, processList) where

import Control.Lens hiding ((.=))
import Control.Lens.At
import Control.Lens.Extras (is)
import Control.Lens.Getter
import Control.Lens.Prism
import Control.Lens.Setter
import Control.Lens.TH
import Control.Lens.Wrapped
import Data.Aeson qualified as AE
import Data.Aeson.Key qualified as AEK
import Data.Aeson.KeyMap qualified as KEM
import Data.Aeson.Lens
import Data.ByteString qualified as BS
import Data.ByteString.Base16 qualified as B16
import Data.Effectful.UUID (UUIDEff)
import Data.Generics.Labels
import Data.Generics.Product.Fields
import Data.HashMap.Strict qualified as HashMap
import Data.Scientific
import Data.Text qualified as T
import Data.Time (UTCTime)
import Data.Time.Clock.POSIX
import Data.UUID qualified as UUID
import Data.UUID.V4 qualified as UUID
import Data.Vector qualified as V
import Effectful
import Effectful.Ki qualified as Ki
import Effectful.Labeled (Labeled, labeled)
import Effectful.Log (Log)
import Effectful.PostgreSQL.Transact.Effect (DB, dbtToEff)
import Effectful.Reader.Static (ask)
import Effectful.Reader.Static qualified as Eff
import Effectful.Time (Time)
import Log qualified
import Models.Projects.ProjectApiKeys qualified as ProjectApiKeys
import Models.Projects.Projects qualified as Projects
import Models.Telemetry.Telemetry (SpanKind (..), SpanStatus (..), convertSpanToRequestMessage)
import Models.Telemetry.Telemetry qualified as Telemetry
import Network.GRPC.HighLevel.Client as HsGRPC
import Network.GRPC.HighLevel.Generated as HsGRPC
import Network.GRPC.HighLevel.Server as HsGRPC hiding (serverLoop)
import Network.GRPC.HighLevel.Server.Unregistered as HsGRPC (serverLoop)
import Opentelemetry.Proto.Collector.Logs.V1.LogsService
import Opentelemetry.Proto.Collector.Metrics.V1.MetricsService (ExportMetricsServiceRequest (ExportMetricsServiceRequest), ExportMetricsServiceResponse (ExportMetricsServiceResponse))
import Opentelemetry.Proto.Collector.Trace.V1.TraceService
import Opentelemetry.Proto.Common.V1.Common
import Opentelemetry.Proto.Logs.V1.Logs
import Opentelemetry.Proto.Metrics.V1.Metrics (
  ExponentialHistogram (..),
  ExponentialHistogramDataPoint (..),
  ExponentialHistogramDataPoint_Buckets (..),
  Gauge (..),
  Histogram (..),
  HistogramDataPoint (..),
  Metric (..),
  MetricData (..),
  NumberDataPoint (..),
  NumberDataPointValue (..),
  ResourceMetrics (..),
  ScopeMetrics (..),
  Sum (..),
  Summary (..),
  SummaryDataPoint (..),
  SummaryDataPoint_ValueAtQuantile (..),
 )
import Opentelemetry.Proto.Resource.V1.Resource
import Opentelemetry.Proto.Trace.V1.Trace (
  ResourceSpans (resourceSpansResource, resourceSpansScopeSpans),
  ScopeSpans (scopeSpansScope),
  Span (..),
  Span_Event (..),
  Span_Link (..),
  Span_SpanKind (..),
  Status (..),
  Status_StatusCode (..),
  scopeSpansSpans,
 )
import ProcessMessage qualified
import Proto3.Suite.Class qualified as HsProtobuf
import Proto3.Suite.Types qualified as HsProtobuf
import Proto3.Wire qualified as HsProtobuf
import Proto3.Wire.Decode qualified as HsProtobuf
import Relude hiding (ask)
import RequestMessages (RequestMessage (..))
import System.Config
import System.Types (runBackground)


-- | Generic lens-based attribute extraction from spans
getSpanAttributeValue :: Text -> V.Vector ResourceSpans -> V.Vector Text
getSpanAttributeValue attribute rss = V.mapMaybe (\rs -> getResourceAttr rs <|> getSpanAttr rs) rss
  where
    getResourceAttr rs = rs.resourceSpansResource >>= getAttr . resourceAttributes
    getSpanAttr rs = rs.resourceSpansScopeSpans & listToMaybe . V.toList . V.mapMaybe (getAttr . spanAttributes) . V.concatMap scopeSpansSpans
    getAttr :: V.Vector KeyValue -> Maybe Text
    getAttr = V.find ((== attribute) . toText . keyValueKey) >=> keyValueValue >=> anyValueValue >=> anyValueToString >=> (Just . toText)


getLogAttributeValue :: Text -> V.Vector ResourceLogs -> V.Vector Text
getLogAttributeValue attribute rls = V.mapMaybe (\rl -> getResourceAttr rl <|> getLogAttr rl) rls
  where
    getResourceAttr rl = rl.resourceLogsResource >>= getAttr . resourceAttributes
    getLogAttr rl = rl.resourceLogsScopeLogs & listToMaybe . V.toList . V.mapMaybe (getAttr . logRecordAttributes) . V.concatMap scopeLogsLogRecords
    getAttr :: V.Vector KeyValue -> Maybe Text
    getAttr = V.find ((== attribute) . toText . keyValueKey) >=> keyValueValue >=> anyValueValue >=> anyValueToString >=> (Just . toText)


getMetricAttributeValue :: Text -> V.Vector ResourceMetrics -> Maybe Text
getMetricAttributeValue attribute rms = listToMaybe $ V.toList $ V.mapMaybe getResourceAttr rms
  where
    getResourceAttr rm = rm.resourceMetricsResource >>= getAttr . resourceAttributes
    getAttr :: V.Vector KeyValue -> Maybe Text
    getAttr = V.find ((== attribute) . toText . keyValueKey) >=> keyValueValue >=> anyValueValue >=> anyValueToString >=> (Just . toText)


processList :: (Eff.Reader AuthContext :> es, DB :> es, Labeled "timefusion" DB :> es, Ki.StructuredConcurrency :> es, Log :> es, IOE :> es, Time :> es, UUIDEff :> es) => [(Text, ByteString)] -> HashMap Text Text -> Eff es [Text]
processList [] _ = pure []
processList msgs attrs = do
  let msgs' = V.fromList msgs
  appCtx <- ask @AuthContext
  case HashMap.lookup "ce-type" attrs of
    Just "org.opentelemetry.otlp.logs.v1" -> do
      results <-
        V.forM msgs' \(ackId, msg) -> case (HsProtobuf.fromByteString msg :: Either HsProtobuf.ParseError ExportLogsServiceRequest) of
          Left err -> do
            Log.logAttention_ $ "processList: unable to parse logs service request with err " <> show err <> (decodeUtf8 msg)
            pure (ackId, [])
          Right (ExportLogsServiceRequest logReq) -> do
            projectIdsAndKeys <- dbtToEff $ ProjectApiKeys.projectIdsByProjectApiKeys $ getLogAttributeValue "at-project-key" logReq
            pure (ackId, join $ V.map (convertToLog projectIdsAndKeys) logReq)
      let (ackIds, logs) = V.unzip results
      unless (null $ join logs) do
        _ <- Telemetry.bulkInsertOtelLogsAndSpansTF $ join logs
        pure ()
      pure $ V.toList ackIds
    Just "org.opentelemetry.otlp.traces.v1" -> do
      reqsAndProjects <- V.forM msgs' \(ackId, msg) -> do
        case (HsProtobuf.fromByteString msg :: Either HsProtobuf.ParseError ExportTraceServiceRequest) of
          Left err -> do
            Log.logAttention_ $ "processList: unable to parse traces service request with err " <> show err <> (decodeUtf8 msg)
            pure (ackId, ([], []))
          Right (ExportTraceServiceRequest traceReq) -> do
            projectIdsAndKeys <- dbtToEff $ ProjectApiKeys.projectIdsByProjectApiKeys $ getSpanAttributeValue "at-project-key" traceReq
            pure (ackId, (traceReq, projectIdsAndKeys))

      let (ackIds, reqsAndPids) = V.unzip reqsAndProjects
          results =
            V.map (\(req, pids) -> (join $ V.map (convertToSpan pids) req, req, pids)) reqsAndPids
          spans = join $ V.map (\(s, _, _) -> s) results
          apitoolkitSpans = V.map mapHTTPSpan spans
      _ <- ProcessMessage.processRequestMessages $ V.toList $ V.catMaybes apitoolkitSpans <&> ("",)

      unless (V.null spans) do
<<<<<<< HEAD
        _ <- Telemetry.bulkInsertOtelLogsAndSpansTF spans
        pure ()
=======
        -- Insert spans
        Telemetry.bulkInsertSpans spans

        -- Generate and insert OtelLogsAndSpans from the spans
        let otelLogsAndSpans =
              join $
                V.map
                  ( \(_, req, pids) ->
                      join $
                        V.mapMaybe
                          ( \rs ->
                              case findProjectId pids rs of
                                Just pid -> Just $ convertToOtelLogsAndSpans pid rs
                                Nothing -> Nothing
                          )
                          req
                  )
                  results

        -- Insert OtelLogsAndSpans if we have any
        unless (V.null otelLogsAndSpans) do
          _ <- Telemetry.bulkInsertOtelLogsAndSpansTF otelLogsAndSpans
          pure ()
>>>>>>> 2752ef6b

      pure $ V.toList ackIds
    Just "org.opentelemetry.otlp.metrics.v1" -> do
      results <-
        V.forM msgs' \(ackId, msg) -> do
          case (HsProtobuf.fromByteString msg :: Either HsProtobuf.ParseError ExportMetricsServiceRequest) of
            Left err -> do
              Log.logAttention_ $ "processList: unable to parse metrics service request with err " <> show err <> (decodeUtf8 msg)
              pure (ackId, [])
            Right (ExportMetricsServiceRequest metricReq) -> do
              pidM <- join <$> forM (getMetricAttributeValue "at-project-key" metricReq) ProjectApiKeys.getProjectIdByApiKey
              let pid2M = Projects.projectIdFromText =<< getMetricAttributeValue "at-project-id" metricReq
              case (pidM <|> pid2M) of
                Just pid -> pure (ackId, join $ V.map (convertToMetric pid) metricReq)
                Nothing -> do
                  Log.logAttention_ "processList: project API Key and project ID not available in trace"
                  pure (ackId, [])
      let (ackIds, metricVec) = V.unzip results
          metricRecords = join metricVec
      unless (null metricRecords) $ Telemetry.bulkInsertMetrics metricRecords
      pure $ V.toList ackIds
    _ -> do
      Log.logAttention "processList: unsupported opentelemetry data type" (AE.object ["ce-type" AE..= (HashMap.lookup "ce-type" attrs)])
      pure []


logsServiceExportH
  :: Log.Logger
  -> AuthContext
  -> ServerRequest 'Normal ExportLogsServiceRequest ExportLogsServiceResponse
  -> IO (ServerResponse 'Normal ExportLogsServiceResponse)
logsServiceExportH appLogger appCtx (ServerNormalRequest meta (ExportLogsServiceRequest req)) = do
  -- let projectKey = T.replace "Bearer " "" $ decodeUtf8 $ Unsafe.fromJust $ Safe.headMay =<< M.lookup "authorization" meta.metadata.unMap
  --     apiKeyUUID = projectApiKeyFromB64 appCtx.config.apiKeyEncryptionSecretKey projectKey
  _ <- runBackground appLogger appCtx do
    let projectKey = fromMaybe (error "Missing project key") $ listToMaybe $ V.toList $ getLogAttributeValue "at-project-key" req
    projectIdM <- ProjectApiKeys.getProjectIdByApiKey projectKey
    let pid = fromMaybe (error "project API Key is invalid pid") projectIdM

    let logRecords = join $ V.map (convertToLog [(projectKey, pid, 0)]) req
    Telemetry.bulkInsertOtelLogsAndSpansTF logRecords
  return (ServerNormalResponse (ExportLogsServiceResponse Nothing) mempty StatusOk "")


-- Convert nanoseconds to UTCTime
nanosecondsToUTC :: Word64 -> UTCTime
nanosecondsToUTC ns = posixSecondsToUTCTime (fromIntegral ns / 1e9)


byteStringToHexText :: BS.ByteString -> T.Text
byteStringToHexText bs = decodeUtf8 (B16.encode bs)


-- Convert a list of KeyValue to a JSONB object
keyValueToJSONB :: V.Vector KeyValue -> AE.Value
keyValueToJSONB kvs =
  AE.object $
    V.foldr (\kv acc -> (AEK.fromText $ toText kv.keyValueKey, convertAnyValue kv.keyValueValue) : acc) [] kvs


convertAnyValue :: Maybe AnyValue -> AE.Value
convertAnyValue (Just (AnyValue (Just (AnyValueValueStringValue val)))) = AE.String $ toText val
convertAnyValue (Just (AnyValue (Just (AnyValueValueBoolValue val)))) = AE.Bool val
convertAnyValue (Just (AnyValue (Just (AnyValueValueIntValue val)))) = AE.Number (fromIntegral val)
convertAnyValue (Just (AnyValue (Just (AnyValueValueDoubleValue val)))) = AE.Number (fromFloatDigits val)
convertAnyValue (Just (AnyValue (Just (AnyValueValueArrayValue vals)))) = AE.Array (V.map (convertAnyValue . Just) vals.arrayValueValues)
convertAnyValue _ = AE.Null


-- Convert Protobuf severity text to SeverityLevel
parseSeverityLevel :: Text -> Maybe Telemetry.SeverityLevel
parseSeverityLevel input = case T.toUpper input of
  "DEBUG" -> Just Telemetry.SLDebug
  "INFO" -> Just Telemetry.SLInfo
  "WARN" -> Just Telemetry.SLWarn
  "ERROR" -> Just Telemetry.SLError
  "FATAL" -> Just Telemetry.SLFatal
  _ -> Nothing


-- Convert a resource to JSONB
resourceToJSONB :: Maybe Resource -> AE.Value
resourceToJSONB (Just resource) = keyValueToJSONB resource.resourceAttributes
resourceToJSONB Nothing = AE.Null


-- Convert an instrumentation scope to JSONB
instrumentationScopeToJSONB :: Maybe InstrumentationScope -> AE.Value
instrumentationScopeToJSONB (Just scope) =
  AE.object
    [ "name" AE..= scope.instrumentationScopeName
    , "version" AE..= scope.instrumentationScopeVersion
    , "attributes" AE..= keyValueToJSONB scope.instrumentationScopeAttributes
    ]
instrumentationScopeToJSONB Nothing = AE.Null


-- Convert ExportLogsServiceRequest to [Log]
convertToLog :: V.Vector (Text, Projects.ProjectId, Integer) -> ResourceLogs -> V.Vector Telemetry.OtelLogsAndSpans
convertToLog pids resourceLogs =
  let keyy = fromMaybe "" $ listToMaybe $ V.toList $ getLogAttributeValue "at-project-key" [resourceLogs]
      pid = case find (\(k, _, count) -> k == keyy) pids of
        Just (_, v, count) -> if count >= 10000 then Nothing else Just v
        Nothing ->
          let pidText = fromMaybe "" $ listToMaybe $ V.toList $ getLogAttributeValue "at-project-id" [resourceLogs]
              uId = UUID.fromText pidText
           in ((Just . Projects.ProjectId) =<< uId)
   in case pid of
        Just p -> join $ V.map (convertScopeLog p resourceLogs.resourceLogsResource) resourceLogs.resourceLogsScopeLogs
        _ -> V.empty


-- | Convert a log record with scope information
convertLogToTimeFusionLog :: Projects.ProjectId -> Maybe Resource -> Maybe InstrumentationScope -> LogRecord -> Telemetry.OtelLogsAndSpans
convertLogToTimeFusionLog pid resource scope lr = do
  Telemetry.OtelLogsAndSpans
    { project_id = pid.toText
    , status_code = Nothing
    , status_message = Nothing
    , kind = Nothing
    , name = Nothing
    , duration = Nothing
    , context = Just $ makeLogContext lr
    , hashes = []
    , end_time = Nothing
    , start_time = nanosecondsToUTC lr.logRecordObservedTimeUnixNano
    , parent_id = Nothing
    , observed_timestamp = Just $ nanosecondsToUTC lr.logRecordObservedTimeUnixNano
    , id = UUID.nil
    , events = Nothing
    , links = Nothing
    , timestamp = if lr.logRecordTimeUnixNano == 0 then nanosecondsToUTC lr.logRecordObservedTimeUnixNano else nanosecondsToUTC lr.logRecordTimeUnixNano
    , level = Just $ toText lr.logRecordSeverityText
    , severity = Just $ Telemetry.Severity{severity_text = parseSeverityLevel $ toText lr.logRecordSeverityText, severity_number = fromIntegral $ (either id HsProtobuf.fromProtoEnum . HsProtobuf.enumerated) lr.logRecordSeverityNumber}
    , body = Just $ convertAnyValue lr.logRecordBody
    , attributes = jsonToMap $ removeProjectId $ keyValueToJSONB lr.logRecordAttributes
    , resource = jsonToMap $ removeProjectId $ resourceToJSONB resource
    }
  where
    makeLogContext :: LogRecord -> Telemetry.Context
    makeLogContext l =
      Telemetry.Context
        { trace_id = Just $ byteStringToHexText l.logRecordTraceId
        , span_id = Just $ byteStringToHexText l.logRecordSpanId
        , trace_state = Nothing
        , trace_flags = Nothing
        , is_remote = Nothing
        }


-- | Convert a scope log to internal representation
convertScopeLog :: Projects.ProjectId -> Maybe Resource -> ScopeLogs -> V.Vector Telemetry.OtelLogsAndSpans
convertScopeLog pid resource sl = V.map (convertLogToTimeFusionLog pid resource sl.scopeLogsScope) sl.scopeLogsLogRecords


-- | Clean up project metadata fields from JSON objects using lens combinators
removeProjectId :: AE.Value -> AE.Value
removeProjectId = \case
  AE.Object o -> AE.Object $ foldr KEM.delete o ["at-project-key", "at-project-id"]
  AE.Array arr -> AE.Array $ arr & mapped %~ removeProjectId
  v -> v


anyValueToString :: AnyValueValue -> Maybe Text
anyValueToString (AnyValueValueStringValue val) = Just $ toStrict val
anyValueToString _ = Nothing


-- | Process scope spans for span conversion
convertScopeSpan :: Projects.ProjectId -> Maybe Resource -> ScopeSpans -> V.Vector Telemetry.OtelLogsAndSpans
convertScopeSpan pid resource sl =
  V.map (otelSpansToTimeFusionSpans pid resource sl.scopeSpansScope) sl.scopeSpansSpans


-- | Convert resource spans to span records
convertToSpan :: V.Vector (Text, Projects.ProjectId, Integer) -> ResourceSpans -> V.Vector Telemetry.OtelLogsAndSpans
convertToSpan pids resourceSpans =
  let
    keyy = fromMaybe "" $ listToMaybe $ V.toList $ getSpanAttributeValue "at-project-key" [resourceSpans]
    pid = case find (\(k, _, count) -> k == keyy) pids of
      Just (_, v, count) -> if count >= 10000 then Nothing else Just v
      Nothing ->
        let pidText = fromMaybe "" $ listToMaybe $ V.toList $ getSpanAttributeValue "at-project-id" [resourceSpans]
            uId = UUID.fromText pidText
         in ((Just . Projects.ProjectId) =<< uId)
   in
    case pid of
      Just p -> join $ V.map (convertScopeSpan p resourceSpans.resourceSpansResource) resourceSpans.resourceSpansScopeSpans
      _ -> V.empty


-- | Convert span events to JSON
eventsToJSONB :: [Span_Event] -> AE.Value
eventsToJSONB spans =
  AE.toJSON $
    spans
      <&> \sp ->
        AE.object
          [ "event_name" AE..= toText sp.span_EventName
          , "event_time" AE..= nanosecondsToUTC sp.span_EventTimeUnixNano
          , "event_attributes" AE..= keyValueToJSONB sp.span_EventAttributes
          , "event_dropped_attributes_count" AE..= fromIntegral sp.span_EventDroppedAttributesCount
          ]


-- | Convert span links to JSON
linksToJSONB :: [Span_Link] -> AE.Value
linksToJSONB lnks =
  AE.toJSON $
    lnks
      <&> \lnk ->
        AE.object
          [ "link_span_id" AE..= (decodeUtf8 lnk.span_LinkSpanId :: Text)
          , "link_trace_id" AE..= (decodeUtf8 lnk.span_LinkTraceId :: Text)
          , "link_attributes" AE..= keyValueToJSONB lnk.span_LinkAttributes
          , "link_dropped_attributes_count" AE..= fromIntegral lnk.span_LinkDroppedAttributesCount
          , "link_flags" AE..= fromIntegral lnk.span_LinkFlags
          ]


-- | Convert span kind from protobuf to internal representation
parseSpanKind :: Either Int32 Span_SpanKind -> Maybe SpanKind
parseSpanKind = \case
  Left _ -> Nothing
  Right Span_SpanKindSPAN_KIND_INTERNAL -> Just SKInternal
  Right Span_SpanKindSPAN_KIND_SERVER -> Just SKServer
  Right Span_SpanKindSPAN_KIND_CLIENT -> Just SKClient
  Right Span_SpanKindSPAN_KIND_PRODUCER -> Just SKProducer
  Right Span_SpanKindSPAN_KIND_CONSUMER -> Just SKConsumer
  Right _ -> Just SKUnspecified


-- | Convert span status from protobuf to internal representation
parseSpanStatus :: Maybe Status -> Maybe SpanStatus
parseSpanStatus = \case
  Just est -> case HsProtobuf.enumerated est.statusCode of
    Left _ -> Nothing
    Right Status_StatusCodeSTATUS_CODE_OK -> Just SSOk
    Right Status_StatusCodeSTATUS_CODE_ERROR -> Just SSError
    Right Status_StatusCodeSTATUS_CODE_UNSET -> Just SSUnset
  Nothing -> Nothing


convertToMetric :: Projects.ProjectId -> ResourceMetrics -> V.Vector Telemetry.MetricRecord
convertToMetric pid resourceMetrics = join $ V.map (convertScopeMetric pid resourceMetrics.resourceMetricsResource) resourceMetrics.resourceMetricsScopeMetrics


convertScopeMetric :: Projects.ProjectId -> Maybe Resource -> ScopeMetrics -> V.Vector Telemetry.MetricRecord
convertScopeMetric pid resource sm = join $ V.map (convertMetricRecord pid resource sm.scopeMetricsScope) sm.scopeMetricsMetrics


convertMetricRecord :: Projects.ProjectId -> Maybe Resource -> Maybe InstrumentationScope -> Metric -> V.Vector Telemetry.MetricRecord
convertMetricRecord pid resource iscp metric =
  ( \(flags, exemplars, attributes, startTime, metricTime, metricValue, metricType) ->
      Telemetry.MetricRecord
        { projectId = pid.unProjectId
        , id = Nothing
        , metricName = toText metric.metricName
        , metricDescription = toText metric.metricDescription
        , metricUnit = toText metric.metricUnit
        , timestamp = nanosecondsToUTC startTime
        , metricTime = nanosecondsToUTC metricTime
        , resource = removeProjectId $ resourceToJSONB resource
        , instrumentationScope = instrumentationScopeToJSONB iscp
        , metricValue
        , exemplars
        , metricType
        , flags
        , attributes
        , metricMetadata = keyValueToJSONB metric.metricMetadata
        }
  )
    <$> valuess
  where
    valuess = case metric.metricData of
      Just metricData -> case metricData of
        MetricDataGauge (Gauge gauges) ->
          ( \gauge ->
              let attr = keyValueToJSONB gauge.numberDataPointAttributes
                  stTime = gauge.numberDataPointStartTimeUnixNano
                  mtTime = gauge.numberDataPointTimeUnixNano
                  mtValue = case gauge.numberDataPointValue of
                    Just (NumberDataPointValueAsDouble x) -> Telemetry.GaugeValue Telemetry.GaugeSum{value = x}
                    Just (NumberDataPointValueAsInt x) -> Telemetry.GaugeValue Telemetry.GaugeSum{value = fromIntegral x}
                    _ -> Telemetry.GaugeValue Telemetry.GaugeSum{value = 0}
                  mtType = Telemetry.MTGauge
                  exems = AE.toJSON gauge.numberDataPointExemplars
               in (fromIntegral gauge.numberDataPointFlags, exems, attr, stTime, mtTime, mtValue, mtType)
          )
            <$> gauges
        MetricDataSum s ->
          ( \sm ->
              let attr = keyValueToJSONB sm.numberDataPointAttributes
                  stTime = sm.numberDataPointStartTimeUnixNano
                  mtTime = sm.numberDataPointTimeUnixNano
                  mtValue = case sm.numberDataPointValue of
                    Just (NumberDataPointValueAsDouble x) -> Telemetry.SumValue Telemetry.GaugeSum{value = x}
                    Just (NumberDataPointValueAsInt x) -> Telemetry.SumValue Telemetry.GaugeSum{value = fromIntegral x}
                    _ -> Telemetry.SumValue Telemetry.GaugeSum{value = 0}
                  mtType = Telemetry.MTSum
                  exems = AE.toJSON sm.numberDataPointExemplars
               in (fromIntegral sm.numberDataPointFlags, exems, attr, stTime, mtTime, mtValue, mtType)
          )
            <$> s.sumDataPoints
        MetricDataHistogram histograms ->
          ( \histogram ->
              let attr = keyValueToJSONB histogram.histogramDataPointAttributes
                  stTime = histogram.histogramDataPointStartTimeUnixNano
                  mtTime = histogram.histogramDataPointTimeUnixNano
                  mtValue =
                    Telemetry.HistogramValue
                      Telemetry.Histogram
                        { count = fromIntegral histogram.histogramDataPointCount
                        , sum = histogram.histogramDataPointSum
                        , bucketCounts = fromIntegral <$> histogram.histogramDataPointBucketCounts
                        , explicitBounds = histogram.histogramDataPointExplicitBounds
                        , pointMin = histogram.histogramDataPointMin
                        , pointMax = histogram.histogramDataPointMax
                        }
                  mtType = Telemetry.MTHistogram
                  exems = AE.toJSON histogram.histogramDataPointExemplars
               in (fromIntegral histogram.histogramDataPointFlags, exems, attr, stTime, mtTime, mtValue, mtType)
          )
            <$> histograms.histogramDataPoints
        MetricDataExponentialHistogram histograms ->
          ( \histogram ->
              let attr = keyValueToJSONB histogram.exponentialHistogramDataPointAttributes
                  stTime = histogram.exponentialHistogramDataPointStartTimeUnixNano
                  mtTime = histogram.exponentialHistogramDataPointTimeUnixNano
                  pointNegative =
                    ( \b ->
                        Just $
                          Telemetry.EHBucket
                            { bucketOffset = fromIntegral $ b.exponentialHistogramDataPoint_BucketsOffset
                            , bucketCounts = fromIntegral <$> b.exponentialHistogramDataPoint_BucketsBucketCounts
                            }
                    )
                      =<< histogram.exponentialHistogramDataPointNegative
                  pointPositive =
                    ( \b ->
                        Just $
                          Telemetry.EHBucket
                            { bucketOffset = fromIntegral $ b.exponentialHistogramDataPoint_BucketsOffset
                            , bucketCounts = fromIntegral <$> b.exponentialHistogramDataPoint_BucketsBucketCounts
                            }
                    )
                      =<< histogram.exponentialHistogramDataPointPositive
                  mtValue =
                    Telemetry.ExponentialHistogramValue
                      Telemetry.ExponentialHistogram
                        { count = fromIntegral histogram.exponentialHistogramDataPointCount
                        , sum = histogram.exponentialHistogramDataPointSum
                        , pointMin = histogram.exponentialHistogramDataPointMin
                        , pointMax = histogram.exponentialHistogramDataPointMax
                        , zeroCount = fromIntegral histogram.exponentialHistogramDataPointZeroCount
                        , scale = fromIntegral histogram.exponentialHistogramDataPointScale
                        , pointNegative
                        , pointPositive
                        , zeroThreshold = histogram.exponentialHistogramDataPointZeroThreshold
                        }
                  mtType = Telemetry.MTHistogram
                  exems = AE.toJSON histogram.exponentialHistogramDataPointExemplars
               in (fromIntegral histogram.exponentialHistogramDataPointFlags, exems, attr, stTime, mtTime, mtValue, mtType)
          )
            <$> histograms.exponentialHistogramDataPoints
        MetricDataSummary summaries ->
          ( \summary ->
              let att = keyValueToJSONB summary.summaryDataPointAttributes
                  stTime = summary.summaryDataPointStartTimeUnixNano
                  mtTime = summary.summaryDataPointTimeUnixNano
                  mtValue =
                    Telemetry.SummaryValue
                      Telemetry.Summary
                        { sum = summary.summaryDataPointSum
                        , count = fromIntegral summary.summaryDataPointCount
                        , quantiles =
                            ( \x ->
                                Telemetry.Quantile
                                  { quantile = x.summaryDataPoint_ValueAtQuantileQuantile
                                  , value = x.summaryDataPoint_ValueAtQuantileValue
                                  }
                            )
                              <$> summary.summaryDataPointQuantileValues
                        }
                  mtType = Telemetry.MTSummary
                  exems = AE.Array []
               in (fromIntegral summary.summaryDataPointFlags, exems, att, stTime, mtTime, mtValue, mtType)
          )
            <$> summaries.summaryDataPoints
      Nothing -> []


-- | Convert a Span to OtelLogsAndSpans with appropriate metadata
otelSpansToTimeFusionSpans :: Projects.ProjectId -> Maybe Resource -> Maybe InstrumentationScope -> Span -> Telemetry.OtelLogsAndSpans
otelSpansToTimeFusionSpans pid res scope sp =
  Telemetry.OtelLogsAndSpans
    { observed_timestamp = utcTime
    , id = UUID.nil
    , parent_id =
        if BS.null sp.spanParentSpanId
          then Nothing
          else Just $ byteStringToHexText sp.spanParentSpanId
    , hashes = V.empty
    , name = Just $ toText sp.spanName
    , kind = getSpanKindText sp.spanKind
    , status_code = getStatusCodeText =<< sp.spanStatus
    , status_message = getStatusMessage =<< sp.spanStatus
    , level = Nothing
    , severity = Nothing
    , body = Nothing
    , duration = Just $ fromIntegral $ sp.spanEndTimeUnixNano - sp.spanStartTimeUnixNano
    , start_time = nanosecondsToUTC sp.spanStartTimeUnixNano
    , end_time = Just $ nanosecondsToUTC sp.spanEndTimeUnixNano
    , context = Just $ makeSpanContext sp
    , events = Just $ eventsToJSONB $ V.toList sp.spanEvents
    , links = Just $ linksToJSONB $ V.toList sp.spanLinks
    , attributes = jsonToMap $ keyValueToJSONB sp.spanAttributes
    , resource = jsonToMap $ resourceToJSONB res
    , project_id = T.pack $ UUID.toString pid.unProjectId
    , timestamp = nanosecondsToUTC sp.spanStartTimeUnixNano
    }
  where
    utcTime = Just $ nanosecondsToUTC sp.spanStartTimeUnixNano

    -- Convert span to context
    makeSpanContext s =
      Telemetry.Context
        { trace_id = Just $ byteStringToHexText s.spanTraceId
        , span_id = Just $ byteStringToHexText s.spanSpanId
        , trace_state = Just $ toText s.spanTraceState
        , trace_flags = Nothing
        , is_remote = Nothing
        }

    getStatusMessage st = Just $ toText st.statusMessage

    getSpanKindText kind = case HsProtobuf.enumerated kind of
      Right Span_SpanKindSPAN_KIND_INTERNAL -> Just "internal"
      Right Span_SpanKindSPAN_KIND_SERVER -> Just "server"
      Right Span_SpanKindSPAN_KIND_CLIENT -> Just "client"
      Right Span_SpanKindSPAN_KIND_PRODUCER -> Just "producer"
      Right Span_SpanKindSPAN_KIND_CONSUMER -> Just "consumer"
      _ -> Just "unspecified"

    -- Convert status code to text
    getStatusCodeText st = case HsProtobuf.enumerated st.statusCode of
      Right Status_StatusCodeSTATUS_CODE_OK -> Just "OK"
      Right Status_StatusCodeSTATUS_CODE_ERROR -> Just "ERROR"
      _ -> Just "UNSET"


-- Convert JSON to map
jsonToMap :: AE.Value -> Maybe (Map Text AE.Value)
jsonToMap (AE.Object o) = Just $ KEM.toMapText o
jsonToMap _ = Nothing


traceServiceExportH
  :: Log.Logger
  -> AuthContext
  -> ServerRequest 'Normal ExportTraceServiceRequest ExportTraceServiceResponse
  -> IO (ServerResponse 'Normal ExportTraceServiceResponse)
traceServiceExportH appLogger appCtx (ServerNormalRequest _meta (ExportTraceServiceRequest req)) = do
  _ <- runBackground appLogger appCtx do
    pids <- dbtToEff $ ProjectApiKeys.projectIdsByProjectApiKeys $ getSpanAttributeValue "at-project-key" req
    let spanRecords = join $ V.map (convertToSpan pids) req
        apitoolkitSpans = V.map mapHTTPSpan spanRecords
<<<<<<< HEAD
=======
        otelLogsAndSpans =
          join $
            V.mapMaybe
              ( \rs ->
                  case find (\(k, _, _) -> k == getKey rs) pids of
                    Just (_, pid, _) -> Just $ convertToOtelLogsAndSpans pid rs
                    Nothing -> Nothing
              )
              req
>>>>>>> 2752ef6b
    _ <- ProcessMessage.processRequestMessages $ V.toList $ V.catMaybes apitoolkitSpans <&> ("",)
    -- Telemetry.bulkInsertSpans $ V.filter (\s -> s.spanName /= "apitoolkit-http-span") spanRecords
    Telemetry.bulkInsertOtelLogsAndSpansTF spanRecords
  return (ServerNormalResponse (ExportTraceServiceResponse Nothing) mempty StatusOk "")


metricsServiceExportH
  :: Log.Logger
  -> AuthContext
  -> ServerRequest 'Normal ExportMetricsServiceRequest ExportMetricsServiceResponse
  -> IO (ServerResponse 'Normal ExportMetricsServiceResponse)
metricsServiceExportH appLogger appCtx (ServerNormalRequest _meta (ExportMetricsServiceRequest req)) = do
  _ <- runBackground appLogger appCtx do
    let projectKey = fromMaybe (error "Missing project key") $ getMetricAttributeValue "at-project-key" req
    projectIdM <- ProjectApiKeys.getProjectIdByApiKey projectKey
    let pid = fromMaybe (error $ "project API Key is invalid pid") projectIdM
    let metricRecords = join $ V.map (convertToMetric pid) req
    Telemetry.bulkInsertMetrics metricRecords
  return (ServerNormalResponse (ExportMetricsServiceResponse Nothing) mempty StatusOk "")


mapHTTPSpan :: Telemetry.OtelLogsAndSpans -> Maybe RequestMessage
mapHTTPSpan s =
  if s.name == Just "apitoolkit-http-span"
    then
      convertSpanToRequestMessage s "apitoolkit-http-span"
    else
      Nothing


---------------------------------------------------------------------------------------
-- Server
---------------------------------------------------------------------------------------

runServer :: Log.Logger -> AuthContext -> IO ()
runServer appLogger appCtx = do
  let opts =
        defaultServiceOptions
          { serverHost = Host "localhost"
          , serverPort = Port 4317
          }
  otlpServer opts appLogger appCtx


otlpServer :: HsGRPC.ServiceOptions -> Log.Logger -> AuthContext -> IO ()
otlpServer opts appLogger appCtx =
  HsGRPC.serverLoop
    HsGRPC.defaultOptions
      { HsGRPC.optNormalHandlers =
          [ HsGRPC.UnaryHandler
              (HsGRPC.MethodName "/opentelemetry.proto.collector.logs.v1.LogsService/Export")
              (HsGRPC.convertGeneratedServerHandler $ logsServiceExportH appLogger appCtx)
          , HsGRPC.UnaryHandler
              (HsGRPC.MethodName "/opentelemetry.proto.collector.trace.v1.TraceService/Export")
              (HsGRPC.convertGeneratedServerHandler $ traceServiceExportH appLogger appCtx)
          , HsGRPC.UnaryHandler
              (HsGRPC.MethodName "/opentelemetry.proto.collector.metrics.v1.MetricsService/Export")
              (HsGRPC.convertGeneratedServerHandler $ metricsServiceExportH appLogger appCtx)
          ]
      , HsGRPC.optClientStreamHandlers = []
      , HsGRPC.optServerStreamHandlers = []
      , HsGRPC.optBiDiStreamHandlers = []
      , optServerHost = opts.serverHost
      , optServerPort = opts.serverPort
      , optUseCompression = opts.useCompression
      , optUserAgentPrefix = opts.userAgentPrefix
      , optUserAgentSuffix = opts.userAgentSuffix
      , optInitialMetadata = opts.initialMetadata
      , optSSLConfig = opts.sslConfig
      , optLogger = opts.logger
      , optMaxReceiveMessageLength = opts.serverMaxReceiveMessageLength
      , optMaxMetadataSize = opts.serverMaxMetadataSize
      }<|MERGE_RESOLUTION|>--- conflicted
+++ resolved
@@ -165,34 +165,8 @@
       _ <- ProcessMessage.processRequestMessages $ V.toList $ V.catMaybes apitoolkitSpans <&> ("",)
 
       unless (V.null spans) do
-<<<<<<< HEAD
         _ <- Telemetry.bulkInsertOtelLogsAndSpansTF spans
         pure ()
-=======
-        -- Insert spans
-        Telemetry.bulkInsertSpans spans
-
-        -- Generate and insert OtelLogsAndSpans from the spans
-        let otelLogsAndSpans =
-              join $
-                V.map
-                  ( \(_, req, pids) ->
-                      join $
-                        V.mapMaybe
-                          ( \rs ->
-                              case findProjectId pids rs of
-                                Just pid -> Just $ convertToOtelLogsAndSpans pid rs
-                                Nothing -> Nothing
-                          )
-                          req
-                  )
-                  results
-
-        -- Insert OtelLogsAndSpans if we have any
-        unless (V.null otelLogsAndSpans) do
-          _ <- Telemetry.bulkInsertOtelLogsAndSpansTF otelLogsAndSpans
-          pure ()
->>>>>>> 2752ef6b
 
       pure $ V.toList ackIds
     Just "org.opentelemetry.otlp.metrics.v1" -> do
@@ -660,18 +634,6 @@
     pids <- dbtToEff $ ProjectApiKeys.projectIdsByProjectApiKeys $ getSpanAttributeValue "at-project-key" req
     let spanRecords = join $ V.map (convertToSpan pids) req
         apitoolkitSpans = V.map mapHTTPSpan spanRecords
-<<<<<<< HEAD
-=======
-        otelLogsAndSpans =
-          join $
-            V.mapMaybe
-              ( \rs ->
-                  case find (\(k, _, _) -> k == getKey rs) pids of
-                    Just (_, pid, _) -> Just $ convertToOtelLogsAndSpans pid rs
-                    Nothing -> Nothing
-              )
-              req
->>>>>>> 2752ef6b
     _ <- ProcessMessage.processRequestMessages $ V.toList $ V.catMaybes apitoolkitSpans <&> ("",)
     -- Telemetry.bulkInsertSpans $ V.filter (\s -> s.spanName /= "apitoolkit-http-span") spanRecords
     Telemetry.bulkInsertOtelLogsAndSpansTF spanRecords
