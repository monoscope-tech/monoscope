--- conflicted
+++ resolved
@@ -22,7 +22,6 @@
 import Data.Maybe
 import Data.Scientific qualified as Scientific
 import Data.Text qualified as T
-<<<<<<< HEAD
 import Data.Time.Clock as Clock (
   UTCTime,
   secondsToNominalDiffTime,
@@ -32,10 +31,6 @@
   calendarTimeTime,
   zonedTimeToUTC,
  )
-=======
-import Data.Time.Clock as Clock (UTCTime, secondsToNominalDiffTime)
-import Data.Time.LocalTime as Time (ZonedTime, calendarTimeTime, zonedTimeToUTC)
->>>>>>> ed144679
 import Data.UUID qualified as UUID
 import Data.Vector qualified as V
 import Data.Vector qualified as Vector
@@ -59,7 +54,46 @@
 import Models.Projects.Projects qualified as Projects
 import NeatInterpolation (text)
 import Numeric (showHex)
-import Relude
+import Relude (
+  Alternative (empty, (<|>)),
+  Applicative (pure),
+  Bool (..),
+  ConvertUtf8 (decodeUtf8, encodeUtf8),
+  Either,
+  Eq ((==)),
+  Foldable (foldl'),
+  Generic,
+  Int,
+  Maybe (..),
+  Monoid (mconcat),
+  Semigroup ((<>)),
+  Show,
+  String,
+  Text,
+  concat,
+  elem,
+  fromIntegral,
+  fromMaybe,
+  fromRight,
+  fst,
+  head,
+  map,
+  mapMaybe,
+  maybe,
+  or,
+  otherwise,
+  show,
+  snd,
+  sort,
+  sortWith,
+  unzip,
+  viaNonEmpty,
+  ($),
+  (&),
+  (.),
+  (<$>),
+  (<&>),
+ )
 import Relude.Unsafe as Unsafe (read)
 import Text.Regex.TDFA ((=~))
 import Utils (DBField ())
@@ -84,7 +118,7 @@
   , protoMinor :: Int
   , queryParams :: AE.Value -- key value map of a key to a list of text values map[string][]string
   , rawUrl :: Text -- raw request uri: path?query combination
-  , referer :: Maybe (Either Text [Text])
+  , referer :: Text
   , requestBody :: Text
   , requestHeaders :: AE.Value -- key value map of a key to a list of text values map[string][]string
   , responseBody :: Text
@@ -104,19 +138,6 @@
     (AE.FromJSON, AE.ToJSON)
     via DAE.CustomJSON '[DAE.OmitNothingFields, DAE.FieldLabelModifier '[DAE.CamelToSnake]] RequestMessage
 
-
--- Custom ToJSON for Either Text [Text]
-instance {-# OVERLAPPING #-} AE.ToJSON (Either Text [Text]) where
-  toJSON (Left txt) = AE.toJSON txt
-  toJSON (Right texts) = AE.toJSON texts
-
-
--- Custom FromJSON for Either Text [Text]
-instance {-# OVERLAPPING #-} AE.FromJSON (Either Text [Text]) where
-  parseJSON value = case value of
-    AE.String txt -> return $ Left txt
-    AE.Array texts -> Right <$> AE.parseJSON value -- parses an array of Text
-    _ -> fail "Expected either a single string or an array of strings"
 
 
 -- | Walk the JSON once, redact any fields which are in the list of json paths to be redacted.
@@ -276,7 +297,7 @@
           , rawUrl = rM.rawUrl
           , pathParams = rM.pathParams
           , method = method
-          , referer = fromMaybe "" $ rM.referer >>= either Just listToMaybe
+          , referer = rM.referer
           , protoMajor = rM.protoMajor
           , protoMinor = rM.protoMinor
           , duration = calendarTimeTime $ secondsToNominalDiffTime $ fromIntegral duration
