--- conflicted
+++ resolved
@@ -1,8 +1,4 @@
-<<<<<<< HEAD
-module Pkg.Components.Widget (Widget (..), WidgetDataset (..), WidgetType (..), widget_, Layout (..)) where
-=======
 module Pkg.Components.Widget (Widget (..), WidgetDataset (..), widget_) where
->>>>>>> 17ce457b
 
 import Control.Lens
 import Data.Aeson qualified as AE
