module Pkg.Components.ItemsList (
  itemsList_,
  itemsPage_,
  itemRows_,
  ItemsRows (..),
  ItemsPage (..),
  BulkAction (..),
  ZeroState (..),
  ItemsListCfg (..),
  SortCfg (..),
  SearchCfg (..),
)
where

import Data.Time (UTCTime)
import Data.Tuple.Extra (fst3)
import Data.Vector qualified as V
import Lucid
import Lucid.Htmx
import Lucid.Hyperscript (__)
import Models.Projects.Projects qualified as Projects
import Relude
import Utils (deleteParam, faSprite_)

data ItemsListCfg = ItemsListCfg
  { currentURL :: Text
  , sort :: Maybe SortCfg
  , filter :: Maybe Text
  , projectId :: Projects.ProjectId
  , currTime :: UTCTime
  , elemID :: Text
  , nextFetchUrl :: Maybe Text
  , zeroState :: Maybe ZeroState
  , bulkActions :: [BulkAction]
  , search :: Maybe SearchCfg
  , heading :: Maybe (Html ())
  }

data SearchCfg = SearchCfg
  {viaQueryParam :: Maybe Text}

data BulkAction = BulkAction
  { icon :: Maybe Text
  , title :: Text
  , uri :: Text
  }

data SortCfg = SortCfg
  { current :: Text
  }


data ZeroState = ZeroState
  { icon :: Text
  , title :: Text
  , description :: Text
  , actionText :: Text
<<<<<<< HEAD
  , destination :: Either Text Text 
=======
  , destination :: Either Text Text
>>>>>>> 8084a709
  }

type role ItemsPage representational
data ItemsPage a = ItemsPage ItemsListCfg (V.Vector a)

instance ToHtml a => ToHtml (ItemsPage a) where
  toHtml (ItemsPage cfg items) = toHtmlRaw $ itemsPage_ cfg items
  toHtmlRaw (ItemsPage cfg items) = toHtmlRaw $ itemsPage_ cfg items

itemsPage_ :: ToHtml a => ItemsListCfg -> V.Vector a -> Html ()
itemsPage_ listCfg items = div_ [class_ "w-full mx-auto px-6 pt-2 pb-16 overflow-y-scroll h-full space-y-6", id_ "itemsListPage"] $ do
  itemsList_ listCfg items

itemsList_ :: ToHtml a => ItemsListCfg -> V.Vector a -> Html ()
itemsList_ listCfg items =
  div_ [class_ "grid card-round overflow-hidden group/grid", id_ "anomalyListBelowTab", hxGet_ listCfg.currentURL, hxSwap_ "outerHTML", hxTrigger_ "refreshMain"] do
    form_ [class_ "flex flex-col bg-base-100 divide-y w-full ", id_ listCfg.elemID, onkeydown_ "return event.key != 'Enter';"] do
      let currentURL' = deleteParam "sort" listCfg.currentURL
      let sortMenu =
            [ ("First Seen", "First time the issue occured", "first_seen")
            , ("Last Seen", "Last time the issue occured", "last_seen")
            , ("Events", "Number of events", "events")
            ]
              :: [(Text, Text, Text)]

      div_ [class_ "flex py-3 gap-8 items-center  bg-gray-50"] do
        div_ [class_ "h-4 flex space-x-3 w-8 items-center"] do
          span_ [class_ " w-2 h-full"] ""
<<<<<<< HEAD
          input_ [ term "aria-label" "Select Issue"
                 , type_ "checkbox"
                 , class_ "checkbox  checkbox-md checked:checkbox-primary"
                 , [__| on click set .bulkactionItemCheckbox.checked to my.checked |]
                 ]
=======
          input_
            [ term "aria-label" "Select Issue"
            , type_ "checkbox"
            , class_ "checkbox  checkbox-md checked:checkbox-primary"
            , [__| on click set .bulkactionItemCheckbox.checked to my.checked |]
            ]
>>>>>>> 8084a709

        div_ [class_ " grow flex flex-row gap-2"] do
          forM_ listCfg.bulkActions \blkA -> button_
            [ class_ "btn btn-sm  border-black hover:shadow-2xl btn-disabled group-has-[.bulkactionItemCheckbox:checked]/grid:!btn-outline group-has-[.bulkactionItemCheckbox:checked]/grid:!pointer-events-auto  "
            , hxPost_ blkA.uri
            , hxSwap_ "none"
<<<<<<< HEAD
            ] do
=======
            ]
            do
>>>>>>> 8084a709
              whenJust blkA.icon \icon -> faSprite_ icon "solid" "h-4 w-4 inline-block"
              span_ (toHtml blkA.title)

          whenJust listCfg.search \search -> do
            label_ [class_ "input input-sm input-bordered flex  overflow-hidden items-center gap-2"] do
              case search.viaQueryParam of
                Just param ->
<<<<<<< HEAD
                  input_ [ type_ "text"
                         , class_ "grow"
                         , name_ "search"
                         , id_ "search_box"
                         , placeholder_ "Search"
                         , hxTrigger_ "keyup changed delay:500ms"
                         , hxGet_ currentURL'
                         , hxTarget_ "#rowsContainer"
                         , hxSwap_ "innerHTML"
                         , id_ "searchThing"
                         , hxIndicator_ "#searchIndicator"
                         ]
                Nothing -> do
                  input_ [ type_ "text"
                         , class_ "grow"
                         , placeholder_ "Search"
                         , [__| on input show .itemsListItem in #itemsListPage when its textContent.toLowerCase() contains my value.toLowerCase() |]
                         ]
=======
                  input_
                    [ type_ "text"
                    , class_ "grow"
                    , name_ "search"
                    , id_ "search_box"
                    , placeholder_ "Search"
                    , hxTrigger_ "keyup changed delay:500ms"
                    , hxGet_ currentURL'
                    , hxTarget_ "#rowsContainer"
                    , hxSwap_ "innerHTML"
                    , id_ "searchThing"
                    , hxIndicator_ "#searchIndicator"
                    ]
                Nothing -> do
                  input_
                    [ type_ "text"
                    , class_ "grow"
                    , placeholder_ "Search"
                    , [__| on input show .itemsListItem in #itemsListPage when its textContent.toLowerCase() contains my value.toLowerCase() |]
                    ]
>>>>>>> 8084a709
              faSprite_ "magnifying-glass" "regular" "w-4 h-4 opacity-70"

        whenJust listCfg.sort \sortCfg -> do
          let currentSortTitle = maybe "First Seen" fst3 $ find (\(_, _, identifier) -> identifier == sortCfg.current) sortMenu
          div_ [class_ "dropdown dropdown-end inline-block"] do
            a_ [class_ "btn btn-sm btn-outline border-black hover:shadow-2xl", tabindex_ "0"] do
              faSprite_ "sort" "solid" "h-4 w-4"
              span_ $ toHtml currentSortTitle
<<<<<<< HEAD
            div_ [ id_ "sortMenuDiv"
                 , hxBoost_ "true"
                 , class_ "dropdown-content bg-base-100 p-1 text-sm border border-black-30 z-50 mt-2 w-72 origin-top-right rounded-md shadow-lg "
                 , tabindex_ "0"
                 ] do
              sortMenu & mapM_ \(title, desc, identifier) -> do
                let isActive = sortCfg.current == identifier || (sortCfg.current == "" && identifier == "first_seen")
                a_ [ class_ $ "block flex flex-row px-3 py-2 hover:bg-blue-50 rounded-md cursor-pointer " <> (if isActive then " text-blue-800 " else "")
                   , href_ $ currentURL' <> "&sort=" <> identifier
                   , hxIndicator_ "#sortLoader"
                   ] do
                  div_ [class_ "flex flex-col items-center justify-center px-3"]
                    $ if isActive then faSprite_ "icon-checkmark4" "solid" "w-4 h-5" else div_ [class_ "w-4 h-5"] ""
                  div_ [class_ "grow space-y-1"] do
                    span_ [class_ "block text-lg"] $ toHtml title
                    span_ [class_ "block "] $ toHtml desc
=======
            div_
              [ id_ "sortMenuDiv"
              , hxBoost_ "true"
              , class_ "dropdown-content bg-base-100 p-1 text-sm border border-black-30 z-50 mt-2 w-72 origin-top-right rounded-md shadow-lg "
              , tabindex_ "0"
              ]
              do
                sortMenu & mapM_ \(title, desc, identifier) -> do
                  let isActive = sortCfg.current == identifier || (sortCfg.current == "" && identifier == "first_seen")
                  a_
                    [ class_ $ "block flex flex-row px-3 py-2 hover:bg-blue-50 rounded-md cursor-pointer " <> (if isActive then " text-blue-800 " else "")
                    , href_ $ currentURL' <> "&sort=" <> identifier
                    , hxIndicator_ "#sortLoader"
                    ]
                    do
                      div_ [class_ "flex flex-col items-center justify-center px-3"]
                        $ if isActive then faSprite_ "icon-checkmark4" "solid" "w-4 h-5" else div_ [class_ "w-4 h-5"] ""
                      div_ [class_ "grow space-y-1"] do
                        span_ [class_ "block text-lg"] $ toHtml title
                        span_ [class_ "block "] $ toHtml desc
>>>>>>> 8084a709

        div_ [class_ "flex justify-center font-base w-60 content-between gap-14"] do
          span_ "GRAPH"
          div_ [class_ "space-x-2 font-base text-sm"] do
<<<<<<< HEAD
            let selectedFilter = fromMaybe "14d" listCfg.filter  -- Default to "14d" if Nothing
            a_ [ class_ $ "cursor-pointer " <> (if selectedFilter == "24h" then "text-base font-bold" else "")  , href_ $ currentURL' <> "&since=24h"] "24h"
            a_ [ class_ $ "cursor-pointer " <> (if selectedFilter == "14d" then "text-base font-bold" else ""), href_ $ currentURL' <> "&since=14d"] "14d"
        div_ [class_ "w-36 flex items-center justify-center"] $ span_ [class_ "font-base"] "EVENTS"
        div_ [ class_ "p-12 fixed rounded-lg shadow bg-base-100 top-1/2 left-1/2 transform -translate-x-1/2 -translate-y-1/2 htmx-indicator loading loading-dots loading-md"
             , id_ "sortLoader"
             ] ""
=======
            let selectedFilter = fromMaybe "14d" listCfg.filter -- Default to "14d" if Nothing
            a_ [class_ $ "cursor-pointer " <> (if selectedFilter == "24h" then "text-base font-bold " else ""), href_ $ currentURL' <> "&since=24h"] "24h"
            a_ [class_ $ "cursor-pointer " <> (if selectedFilter == "14d" then "text-base font-bold " else ""), href_ $ currentURL' <> "&since=14d"] "14d"
        div_ [class_ "w-36 flex items-center justify-center"] $ span_ [class_ "font-base"] "EVENTS"
        div_
          [ class_ "p-12 fixed rounded-lg shadow bg-base-100 top-1/2 left-1/2 transform -translate-x-1/2 -translate-y-1/2 htmx-indicator loading loading-dots loading-md"
          , id_ "sortLoader"
          ]
          ""
>>>>>>> 8084a709

      when (null items) $ whenJust listCfg.zeroState \zeroState -> section_ [class_ "mx-auto w-max p-5 sm:py-10 sm:px-16 items-center flex my-10 gap-16"] do
        div_ [] $ faSprite_ zeroState.icon "solid" "h-24 w-24"
        div_ [class_ "flex flex-col gap-2"] do
          h2_ [class_ "text-2xl font-bold"] $ toHtml zeroState.title
          p_ $ toHtml zeroState.description
          case zeroState.destination of
            Right destination -> a_ [href_ destination, class_ "w-max btn btn-indigo -ml-1 text-md"] $ toHtml zeroState.actionText
            Left labelId -> label_ [Lucid.for_ labelId, class_ "w-max btn btn-indigo -ml-1 text-md"] $ toHtml zeroState.actionText

      div_ [class_ "w-full flex flex-col"] do
        span_ [id_ "searchIndicator", class_ "htmx-indicator loading loading-sm loading-dots mx-auto"] ""
        div_ [id_ "rowsContainer", class_ "divide-y"] $ itemRows_ listCfg.nextFetchUrl items

type role ItemsRows representational
<<<<<<< HEAD
data ItemsRows a = ItemsRows (Maybe Text) (V.Vector a) -- Text represents nextFetchUrl
=======
data ItemsRows a = ItemsRows (Maybe Text) (V.Vector a)
>>>>>>> 8084a709

instance ToHtml a => ToHtml (ItemsRows a) where
  toHtml (ItemsRows nextFetchUrl items) = toHtmlRaw $ itemRows_ nextFetchUrl items
  toHtmlRaw (ItemsRows nextFetchUrl items) = toHtmlRaw $ itemRows_ nextFetchUrl items

itemRows_ :: (Monad m, ToHtml a) => Maybe Text -> V.Vector a -> HtmlT m ()
itemRows_ nextFetchUrl items = do
  mapM_ toHtml items
  whenJust nextFetchUrl \url ->
    when (length items > 9)
      $ a_ [ class_ "cursor-pointer flex justify-center items-center block p-1 blue-800 bg-blue-100 hover:bg-blue-200 text-center"
           , hxTrigger_ "click, intersect once"
           , hxSwap_ "outerHTML"
           , hxGet_ url
           , hxIndicator_ "#rowsIndicator"
           ] do
        "Load more"
        span_ [id_ "rowsIndicator", class_ "ml-2 htmx-indicator loading loading-dots loading-md"] ""<|MERGE_RESOLUTION|>--- conflicted
+++ resolved
@@ -55,11 +55,7 @@
   , title :: Text
   , description :: Text
   , actionText :: Text
-<<<<<<< HEAD
   , destination :: Either Text Text 
-=======
-  , destination :: Either Text Text
->>>>>>> 8084a709
   }
 
 type role ItemsPage representational
@@ -88,32 +84,20 @@
       div_ [class_ "flex py-3 gap-8 items-center  bg-gray-50"] do
         div_ [class_ "h-4 flex space-x-3 w-8 items-center"] do
           span_ [class_ " w-2 h-full"] ""
-<<<<<<< HEAD
-          input_ [ term "aria-label" "Select Issue"
-                 , type_ "checkbox"
-                 , class_ "checkbox  checkbox-md checked:checkbox-primary"
-                 , [__| on click set .bulkactionItemCheckbox.checked to my.checked |]
-                 ]
-=======
           input_
             [ term "aria-label" "Select Issue"
             , type_ "checkbox"
             , class_ "checkbox  checkbox-md checked:checkbox-primary"
             , [__| on click set .bulkactionItemCheckbox.checked to my.checked |]
             ]
->>>>>>> 8084a709
 
         div_ [class_ " grow flex flex-row gap-2"] do
           forM_ listCfg.bulkActions \blkA -> button_
             [ class_ "btn btn-sm  border-black hover:shadow-2xl btn-disabled group-has-[.bulkactionItemCheckbox:checked]/grid:!btn-outline group-has-[.bulkactionItemCheckbox:checked]/grid:!pointer-events-auto  "
             , hxPost_ blkA.uri
             , hxSwap_ "none"
-<<<<<<< HEAD
-            ] do
-=======
             ]
             do
->>>>>>> 8084a709
               whenJust blkA.icon \icon -> faSprite_ icon "solid" "h-4 w-4 inline-block"
               span_ (toHtml blkA.title)
 
@@ -121,26 +105,6 @@
             label_ [class_ "input input-sm input-bordered flex  overflow-hidden items-center gap-2"] do
               case search.viaQueryParam of
                 Just param ->
-<<<<<<< HEAD
-                  input_ [ type_ "text"
-                         , class_ "grow"
-                         , name_ "search"
-                         , id_ "search_box"
-                         , placeholder_ "Search"
-                         , hxTrigger_ "keyup changed delay:500ms"
-                         , hxGet_ currentURL'
-                         , hxTarget_ "#rowsContainer"
-                         , hxSwap_ "innerHTML"
-                         , id_ "searchThing"
-                         , hxIndicator_ "#searchIndicator"
-                         ]
-                Nothing -> do
-                  input_ [ type_ "text"
-                         , class_ "grow"
-                         , placeholder_ "Search"
-                         , [__| on input show .itemsListItem in #itemsListPage when its textContent.toLowerCase() contains my value.toLowerCase() |]
-                         ]
-=======
                   input_
                     [ type_ "text"
                     , class_ "grow"
@@ -161,7 +125,6 @@
                     , placeholder_ "Search"
                     , [__| on input show .itemsListItem in #itemsListPage when its textContent.toLowerCase() contains my value.toLowerCase() |]
                     ]
->>>>>>> 8084a709
               faSprite_ "magnifying-glass" "regular" "w-4 h-4 opacity-70"
 
         whenJust listCfg.sort \sortCfg -> do
@@ -170,24 +133,6 @@
             a_ [class_ "btn btn-sm btn-outline border-black hover:shadow-2xl", tabindex_ "0"] do
               faSprite_ "sort" "solid" "h-4 w-4"
               span_ $ toHtml currentSortTitle
-<<<<<<< HEAD
-            div_ [ id_ "sortMenuDiv"
-                 , hxBoost_ "true"
-                 , class_ "dropdown-content bg-base-100 p-1 text-sm border border-black-30 z-50 mt-2 w-72 origin-top-right rounded-md shadow-lg "
-                 , tabindex_ "0"
-                 ] do
-              sortMenu & mapM_ \(title, desc, identifier) -> do
-                let isActive = sortCfg.current == identifier || (sortCfg.current == "" && identifier == "first_seen")
-                a_ [ class_ $ "block flex flex-row px-3 py-2 hover:bg-blue-50 rounded-md cursor-pointer " <> (if isActive then " text-blue-800 " else "")
-                   , href_ $ currentURL' <> "&sort=" <> identifier
-                   , hxIndicator_ "#sortLoader"
-                   ] do
-                  div_ [class_ "flex flex-col items-center justify-center px-3"]
-                    $ if isActive then faSprite_ "icon-checkmark4" "solid" "w-4 h-5" else div_ [class_ "w-4 h-5"] ""
-                  div_ [class_ "grow space-y-1"] do
-                    span_ [class_ "block text-lg"] $ toHtml title
-                    span_ [class_ "block "] $ toHtml desc
-=======
             div_
               [ id_ "sortMenuDiv"
               , hxBoost_ "true"
@@ -208,30 +153,19 @@
                       div_ [class_ "grow space-y-1"] do
                         span_ [class_ "block text-lg"] $ toHtml title
                         span_ [class_ "block "] $ toHtml desc
->>>>>>> 8084a709
 
         div_ [class_ "flex justify-center font-base w-60 content-between gap-14"] do
           span_ "GRAPH"
           div_ [class_ "space-x-2 font-base text-sm"] do
-<<<<<<< HEAD
             let selectedFilter = fromMaybe "14d" listCfg.filter  -- Default to "14d" if Nothing
             a_ [ class_ $ "cursor-pointer " <> (if selectedFilter == "24h" then "text-base font-bold" else "")  , href_ $ currentURL' <> "&since=24h"] "24h"
             a_ [ class_ $ "cursor-pointer " <> (if selectedFilter == "14d" then "text-base font-bold" else ""), href_ $ currentURL' <> "&since=14d"] "14d"
-        div_ [class_ "w-36 flex items-center justify-center"] $ span_ [class_ "font-base"] "EVENTS"
-        div_ [ class_ "p-12 fixed rounded-lg shadow bg-base-100 top-1/2 left-1/2 transform -translate-x-1/2 -translate-y-1/2 htmx-indicator loading loading-dots loading-md"
-             , id_ "sortLoader"
-             ] ""
-=======
-            let selectedFilter = fromMaybe "14d" listCfg.filter -- Default to "14d" if Nothing
-            a_ [class_ $ "cursor-pointer " <> (if selectedFilter == "24h" then "text-base font-bold " else ""), href_ $ currentURL' <> "&since=24h"] "24h"
-            a_ [class_ $ "cursor-pointer " <> (if selectedFilter == "14d" then "text-base font-bold " else ""), href_ $ currentURL' <> "&since=14d"] "14d"
         div_ [class_ "w-36 flex items-center justify-center"] $ span_ [class_ "font-base"] "EVENTS"
         div_
           [ class_ "p-12 fixed rounded-lg shadow bg-base-100 top-1/2 left-1/2 transform -translate-x-1/2 -translate-y-1/2 htmx-indicator loading loading-dots loading-md"
           , id_ "sortLoader"
           ]
           ""
->>>>>>> 8084a709
 
       when (null items) $ whenJust listCfg.zeroState \zeroState -> section_ [class_ "mx-auto w-max p-5 sm:py-10 sm:px-16 items-center flex my-10 gap-16"] do
         div_ [] $ faSprite_ zeroState.icon "solid" "h-24 w-24"
@@ -247,11 +181,7 @@
         div_ [id_ "rowsContainer", class_ "divide-y"] $ itemRows_ listCfg.nextFetchUrl items
 
 type role ItemsRows representational
-<<<<<<< HEAD
 data ItemsRows a = ItemsRows (Maybe Text) (V.Vector a) -- Text represents nextFetchUrl
-=======
-data ItemsRows a = ItemsRows (Maybe Text) (V.Vector a)
->>>>>>> 8084a709
 
 instance ToHtml a => ToHtml (ItemsRows a) where
   toHtml (ItemsRows nextFetchUrl items) = toHtmlRaw $ itemRows_ nextFetchUrl items
@@ -262,11 +192,13 @@
   mapM_ toHtml items
   whenJust nextFetchUrl \url ->
     when (length items > 9)
-      $ a_ [ class_ "cursor-pointer flex justify-center items-center block p-1 blue-800 bg-blue-100 hover:bg-blue-200 text-center"
-           , hxTrigger_ "click, intersect once"
-           , hxSwap_ "outerHTML"
-           , hxGet_ url
-           , hxIndicator_ "#rowsIndicator"
-           ] do
-        "Load more"
-        span_ [id_ "rowsIndicator", class_ "ml-2 htmx-indicator loading loading-dots loading-md"] ""+      $ a_
+        [ class_ "cursor-pointer flex justify-center items-center block p-1 blue-800 bg-blue-100 hover:bg-blue-200 text-center"
+        , hxTrigger_ "click, intersect once"
+        , hxSwap_ "outerHTML"
+        , hxGet_ url
+        , hxIndicator_ "#rowsIndicator"
+        ]
+        do
+          "Load more"
+          span_ [id_ "rowsIndicator", class_ "ml-2 htmx-indicator loading loading-dots loading-md"] ""