--- conflicted
+++ resolved
@@ -103,80 +103,6 @@
 
 sqlFromQueryComponents :: SqlQueryCfg -> QueryComponents -> (Text, QueryComponents)
 sqlFromQueryComponents sqlCfg qc =
-<<<<<<< HEAD
-  let fmtTime = toText . iso8601Show
-      cursorT = maybe "" (\c -> " AND created_at<'" <> fmtTime c <> "' ") sqlCfg.cursorM
-      -- Handle the Either error case correctly not hushing it.
-      projectedColsProcessed =
-        sqlCfg.projectedColsByUser & mapMaybe \col -> do
-          subJ@(Subject entire _ _) <- hush (parse pSubject "" col)
-          pure $ display subJ <> " as " <> normalizeKeyPath entire
-      selectedCols = if null qc.select then projectedColsProcessed <> sqlCfg.defaultSelect else qc.select
-      selectClause = T.intercalate "," $ colsNoAsClause selectedCols
-      whereClause = maybe "" (\whereC -> " AND (" <> whereC <> ")") qc.whereClause
-      groupByClause = if null qc.groupByClause then "" else " GROUP BY " <> T.intercalate "," qc.groupByClause
-      dateRangeStr = case sqlCfg.dateRange of
-        (Nothing, Just b) -> "AND created_at BETWEEN NOW() AND '" <> fmtTime b <> "'"
-        (Just a, Just b) -> "AND created_at BETWEEN '" <> fmtTime a <> "' AND '" <> fmtTime b <> "'"
-        _ -> ""
-
-      (fromT, toT) = bimap (fromMaybe sqlCfg.currentTime) (fromMaybe sqlCfg.currentTime) sqlCfg.dateRange
-      timeDiffSecs = abs $ nominalDiffTimeToSeconds $ diffUTCTime fromT toT
-
-      finalSqlQuery =
-        [fmt|SELECT json_build_array({selectClause}) FROM apis.request_dumps 
-            WHERE project_id='{sqlCfg.pid.toText}'::uuid  and ( created_at > NOW() - interval '14 days' 
-            {cursorT} {dateRangeStr} {whereClause} )
-            {groupByClause} ORDER BY created_at desc limit 200 |]
-
-      countQuery =
-        [fmt|SELECT count(*) FROM apis.request_dumps 
-            WHERE project_id='{sqlCfg.pid.toText}'::uuid  and ( created_at > NOW() - interval '14 days' 
-            {cursorT} {dateRangeStr} {whereClause} )
-            {groupByClause} limit 1|]
-
-      defRollup
-        | timeDiffSecs == 0 = "1h"
-        | timeDiffSecs <= (60 * 30) = "1s"
-        | timeDiffSecs <= (60 * 60) = "20s"
-        | timeDiffSecs <= (60 * 60 * 6) = "1m"
-        | timeDiffSecs <= (60 * 60 * 24 * 3) = "5m"
-        | otherwise = "1h"
-
-      timeRollup = fromMaybe defRollup (sqlCfg.presetRollup <|> qc.rollup)
-
-      timebucket = [fmt|extract(epoch from time_bucket('{timeRollup}', created_at))::integer as timeB, |] :: Text
-      -- FIXME: render this based on the aggregations
-      chartSelect = [fmt| count(*)::integer as count|] :: Text
-      timeGroupByClause = " GROUP BY " <> T.intercalate "," ("timeB" : qc.groupByClause)
-      timeChartQuery =
-        [fmt|
-        SELECT {timebucket} {chartSelect}, 'Throughput' FROM apis.request_dumps
-            WHERE project_id='{sqlCfg.pid.toText}'::uuid  and ( created_at > NOW() - interval '14 days' 
-            {cursorT} {dateRangeStr} {whereClause} )
-            {timeGroupByClause}
-      |]
-
-      -- FIXME: render this based on the aggregations, but without the aliases
-      alertSelect = [fmt| count(*)::integer|] :: Text
-      alertGroupByClause = if null qc.groupByClause then "" else " GROUP BY " <> T.intercalate "," qc.groupByClause
-      -- Returns the max of all the values returned by the query. Change 5mins to
-      alertQuery =
-        [fmt|
-        SELECT GREATEST({alertSelect}) FROM apis.request_dumps
-            WHERE project_id='{sqlCfg.pid.toText}'::uuid  and ( created_at > NOW() - interval '{timeRollup}'
-            {whereClause}) {alertGroupByClause} 
-      |]
-   in ( finalSqlQuery
-      , qc
-          { finalColumns = listToColNames selectedCols
-          , countQuery
-          , finalSqlQuery
-          , finalTimechartQuery = Just timeChartQuery
-          , finalAlertQuery = Just alertQuery
-          }
-      )
-=======
   let
     fmtTime = toText . iso8601Show
     cursorT = maybe "" (\c -> " AND created_at<'" <> fmtTime c <> "' ") sqlCfg.cursorM
@@ -251,8 +177,6 @@
         , finalAlertQuery = Just alertQuery
         }
     )
-
->>>>>>> 55de5507
 
 
 -----------------------------------------------------------------------------------
