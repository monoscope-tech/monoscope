-- Parser implemented with help and code from: https://markkarpov.com/tutorial/megaparsec.html
module Pkg.Parser (parseQueryStringToWhereClause, queryASTToComponents, parseQueryToComponents, getProcessedColumns, fixedUTCTime, parseQuery, sectionsToComponents, defSqlQueryCfg, defPid, SqlQueryCfg (..), QueryComponents (..), listToColNames, pSource, parseQueryToAST, ToQueryText (..)) where

import Control.Error (hush)
import Data.Default (Default (def))
import Data.Text qualified as T
import Data.Text.Display (display)
import Data.Time.Calendar (fromGregorian)
import Data.Time.Clock (UTCTime (..), diffUTCTime, nominalDiffTimeToSeconds, secondsToDiffTime)
import Data.Time.Format.ISO8601 (iso8601Show)
import GHC.Records (HasField (getField))
import Models.Projects.Projects qualified as Projects
import Pkg.Parser.Core (ToQueryText (..))
import Pkg.Parser.Expr
import Pkg.Parser.Stats
import PyF (fmt)
import Relude
import Safe qualified
import Text.Megaparsec (errorBundlePretty, parse)


data QueryComponents = QueryComponents
  { whereClause :: Maybe Text
  , groupByClause :: [Text]
  , fromTable :: Maybe Text
  , select :: [Text]
  , finalColumns :: [Text]
  , -- A query which can be run to retrieve the count
    countQuery :: Text
  , -- final generated sql query
    finalSqlQuery :: Text
  , finalAlertQuery :: Maybe Text
  , rollup :: Maybe Text
  , finalTimechartQuery :: Maybe Text
  }
  deriving stock (Show, Generic)
  deriving anyclass (Default)


sectionsToComponents :: [Section] -> QueryComponents
sectionsToComponents = foldl' applySectionToComponent (def :: QueryComponents)


applySectionToComponent :: QueryComponents -> Section -> QueryComponents
applySectionToComponent qc (Search expr) = qc{whereClause = Just $ display expr}
applySectionToComponent qc (Source source) = qc{fromTable = Just $ display source}
applySectionToComponent qc (StatsCommand aggs Nothing) = qc{select = qc.select <> map display aggs}
applySectionToComponent qc (StatsCommand aggs byClauseM) = applyByClauseToQC byClauseM $ qc{select = qc.select <> map display aggs}
applySectionToComponent qc (TimeChartCommand agg byClauseM rollupM) = applyRollupToQC rollupM $ applyByClauseToQC byClauseM $ qc{select = qc.select <> (map display agg)}


applyByClauseToQC :: Maybe ByClause -> QueryComponents -> QueryComponents
applyByClauseToQC Nothing qc = qc
applyByClauseToQC (Just (ByClause fields)) qc = qc{groupByClause = qc.groupByClause <> map display fields}


applyRollupToQC :: Maybe Rollup -> QueryComponents -> QueryComponents
applyRollupToQC Nothing qc = qc
applyRollupToQC (Just (Rollup ru)) qc = qc{rollup = Just ru}


----------------------------------------------------------------------------------

data SqlQueryCfg = SqlQueryCfg
  { pid :: Projects.ProjectId
  , presetRollup :: Maybe Text
  , dateRange :: (Maybe UTCTime, Maybe UTCTime)
  , cursorM :: Maybe UTCTime
  , projectedColsByUser :: [Text] -- cols selected explicitly by user
  , currentTime :: UTCTime
  , defaultSelect :: [Text]
  , source :: Maybe Sources
  , targetSpansM :: Maybe Text
  }
  deriving stock (Show, Generic)
  deriving anyclass (Default)


normalizeKeyPath :: Text -> Text
normalizeKeyPath txt = T.toLower $ T.replace "]" "❳" $ T.replace "[" "❲" $ T.replace "." "•" txt


getProcessedColumns :: [Text] -> [Text] -> (Text, [Text])
getProcessedColumns cols defaultSelect = (T.intercalate "," $ colsNoAsClause selectedCols, selectedCols)
  where
    prs =
      cols & mapMaybe \col -> do
        subJ@(Subject entire _ _) <- hush (parse pSubject "" col)
        pure $ display subJ <> " as " <> normalizeKeyPath entire
    selectedCols = prs <> defaultSelect


sqlFromQueryComponents :: SqlQueryCfg -> QueryComponents -> (Text, QueryComponents)
sqlFromQueryComponents sqlCfg qc =
  let fmtTime = toText . iso8601Show
      fromTable = fromMaybe "apis.request_dumps" $ qc.fromTable <|> (display <$> sqlCfg.source)
      timestampCol = if fromTable == "apis.request_dumps" then "created_at" else "timestamp"

      cursorT = maybe "" (\c -> " AND " <> timestampCol <> "<'" <> fmtTime c <> "' ") sqlCfg.cursorM
      -- Handle the Either error case correctly not hushing it.
      (_, selVec) = getProcessedColumns sqlCfg.projectedColsByUser sqlCfg.defaultSelect
      selectedCols = if null qc.select then selVec else qc.select
      selectClause = T.intercalate "," $ colsNoAsClause selectedCols
      where' = maybe "" (\whereC -> " AND (" <> whereC <> ")") qc.whereClause
      whereClause = case sqlCfg.source of
        Just SSpans -> case sqlCfg.targetSpansM of
          Nothing -> where' <> " AND ((parent_id IS NULL AND body IS NULL) OR (context___trace_id = '' AND body IS NOT NULL))"
          _ -> where'
        _ -> where'
      groupByClause = if null qc.groupByClause then "" else " GROUP BY " <> T.intercalate "," qc.groupByClause
      dateRangeStr = case sqlCfg.dateRange of
        (Nothing, Just b) -> "AND " <> timestampCol <> " BETWEEN '" <> fmtTime b <> "' AND NOW() "
        (Just a, Just b) -> "AND " <> timestampCol <> " BETWEEN '" <> fmtTime a <> "' AND '" <> fmtTime b <> "'"
        _ -> ""

      (fromT, toT) = bimap (fromMaybe sqlCfg.currentTime) (fromMaybe sqlCfg.currentTime) sqlCfg.dateRange
      timeDiffSecs = abs $ nominalDiffTimeToSeconds $ diffUTCTime fromT toT
      finalSqlQuery = case sqlCfg.targetSpansM of
        Just "service-entry-spans" ->
          [fmt|WITH ranked_spans AS (SELECT *, resource->'service'->>'name' AS service_name,
                ROW_NUMBER() OVER (PARTITION BY trace_id, resource->'service'->>'name' ORDER BY start_time) AS rn
                FROM telemetry.spans where project_id='{sqlCfg.pid.toText}' and (
                {timestampCol} > NOW() - interval '14 days'
                {cursorT} {dateRangeStr} {whereClause} )
                {groupByClause}
                )
               SELECT json_build_array({selectClause}) FROM ranked_spans
                  WHERE rn = 1 ORDER BY {timestampCol} desc limit 50 |]
        _ ->
          [fmt|SELECT json_build_array({selectClause}) FROM {fromTable}
             WHERE project_id='{sqlCfg.pid.toText}'  and ( {timestampCol} > NOW() - interval '14 days'
             {cursorT} {dateRangeStr} {whereClause} )
             {groupByClause} ORDER BY {timestampCol} desc limit 50 |]
      countQuery =
        [fmt|SELECT count(*) FROM {fromTable}
          WHERE project_id='{sqlCfg.pid.toText}' and ( {timestampCol} > NOW() - interval '14 days'
          {cursorT} {dateRangeStr} {where'} )
          {groupByClause} limit 1|]

      defRollup
        | timeDiffSecs == 0 = "1h"
        | timeDiffSecs <= (60 * 30) = "1s"
        | timeDiffSecs <= (60 * 60) = "20s"
        | timeDiffSecs <= (60 * 60 * 6) = "1m"
        | timeDiffSecs <= (60 * 60 * 24 * 3) = "5m"
        | otherwise = "1h"

      timeRollup = fromMaybe defRollup (sqlCfg.presetRollup <|> qc.rollup)

      timebucket = [fmt|extract(epoch from time_bucket('{timeRollup}', {timestampCol}))::integer as timeB, |] :: Text
      -- FIXME: render this based on the aggregations
      chartSelect = [fmt| count(*)::integer as count|] :: Text
      -- chartSelect = T.intercalate "," qc.select
      timeGroupByClause = " GROUP BY " <> T.intercalate "," ("timeB" : qc.groupByClause)
      timeGroupSelect =
        if null qc.groupByClause
          then "'Throughput'"
          else T.intercalate "||' '|| " (map (<> "::text") qc.groupByClause)
      timeChartQuery =
        [fmt|
      SELECT {timebucket} {chartSelect}, {timeGroupSelect} FROM {fromTable}
          WHERE project_id='{sqlCfg.pid.toText}'  and ( {timestampCol} > NOW() - interval '14 days'
          {cursorT} {dateRangeStr} {where'} )
          {timeGroupByClause}
        |]

      -- FIXME: render this based on the aggregations, but without the aliases
      alertSelect = [fmt| count(*)::integer|] :: Text
      alertGroupByClause = if null qc.groupByClause then "" else " GROUP BY " <> T.intercalate "," qc.groupByClause
      -- Returns the max of all the values returned by the query. Change 5mins to
      alertQuery =
        [fmt|
      SELECT GREATEST({alertSelect}) FROM {fromTable}
          WHERE project_id='{sqlCfg.pid.toText}' and ( {timestampCol} > NOW() - interval '{timeRollup}'
          {whereClause}) {alertGroupByClause}
        |]
   in ( finalSqlQuery
      , qc
          { finalColumns = listToColNames selectedCols
          , countQuery
          , finalSqlQuery = finalSqlQuery
          , finalTimechartQuery = Just timeChartQuery
          , finalAlertQuery = Just alertQuery
          }
      )


-----------------------------------------------------------------------------------

-- Add more cases as needed, e.g., for List

----------------------------------------------------------------------------------
-- Convert Query as string to a string capable of being
-- used in the where clause of an sql statement
----------------------------------------------------------------------------------
-- >>> parseQueryStringToWhereClause "request_body.message!=\"blabla\" AND method==\"GET\""
-- Right "request_body->>'message'!='blabla' AND method='GET'"
--
-- >>> parseQueryStringToWhereClause "request_body.message!=\"blabla\" AND method==\"GET\""
-- Right "request_body->>'message'!='blabla' AND method='GET'"
--
-- >>> parseQueryStringToWhereClause "request_body.message==\"blabla\" AND method==\"GET\""
-- Right "request_body->>'message'='blabla' AND method='GET'"
--
-- >>> parseQueryStringToWhereClause "request_body.message.tags[*].name!=\"blabla\" AND method==\"GET\""
-- Right "jsonb_path_exists(request_body, $$$.\"message\".tags[*].\"name\" ? (@ != \"blabla\")$$::jsonpath) AND method='GET'"
--
-- >>> parseQueryStringToWhereClause "errors[*].error_type==\"Exception\""
-- Right "jsonb_path_exists(errors, $$$[*].\"error_type\" ? (@ == \"Exception\")$$::jsonpath)"
--
-- -- FIXME: broken. Should return non empty query
-- >>> parseQueryStringToWhereClause "errors==[]"
-- Right ""
--
-- -- FIXME: broken. Should return non empty query
-- >>> parseQueryStringToWhereClause "errors[*].error_type==[]" -- works with empty array but not otherwise. Right "jsonb_path_exists(errors, '$[*].\"error_type\" ?? (@ == {} )')"
-- Right ""
--
-- -- FIXME: broken. Should return non empty query
-- >>> parseQueryStringToWhereClause "errors.error_type==[]"
-- Right ""
--
-- >>> parseQueryStringToWhereClause "errors[*].error_type=~/^ab.*c/"
-- Right "jsonb_path_exists(errors, $$$[*].\"error_type\" ? (@ like_regex \"^ab.*c\" flag \"i\" )$$::jsonpath)"
--
-- >>> parseQueryStringToWhereClause "response_body.roles[*] == \"user\""
-- Right "jsonb_path_exists(response_body, $$$.roles[*] ? (@ == \"user\")$$::jsonpath)"
--
-- >>> parseQueryStringToWhereClause "field_hashes[*]==\"42dd8b6020091ea9c01\""
-- Right "jsonb_path_exists(field_hashes, $$$[*] ? (@ == \"42dd8b6020091ea9c01\")$$::jsonpath)"
--
-- >>>  parseQueryStringToWhereClause "request_body.is_customer==true"
-- Right "request_body->>'is_customer'=true"
--
parseQueryStringToWhereClause :: Text -> Either Text Text
parseQueryStringToWhereClause q =
  if q == ""
    then Right ""
    else
      bimap
        (toText . errorBundlePretty)
        (\x -> fromMaybe "" (sectionsToComponents x).whereClause)
        (parse parseQuery "" q)


----------------------------------------------------------------------------------
-- parseQueryToComponents converts an apitoolkit query to components which can be executed directly against a database
----------------------------------------------------------------------------------
-- >>> Right (q, cmp) = parseQueryToComponents (defSqlQueryCfg defPid fixedUTCTime) "request_body.message!=\"blabla\" AND method==\"GET\""
-- >>> q
-- "SELECT json_build_array(id::text,to_char(created_at AT TIME ZONE 'UTC', 'YYYY-MM-DD\"T\"HH24:MI:SS.US\"Z\"'),request_type,host,status_code,method,url_path,JSONB_ARRAY_LENGTH(errors),LEFT(\n        CONCAT(\n            'url=', COALESCE(raw_url, 'null'),\n            ' response_body=', COALESCE(response_body, 'null'),\n            ' request_body=', COALESCE(request_body, 'null') \n        ),\n        255\n    )) FROM  \n          WHERE project_id='00000000-0000-0000-0000-000000000000'::uuid  and ( created_at > NOW() - interval '14 days' \n             AND (request_body->>'message'!='blabla' AND method='GET') )\n           ORDER BY created_at desc limit 200 "
--
-- >>> Right (q2, cmp2) = parseQueryToComponents (defSqlQueryCfg defPid fixedUTCTime) "request_body.message!=\"blabla\" AND method==\"GET\""
-- >>> q2
-- "SELECT json_build_array(id::text,to_char(created_at AT TIME ZONE 'UTC', 'YYYY-MM-DD\"T\"HH24:MI:SS.US\"Z\"'),request_type,host,status_code,method,url_path,JSONB_ARRAY_LENGTH(errors),LEFT(\n        CONCAT(\n            'url=', COALESCE(raw_url, 'null'),\n            ' response_body=', COALESCE(response_body, 'null'),\n            ' request_body=', COALESCE(request_body, 'null') \n        ),\n        255\n    )) FROM  \n          WHERE project_id='00000000-0000-0000-0000-000000000000'::uuid  and ( created_at > NOW() - interval '14 days' \n             AND (request_body->>'message'!='blabla' AND method='GET') )\n           ORDER BY created_at desc limit 200 "
--
-- >>> Right (q3, cmp3) = parseQueryToComponents (defSqlQueryCfg defPid fixedUTCTime) "errors[*].error_type==[]"
-- >>> cmp3.whereClause
-- Just "jsonb_path_exists(errors, $$$[*].\"error_type\" ? (@ == {} )$$::jsonpath)"
--
-- >>> Right (q4, cmp4) = parseQueryToComponents (defSqlQueryCfg defPid fixedUTCTime) "errors[*].error_type=~/^ab.*c/"
-- >>> cmp4.whereClause
-- Just "jsonb_path_exists(errors, $$$[*].\"error_type\" ? (@ = \"^ab.*c\")$$::jsonpath)"
--
parseQueryToComponents :: SqlQueryCfg -> Text -> Either Text (Text, QueryComponents)
parseQueryToComponents sqlCfg q = bimap (toText . errorBundlePretty) (queryASTToComponents sqlCfg) (parse parseQuery "" q)


queryASTToComponents :: SqlQueryCfg -> [Section] -> (Text, QueryComponents)
queryASTToComponents sqlCfg = sqlFromQueryComponents sqlCfg . sectionsToComponents


parseQueryToAST :: Text -> Either Text [Section]
parseQueryToAST q = first (toText . errorBundlePretty) (parse parseQuery "" q)


defPid :: Projects.ProjectId
defPid = def :: Projects.ProjectId


-- Only for tests. and harrd coding
fixedUTCTime :: UTCTime
fixedUTCTime = UTCTime (fromGregorian 2020 1 1) (secondsToDiffTime 0)


defSqlQueryCfg :: Projects.ProjectId -> UTCTime -> Maybe Sources -> Maybe Text -> SqlQueryCfg
defSqlQueryCfg pid currentTime source spanT =
  SqlQueryCfg
    { pid = pid
    , presetRollup = Nothing
    , cursorM = Nothing
    , dateRange = (Nothing, Nothing)
    , source = source
    , targetSpansM = spanT
    , projectedColsByUser = []
    , currentTime
    , defaultSelect = defaultSelectSqlQuery source
    }


timestampLogFmt :: Text -> Text
timestampLogFmt colName = [fmt|to_char({colName} AT TIME ZONE 'UTC', 'YYYY-MM-DD"T"HH24:MI:SS.US"Z"') as {colName}|]


defaultSelectSqlQuery :: Maybe Sources -> [Text]
defaultSelectSqlQuery (Just SMetrics) = ["id"]
defaultSelectSqlQuery Nothing = defaultSelectSqlQuery (Just SRequests)
defaultSelectSqlQuery (Just SSpans) =
  [ "id"
  , timestampLogFmt "timestamp"
  , "context___trace_id as trace_id"
  , "kind"
  , "status_message as status"
  , "name as span_name"
  , "duration"
  , "body"
  , "level as severity_text"
  , "resource___service___name as service"
  , "context___span_id as latency_breakdown"
  , "parent_id as parent_span_id"
  , "CAST(EXTRACT(EPOCH FROM (start_time)) * 1_000_000_000 AS BIGINT) as start_time_ns"
  , "EXISTS(SELECT 1 FROM jsonb_array_elements(events) elem  WHERE elem->>'event_name' = 'exception') as errors"
  , [fmt|jsonb_build_object(
          'method', COALESCE(attributes->'http'->>'method', attributes___http___request___method),
          'url', COALESCE(attributes->'http'->>'route', attributes->'url'->>'path', attributes->'http'->>'target', attributes->'http'->>'url'),
          'status_code', COALESCE(attributes->'http'->>'status_code', attributes->'http'->'response'->>'status_code', status_code::text)
          ) as http_attributes |]
<<<<<<< HEAD
  , [fmt| jsonb_build_object('system', attributes->'db.system','statement', coalesce(attributes->'db.query.text', attributes->'db.statement')) as db_attributes  |]
  , [fmt| jsonb_build_object('system', attributes->'rpc.system','method', attributes->'rpc.method') as rpc_attributes  |]
=======
  , [fmt| jsonb_build_object('system', attributes->'db'->'system','statement', coalesce(attributes->'db'->'query'->'text', attributes->'db'->'statement')) as db_attributes  |]
>>>>>>> b526047d
  , [fmt|LEFT(
        CONCAT(
            COALESCE(attributes::text, '')
        ),
        500
    ) as rest|]
  ]
defaultSelectSqlQuery (Just SRequests) =
  [ "id::text as id"
  , timestampLogFmt "created_at"
  , "duration_ns as duration"
  , "request_type"
  , "host"
  , "status_code"
  , "method"
  , "url_path"
  , "JSONB_ARRAY_LENGTH(errors) as errors_count"
  , [fmt|LEFT(
        CONCAT(
            'url=', COALESCE(raw_url, 'null'),
            ' response_body=', COALESCE(response_body, 'null'),
            ' request_body=', COALESCE(request_body, 'null')
        ),
        255
    ) as rest|]
  ]


-- >>> listToColNames ["id", "JSONB_ARRAY_LENGTH(errors) as errors_count"]
-- ["id","errors_count"]
listToColNames :: [Text] -> [Text]
listToColNames = map \x -> T.strip $ last $ "" :| T.splitOn "as" x


-- >>> colsNoAsClause ["id", "JSONB_ARRAY_LENGTH(errors) as errors_count"]
-- ["id","JSONB_ARRAY_LENGTH(errors)"]
colsNoAsClause :: [Text] -> [Text]
colsNoAsClause = mapMaybe (\x -> Safe.headMay $ T.strip <$> T.splitOn "as" x)


instance HasField "toColNames" QueryComponents [Text] where
  getField qc = qc.finalColumns<|MERGE_RESOLUTION|>--- conflicted
+++ resolved
@@ -325,12 +325,7 @@
           'url', COALESCE(attributes->'http'->>'route', attributes->'url'->>'path', attributes->'http'->>'target', attributes->'http'->>'url'),
           'status_code', COALESCE(attributes->'http'->>'status_code', attributes->'http'->'response'->>'status_code', status_code::text)
           ) as http_attributes |]
-<<<<<<< HEAD
-  , [fmt| jsonb_build_object('system', attributes->'db.system','statement', coalesce(attributes->'db.query.text', attributes->'db.statement')) as db_attributes  |]
-  , [fmt| jsonb_build_object('system', attributes->'rpc.system','method', attributes->'rpc.method') as rpc_attributes  |]
-=======
   , [fmt| jsonb_build_object('system', attributes->'db'->'system','statement', coalesce(attributes->'db'->'query'->'text', attributes->'db'->'statement')) as db_attributes  |]
->>>>>>> b526047d
   , [fmt|LEFT(
         CONCAT(
             COALESCE(attributes::text, '')
