--- conflicted
+++ resolved
@@ -22,12 +22,9 @@
 import Models.Apis.Anomalies qualified as Anomalies
 import Models.Apis.Endpoints qualified as Endpoints
 import Models.Apis.Fields.Types qualified as Fields (FieldId)
-<<<<<<< HEAD
 import Models.Apis.Reports qualified as Reports
-=======
 import Models.Projects.ProjectApiKeys (ProjectApiKey)
 import Models.Projects.ProjectApiKeys qualified as ProjectApiKeys
->>>>>>> e7ef1915
 import Models.Projects.Projects qualified as Projects
 import Models.Users.Sessions qualified as Sessions
 import Network.Wai (Request)
@@ -119,13 +116,10 @@
     :<|> "p" :> ProjectId :> "documentation" :> ReqBody '[FormUrlEncoded] SwaggerForm :> Post '[HTML] (Headers '[HXTrigger] (Html ()))
     :<|> "p" :> ProjectId :> "documentation" :> "save" :> ReqBody '[JSON] SaveSwaggerForm :> Post '[HTML] (Headers '[HXTrigger] (Html ()))
     :<|> "p" :> ProjectId :> "generate_swagger" :> Get '[JSON] AE.Value
-<<<<<<< HEAD
     :<|> "p" :> ProjectId :> "reports" :> QPT "page" :> HXRequest :> HXBoosted :> Get '[HTML] (Html ())
     :<|> "p" :> ProjectId :> "reports" :> Capture "report_id" Reports.ReportId :> Get '[HTML] (Html ())
-=======
     :<|> "p" :> ProjectId :> "survey" :> ReqBody '[FormUrlEncoded] Survey.SurveyForm :> Post '[HTML] (Headers '[HXTrigger] (Html ()))
     :<|> "charts_html" :> QP "chart_type" Charts.ChartType :> QP "group_by" Charts.GroupBy :> QP "query_by" [Charts.QueryBy] :> QP "num_slots" Int :> QP "limit" Int :> QP "theme" Text :> QPT "id" :> QP "show_legend" Bool :> Get '[HTML] (Html ())
->>>>>>> e7ef1915
 
 type PublicAPI =
   "login" :> GetRedirect '[HTML] (Headers '[Header "Location" Text, Header "Set-Cookie" SetCookie] NoContent)
@@ -197,13 +191,10 @@
     :<|> Documentation.documentationPostH sess
     :<|> Documentation.documentationPutH sess
     :<|> GenerateSwagger.generateGetH sess
-<<<<<<< HEAD
     :<|> Reports.reportsGetH sess
     :<|> Reports.singleReportGetH sess
-=======
     :<|> Survey.surveyPutH sess
     :<|> Charts.chartsGetH sess
->>>>>>> e7ef1915
 
 publicServer :: ServerT PublicAPI DashboardM
 publicServer =
