{-# LANGUAGE RankNTypes #-}

module System.Server (runAPItoolkit) where

import BackgroundJobs qualified
import Colourista.IO (blueMessage)
import Control.Concurrent.Async (async, waitAnyCancel)
import Control.Exception.Safe qualified as Safe
import Data.Aeson qualified as AE
import Data.Pool as Pool (destroyAllResources)
import Data.Text qualified as T
import Effectful
import Effectful.Concurrent (runConcurrent)
import Effectful.Fail (runFailIO)
import Effectful.Time (runTime)
import GHC.IO (unsafePerformIO)
import Log qualified
import Network.Wai.Handler.Warp (
  defaultSettings,
  runSettings,
  setOnException,
  setPort,
 )
import Network.Wai.Log qualified as WaiLog
import Network.Wai.Middleware.Heartbeat (heartbeatMiddleware)
import OpenTelemetry.Instrumentation.Wai (newOpenTelemetryWaiMiddleware, newOpenTelemetryWaiMiddleware')
import OpenTelemetry.Trace (TracerProvider)
import Opentelemetry.OtlpServer qualified as OtlpServer
import Pkg.Queue qualified as Queue
import ProcessMessage (processMessages)
import Relude
import Servant qualified
import Servant.Server.Generic (genericServeTWithContext)
import System.Config (
  AuthContext (config, jobsPool, pool, timefusionPgPool),
  EnvConfig (
    enableBackgroundJobs,
    enableKafkaService,
    enablePubsubService,
    environment,
    kafkaTopics,
    loggingDestination,
    otlpStreamTopics,
    port,
    requestPubsubTopics
  ),
  getAppContext,
 )
import System.Logging qualified as Logging
import System.Types (effToServantHandler)
import Web.Routes qualified as Routes


runAPItoolkit :: TracerProvider -> IO ()
runAPItoolkit tp =
  Safe.bracket
    (getAppContext & runFailIO & runEff)
    (runEff . shutdownAPItoolkit)
    \env -> runEff . runTime . runConcurrent $ do
      let baseURL = "http://localhost:" <> show env.config.port
      liftIO $ blueMessage $ "Starting APItoolkit server on " <> baseURL
      let withLogger = Logging.makeLogger env.config.loggingDestination
      withLogger \l -> runServer l env tp


runServer :: IOE :> es => Log.Logger -> AuthContext -> TracerProvider -> Eff es ()
runServer appLogger env tp = do
  loggingMiddleware <- Logging.runLog (show env.config.environment) appLogger WaiLog.mkLogMiddleware
  let server = mkServer appLogger env
  let warpSettings =
        defaultSettings
          & setPort env.config.port
          & setOnException \mRequest exception -> Log.runLogT "apitoolkit" appLogger Log.LogAttention $ do
            Log.logAttention "Unhandled exception" $ AE.object ["exception" AE..= show @String exception]
            Safe.throw exception
  let wrappedServer =
        heartbeatMiddleware
          . (newOpenTelemetryWaiMiddleware' tp)
          -- . loggingMiddleware
          -- . const
          $ server
  let bgJobWorker = BackgroundJobs.jobsWorkerInit appLogger env

  -- let ojStartArgs =
  --       OJCli.UIStartArgs
  --         { uistartAuth = OJCli.AuthNone
  --         , uistartPort = 8081
  --         }

  -- let ojLogger logLevel logEvent = logger <& show (logLevel, logEvent)
  -- let ojTable = "background_jobs" :: OJTypes.TableName
  -- let ojCfg = OJConfig.mkUIConfig ojLogger ojTable poolConn id
  let exceptionLogger = logException env.config.environment appLogger
  asyncs <-
<<<<<<< HEAD
    liftIO $
      sequence $
        concat @[]
          [ [async $ runSettings warpSettings wrappedServer]
          , -- , [async $ OJCli.defaultWebUI ojStartArgs ojCfg] -- Uncomment or modify as needed
            [async $ Safe.withException (Queue.pubsubService appLogger env env.config.requestPubsubTopics processMessages) exceptionLogger | env.config.enablePubsubService]
          , [async $ Safe.withException bgJobWorker exceptionLogger | env.config.enableBackgroundJobs]
          , [async $ Safe.withException (OtlpServer.runServer appLogger env) exceptionLogger]
          , [async $ Safe.withException (Queue.pubsubService appLogger env env.config.otlpStreamTopics OtlpServer.processList) exceptionLogger | (not . any T.null) env.config.otlpStreamTopics]
          , [async $ Safe.withException (Queue.kafkaService appLogger env OtlpServer.processList) exceptionLogger | env.config.enableKafkaService && (not . any T.null) env.config.kafkaTopics]
          ]
=======
    liftIO
      $ sequence
      $ concat @[]
        [ [async $ runSettings warpSettings wrappedServer]
        , -- , [async $ OJCli.defaultWebUI ojStartArgs ojCfg] -- Uncomment or modify as needed
          [async $ Safe.withException (Queue.pubsubService appLogger env env.config.requestPubsubTopics processMessages) exceptionLogger | env.config.enablePubsubService]
        , [async $ Safe.withException (Queue.pubsubService appLogger env env.config.requestPubsubTopics processMessages) exceptionLogger | env.config.enablePubsubService]
        , [async $ Safe.withException bgJobWorker exceptionLogger | env.config.enableBackgroundJobs]
        , [async $ Safe.withException (OtlpServer.runServer appLogger env) exceptionLogger]
        , [async $ Safe.withException (Queue.pubsubService appLogger env env.config.otlpStreamTopics OtlpServer.processList) exceptionLogger | (not . any T.null) env.config.otlpStreamTopics]
        , [async $ Safe.withException (Queue.kafkaService appLogger env OtlpServer.processList) exceptionLogger | env.config.enableKafkaService && (not . any T.null) env.config.kafkaTopics]
        ]
>>>>>>> dcbc5f9a
  void $ liftIO $ waitAnyCancel asyncs


mkServer
  :: Log.Logger
  -> AuthContext
  -> Servant.Application
mkServer logger env = do
  genericServeTWithContext
    (effToServantHandler env logger)
    (Routes.server env.pool)
    (Routes.genAuthServerContext logger env)


shutdownAPItoolkit :: AuthContext -> Eff '[IOE] ()
shutdownAPItoolkit env =
  liftIO $ do
    Pool.destroyAllResources env.pool
    Pool.destroyAllResources env.jobsPool
    Pool.destroyAllResources env.timefusionPgPool


logException
  :: Text
  -> Log.Logger
  -> Safe.SomeException
  -> IO ()
logException envTxt logger exception =
  runEff
    . runTime
    . Logging.runLog envTxt logger
    $ Log.logAttention "odd-jobs runner crashed " (show @Text exception)<|MERGE_RESOLUTION|>--- conflicted
+++ resolved
@@ -92,19 +92,6 @@
   -- let ojCfg = OJConfig.mkUIConfig ojLogger ojTable poolConn id
   let exceptionLogger = logException env.config.environment appLogger
   asyncs <-
-<<<<<<< HEAD
-    liftIO $
-      sequence $
-        concat @[]
-          [ [async $ runSettings warpSettings wrappedServer]
-          , -- , [async $ OJCli.defaultWebUI ojStartArgs ojCfg] -- Uncomment or modify as needed
-            [async $ Safe.withException (Queue.pubsubService appLogger env env.config.requestPubsubTopics processMessages) exceptionLogger | env.config.enablePubsubService]
-          , [async $ Safe.withException bgJobWorker exceptionLogger | env.config.enableBackgroundJobs]
-          , [async $ Safe.withException (OtlpServer.runServer appLogger env) exceptionLogger]
-          , [async $ Safe.withException (Queue.pubsubService appLogger env env.config.otlpStreamTopics OtlpServer.processList) exceptionLogger | (not . any T.null) env.config.otlpStreamTopics]
-          , [async $ Safe.withException (Queue.kafkaService appLogger env OtlpServer.processList) exceptionLogger | env.config.enableKafkaService && (not . any T.null) env.config.kafkaTopics]
-          ]
-=======
     liftIO
       $ sequence
       $ concat @[]
@@ -117,7 +104,6 @@
         , [async $ Safe.withException (Queue.pubsubService appLogger env env.config.otlpStreamTopics OtlpServer.processList) exceptionLogger | (not . any T.null) env.config.otlpStreamTopics]
         , [async $ Safe.withException (Queue.kafkaService appLogger env OtlpServer.processList) exceptionLogger | env.config.enableKafkaService && (not . any T.null) env.config.kafkaTopics]
         ]
->>>>>>> dcbc5f9a
   void $ liftIO $ waitAnyCancel asyncs
 
 
