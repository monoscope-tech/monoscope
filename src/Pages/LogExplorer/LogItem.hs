module Pages.LogExplorer.LogItem (expandAPIlogItemH, expandAPIlogItem', apiLogItemH, ApiLogItem (..), ApiItemDetailed (..)) where

import Data.Aeson ((.=))
import Data.Aeson qualified as AE
import Data.Aeson.KeyMap qualified as KEM
import Data.ByteString.Lazy qualified as BS
import Data.Time (UTCTime)
import Data.Time.Format (defaultTimeLocale, formatTime)
import Data.Time.Format.ISO8601 (ISO8601 (iso8601Format), formatShow)
import Data.UUID qualified as UUID
import Effectful.PostgreSQL.Transact.Effect (dbtToEff)
import Lucid
import Lucid.Aria qualified as Aria
import Lucid.Htmx (hxGet_, hxSwap_, hxTrigger_)
import Lucid.Hyperscript (__)
import Models.Apis.RequestDumps qualified as RequestDumps
import Models.Projects.Projects qualified as Projects
import Models.Telemetry.Telemetry qualified as Telemetry
import Models.Users.Sessions qualified as Sessions
import NeatInterpolation (text)
import Network.URI (escapeURIString, isUnescapedInURI)
import Pages.Traces.Spans qualified as Spans
import PyF (fmt)
import Relude
import System.Types (ATAuthCtx, RespHeaders, addRespHeaders)
import Utils (faSprite_, getMethodColor, getStatusColor, jsonValueToHtmlTree)
import Witch (from)


expandAPIlogItemH :: Projects.ProjectId -> UUID.UUID -> UTCTime -> Maybe Text -> ATAuthCtx (RespHeaders ApiItemDetailed)
expandAPIlogItemH pid rdId createdAt sourceM = do
  _ <- Sessions.sessionAndProject pid
  let source = fromMaybe "requets" sourceM
  case source of
    "spans" -> do
      spanItem <- Telemetry.spanRecordByProjectAndId pid createdAt rdId
      addRespHeaders $ case spanItem of
        Just spn -> SpanItemExpanded pid spn
        Nothing -> ItemDetailedNotFound "Span not found"
    _ -> do
      logItemM <- dbtToEff $ RequestDumps.selectRequestDumpByProjectAndId pid createdAt rdId
      addRespHeaders $ case logItemM of
        Just req -> LogItemExpanded pid req True
        Nothing -> ItemDetailedNotFound "Request not found"


expandAPIlogItem' :: Projects.ProjectId -> RequestDumps.RequestDumpLogItem -> Bool -> Html ()
expandAPIlogItem' pid req modal = do
  div_ [class_ "flex flex-col w-full gap-4 pb-[100px]"] do
    div_ [class_ "w-full flex flex-col gap-4"] do
      let methodColor = getMethodColor req.method
      let statusColor = getStatusColor req.statusCode
      div_ [class_ "flex gap-4 items-center"] do
        div_ [class_ $ "font-semibold px-2 py-1 rounded min-w-[70px] text-center h-full " <> methodColor] $ toHtml req.method
        div_ [class_ $ "text-lg font-bold px-2 " <> statusColor] $ show req.statusCode
        div_ [class_ "flex border border-gray-200 m-1 rounded-xl p-2"] do
          faSprite_ "regular-calendar-days-clock" "regular" "h-4 mr-2 w-4"
          span_ [class_ "text-xs"] $ toHtml $ formatTime defaultTimeLocale "%b %d, %Y %R" req.createdAt
      when modal do
        div_
          [ class_ "flex gap-2 px-4 items-center border border-dashed h-[50px]"
          , id_ "copy_share_link"
          ]
          do
            div_ [class_ "relative", style_ "width:150px"] do
              button_
                [ [__|on click toggle .hidden on #expire_container|]
                , id_ "toggle_expires_btn"
                , class_ "w-full flex gap-2 text-slate-600 justify_between items-center cursor-pointer px-2 py-1 border rounded focus:ring-2 focus:ring-blue-200 active:ring-2 active:ring-blue-200"
                ]
                do
                  p_ [style_ "width: calc(100% - 25px)", class_ "text-sm truncate ..."] "Expires in: 1 hour"
                  faSprite_ "chevron-down" "regular" "h-3 w-3"
              div_ [id_ "expire_container", class_ "absolute hidden bg-base-100 border shadow w-full overflow-y-auto", style_ "top:100%; max-height: 300px; z-index:9"] do
                forM_ (["1 hour", "8 hours", "1 day"] :: [Text]) \sw -> do
                  button_
                    [ [__|on click set #toggle_expires_btn.firstChild.innerText to 'Expires in ' + event.target's @data-expire-value
                                        then set #expire_input.value to event.target's @data-expire-value|]
                    , term "data-expire-value" sw
                    , class_ "p-2 w-full text-left truncate ... hover:bg-blue-100 hover:text-black"
                    ]
                    $ toHtml sw
            button_
              [ class_ "flex flex-col gap-1 bg-blue-500 px-2 py-1 rounded text-white"
              , term "data-req-id" (show req.id)
              , term "data-req-created-at" (toText $ formatTime defaultTimeLocale "%FT%T%6QZ" req.createdAt)
              , [__|on click set #req_id_input.value to my @data-req-id
                          then set #req_created_at_input.value to my @data-req-created-at
                          then call #share_log_form.requestSubmit() |]
              ]
              "Get link"

    -- url, endpoint, latency, request size, repsonse size
    div_ [class_ "flex flex-col mt-4 p-4 justify-between w-full rounded-xl border"] do
      div_ [class_ "text-lg mb-2"] do
        span_ [class_ "text-slate-500 font-semibold"] "Endpoint: "
        span_ [] $ toHtml req.urlPath
      div_ [class_ "text-lg"] do
        span_ [class_ "text-slate-500 font-semibold"] "URL: "
        span_ [] $ toHtml req.rawUrl
      div_ [class_ "flex gap-2 mt-4"] do
        div_ [class_ "flex flex-col gap-1 px-4 min-w-[120px] py-3 border border-dashed border-gray-400 m-1 rounded"] do
          div_ [class_ "flex gap-1 items-center"] do
            faSprite_ "clock" "regular" "h-4 w-4 text-slate-400"
            span_ [class_ "text-md font-bold"] $ show (req.durationNs `div` 1000) <> " ms"
          p_ [class_ "text-slate-500"] "Latency"
        div_ [class_ "flex flex-col gap-1 px-4 min-w-[120px] py-3 border border-dashed border-gray-400 m-1 rounded"] do
          div_ [class_ "flex gap-1 items-center"] do
            faSprite_ "upload" "solid" "h-4 w-4 text-slate-400"
            let reqSize = BS.length $ AE.encode req.requestBody
            span_ [class_ "text-md font-bold"] $ show (reqSize - 2) <> " bytes"
          p_ [class_ "text-slate-500"] "Request size"
        div_ [class_ "flex flex-col gap-1 px-4 min-w-[120px] py-3 border border-dashed border-gray-400 m-1 rounded"] do
          div_ [class_ "flex gap-1 items-center"] do
            faSprite_ "download" "solid" "h-4 w-4 text-slate-400"
            let respSize = BS.length $ AE.encode req.responseBody
            span_ [class_ "text-md font-bold"] $ show (respSize - 2) <> " bytes"
          p_ [class_ "text-slate-500"] "Response size"
        div_ [class_ "flex flex-col gap-1 px-4 min-w-[120px] py-3 border border-dashed border-gray-400 m-1 rounded"] do
          div_ [class_ "flex gap-1 items-center"] do
            faSprite_ "layer-group" "solid" "h-5 w-5 text-slate-400"
            span_ [class_ "text-md font-bold"] $ show req.sdkType
          p_ [class_ "text-slate-500"] "Framework"
    -- errors
    when (req.errorsCount > 0) $ div_ [class_ "border rounded-lg mt-8"] do
      div_ [class_ "flex w-full bg-gray-100 px-4 py-2 gap-4 items-center"] do
        p_ [class_ "font-bold"] "Errors"
        p_ [class_ "text-sm text-red-500 font-bold"] $ show req.errorsCount
      div_ [class_ "px-4 flex gap-10 border-b text-gray-500"] do
        jsonValueToHtmlTree req.errors

    -- outgoing request details
    div_ [class_ "flex w-full bg-gray-100 px-4 py-2 flex-col gap-2"] do
      p_ [class_ "font-bold"] "Outgoing requests"
    div_ [class_ "grow overflow-y-auto py-2 px-1 max-h-[500px] whitespace-nowrap text-sm divide-y overflow-x-hidden"] do
      let createdAt = toText $ formatTime defaultTimeLocale "%FT%T%6QZ" req.createdAt
      let escapedQueryPartial = toText $ escapeURIString isUnescapedInURI $ toString [fmt|parent_id=="{UUID.toText req.id}" AND created_at<="{createdAt}"|]
      let events_url = "/p/" <> pid.toText <> "/log_explorer?layout=resultTable&query=" <> escapedQueryPartial
      div_ [hxGet_ events_url, hxTrigger_ "intersect once", hxSwap_ "outerHTML"] $ span_ [class_ "loading loading-dots loading-md"] ""

    -- request details
    div_ [class_ "border rounded-lg mt-8", id_ "request_detail_container"] do
      div_ [class_ "flex w-full bg-gray-100 px-4 py-2 flex-col gap-2"] do
        p_ [class_ "font-bold"] "Request Details"

      div_ [class_ "tabs tabs-bordered place-content-start ", role_ "tablist"] do
        input_ [type_ "radio", name_ $ "req-details-tabx-" <> show req.id, role_ "tab", Aria.label_ "Body", class_ "tab w-max", checked_]
        div_ [class_ "tab-content grow w-full", role_ "tabpanel"]
          $ div_ [class_ "bg-gray-50 m-4  p-2 rounded-lg border break-all", id_ "req_body_json"]
          $ jsonValueToHtmlTree req.requestBody

        input_ [type_ "radio", name_ $ "req-details-tabx-" <> show req.id, role_ "tab", Aria.label_ "Headers", class_ "tab"]
        div_ [class_ "tab-content grow w-full", role_ "tabpanel"]
          $ div_ [class_ "bg-gray-50 m-4 p-2 rounded-lg border break-all", id_ "req_headers_json"]
          $ jsonValueToHtmlTree req.requestHeaders

        input_ [type_ "radio", name_ $ "req-details-tabx-" <> show req.id, role_ "tab", Aria.label_ "Query Params", class_ "tab break-keep"]
        div_ [class_ "tab-content grow w-full", role_ "tabpanel"]
          $ div_ [class_ "bg-gray-50 m-4 p-2 rounded-lg border", id_ "query_params_json"]
          $ jsonValueToHtmlTree req.queryParams

        input_ [type_ "radio", name_ $ "req-details-tabx-" <> show req.id, role_ "tab", Aria.label_ "Path Params", class_ "tab break-keep"]
        div_ [class_ "tab-content grow w-full", role_ "tabpanel"]
          $ div_ [class_ "bg-gray-50 m-4 p-2 rounded-lg border", id_ "path_params_json"]
          $ jsonValueToHtmlTree req.pathParams

    -- response details
    div_ [class_ "border rounded-lg mt-8", id_ "reponse_detail_container"] do
      div_ [class_ "flex w-full bg-gray-100 px-4 py-2 flex-col gap-2"] do
        p_ [class_ "font-bold"] "Response Details"

      div_ [class_ "tabs tabs-bordered place-content-start grid grid-flow-col", role_ "tablist"] do
        input_ [type_ "radio", name_ "resp-details-tab", role_ "tab", Aria.label_ "Body", class_ "tab", checked_]
        div_ [class_ "tab-content", role_ "tabpanel"]
          $ div_ [class_ "bg-gray-50 m-4  p-2 rounded-lg border", id_ "res_body_json"]
          $ jsonValueToHtmlTree req.responseBody

        input_ [type_ "radio", name_ "resp-details-tab", role_ "tab", Aria.label_ "Headers", class_ "tab"]
        div_ [class_ "tab-content", role_ "tabpanel"]
          $ div_ [class_ "bg-gray-50 m-4 p-2 rounded-lg border", id_ "res_headers_json"]
          $ jsonValueToHtmlTree req.responseHeaders


apiLogItemH :: Projects.ProjectId -> UUID.UUID -> UTCTime -> Maybe Text -> ATAuthCtx (RespHeaders ApiLogItem)
apiLogItemH pid rdId createdAt sourceM = do
  let source = fromMaybe "requests" sourceM
  _ <- Sessions.sessionAndProject pid
  logItem <- case sourceM of
    Just "logs" -> do
      logItem <- Telemetry.logRecordByProjectAndId pid createdAt rdId
      pure $ AE.toJSON <$> logItem
    Just "spans" -> do
      spanItem <- Telemetry.spanRecordByProjectAndId pid createdAt rdId
      pure $ selectiveSpanToJson <$> spanItem
    _ -> do
      logItemM <- dbtToEff $ RequestDumps.selectRequestDumpByProjectAndId pid createdAt rdId
      pure $ selectiveReqToJson <$> logItemM
  addRespHeaders $ case logItem of
    Just req -> ApiLogItem pid rdId req (requestDumpLogItemUrlPath pid rdId createdAt) source
    Nothing -> ApiLogItemNotFound $ "Invalid " <> source <> " ID"


requestDumpLogItemUrlPath :: Projects.ProjectId -> UUID.UUID -> UTCTime -> Text
requestDumpLogItemUrlPath pid rdId timestamp = "/p/" <> pid.toText <> "/log_explorer/" <> UUID.toText rdId <> "/" <> from @String (formatShow iso8601Format timestamp)


data ApiLogItem
  = ApiLogItem Projects.ProjectId UUID.UUID AE.Value Text Text
  | ApiLogItemNotFound Text


instance ToHtml ApiLogItem where
  toHtml (ApiLogItem pid logId req expandItemPath source) = toHtml $ apiLogItemView pid logId req expandItemPath source
  toHtml (ApiLogItemNotFound message) = div_ [] $ toHtml message
  toHtmlRaw = toHtml


data ApiItemDetailed
  = LogItemExpanded Projects.ProjectId RequestDumps.RequestDumpLogItem Bool
  | SpanItemExpanded Projects.ProjectId Telemetry.SpanRecord
  | ItemDetailedNotFound Text


instance ToHtml ApiItemDetailed where
  toHtml (LogItemExpanded pid log_item is_modal) = toHtml $ expandAPIlogItem' pid log_item is_modal
  toHtml (SpanItemExpanded pid span_item) = toHtml $ Spans.expandedSpanItem pid span_item
  toHtml (ItemDetailedNotFound message) = div_ [] $ toHtml message
  toHtmlRaw = toHtml


apiLogItemView :: Projects.ProjectId -> UUID.UUID -> AE.Value -> Text -> Text -> Html ()
apiLogItemView pid logId req expandItemPath source = do
  let trId = case req of
        AE.Object o -> case KEM.lookup "trace_id" o of
          Just (AE.String trid) -> Just trid
          _ -> Nothing
        _ -> Nothing
  let logItemPathDetailed = if source == "spans" then "/p/" <> pid.toText <> "/traces/" <> fromMaybe "" trId else expandItemPath <> "/detailed?source=" <> source
  div_ [class_ "flex items-center gap-2"] do
<<<<<<< HEAD
    when (source == "requests")
      $ label_
        [ class_ "btn btn-sm btn-outline"
        , Lucid.for_ "global-data-drawer"
        , term "_"
            $ [text|on mousedown or click fetch $logItemPathDetailed
=======
    label_
      [ class_ "btn btn-sm btn-outline"
      , Lucid.for_ "global-data-drawer"
      , term "_" $
          [text|on mousedown or click fetch $logItemPathDetailed
>>>>>>> 35fd1ad5
                  then set #global-data-drawer-content.innerHTML to #loader-tmp.innerHTML
                  then set #global-data-drawer.checked to true
                  then set #global-data-drawer-content.innerHTML to it
                  then htmx.process(#global-data-drawer-content) then _hyperscript.processNode(#global-data-drawer-content) then window.evalScriptsFromContent(#global-data-drawer-content)|]
<<<<<<< HEAD
        ]
        ("Expand" >> faSprite_ "expand" "regular" "h-3 w-3")
    let trId = case req of
          AE.Object o -> case KEM.lookup "trace_id" o of
            Just (AE.String trid) -> Just trid
            _ -> Nothing
          _ -> Nothing
    when (source == "spans" && isJust trId) do
      let tracePathDetailed = "/p/" <> pid.toText <> "/traces/" <> fromMaybe "" trId
      label_
        [ class_ "btn btn-sm btn-outline"
        , Lucid.for_ "global-data-drawer"
        , term "_"
            $ [text|on mousedown or click fetch $tracePathDetailed
                  then set #global-data-drawer-content.innerHTML to #loader-tmp.innerHTML
                  then set #global-data-drawer-content.innerHTML to it
                  then htmx.process(#global-data-drawer-content) then _hyperscript.processNode(#global-data-drawer-content) then window.evalScriptsFromContent(#global-data-drawer-content)|]
        ]
        "Expand"

    let reqJson = decodeUtf8 $ AE.encode req
    when (source == "requests")
      $ button_
=======
      ]
      ("Expand" >> faSprite_ "expand" "regular" "h-3 w-3")

    let reqJson = decodeUtf8 $ AE.encode req
    when (source /= "logs" && source /= "spans") $
      button_
>>>>>>> 35fd1ad5
        [ class_ "btn btn-sm btn-outline"
        , term "data-reqJson" reqJson
        , onclick_ "window.buildCurlRequest(event)"
        ]
        (span_ [] "Copy as curl" >> faSprite_ "copy" "regular" "h-3 w-3")

    button_
      [ class_ "btn btn-sm btn-outline"
      , onclick_ "window.downloadJson(event)"
      , term "data-reqJson" reqJson
      ]
      (span_ [] "Download" >> faSprite_ "arrow-down-to-line" "regular" "h-3 w-3")
  jsonValueToHtmlTree req


-- Function to selectively convert RequestDumpLogItem to JSON
selectiveReqToJson :: RequestDumps.RequestDumpLogItem -> AE.Value
selectiveReqToJson req =
  AE.object
    $ concat @[]
      [ ["created_at" .= req.createdAt]
      , ["duration_ns" .= req.durationNs]
      , ["errors" .= req.errors]
      , ["host" .= req.host]
      , ["method" .= req.method]
      , ["parent_id" .= req.parentId]
      , ["path_params" .= req.pathParams]
      , ["query_params" .= req.queryParams]
      , ["raw_url" .= req.rawUrl]
      , ["referer" .= req.referer]
      , ["request_body" .= req.requestBody]
      , ["request_headers" .= req.requestHeaders]
      , ["request_type" .= req.requestType]
      , ["response_body" .= req.responseBody]
      , ["response_headers" .= req.responseHeaders]
      , ["sdk_type" .= req.sdkType]
      , ["service_version" .= req.serviceVersion]
      , ["status_code" .= req.statusCode]
      , ["tags" .= req.tags]
      , ["url_path" .= req.urlPath]
      ]


selectiveSpanToJson :: Telemetry.SpanRecord -> AE.Value
selectiveSpanToJson sp =
  AE.object
    $ concat @[]
      [ ["timestamp" .= sp.timestamp]
      , ["span_id" .= sp.spanId]
      , ["span_name" .= sp.spanName]
      , ["kind" .= sp.kind]
      , ["links" .= sp.links]
      , ["trace_id" .= sp.traceId]
      , ["start_time" .= sp.startTime]
      , ["status" .= sp.status]
      , ["status_message" .= sp.statusMessage]
      , ["parent_span_id" .= sp.parentSpanId]
      , ["trace_state" .= sp.traceState]
      , ["intrumentation_scope" .= sp.instrumentationScope]
      , ["attributes" .= sp.attributes]
      , ["resource" .= sp.resource]
      ]


-- | jsonValueToHtmlTree takes an aeson json object and renders it as a collapsible html tree, with hyperscript for interactivity.<|MERGE_RESOLUTION|>--- conflicted
+++ resolved
@@ -237,25 +237,17 @@
         _ -> Nothing
   let logItemPathDetailed = if source == "spans" then "/p/" <> pid.toText <> "/traces/" <> fromMaybe "" trId else expandItemPath <> "/detailed?source=" <> source
   div_ [class_ "flex items-center gap-2"] do
-<<<<<<< HEAD
     when (source == "requests")
       $ label_
         [ class_ "btn btn-sm btn-outline"
         , Lucid.for_ "global-data-drawer"
         , term "_"
             $ [text|on mousedown or click fetch $logItemPathDetailed
-=======
-    label_
-      [ class_ "btn btn-sm btn-outline"
-      , Lucid.for_ "global-data-drawer"
-      , term "_" $
-          [text|on mousedown or click fetch $logItemPathDetailed
->>>>>>> 35fd1ad5
+
                   then set #global-data-drawer-content.innerHTML to #loader-tmp.innerHTML
                   then set #global-data-drawer.checked to true
                   then set #global-data-drawer-content.innerHTML to it
                   then htmx.process(#global-data-drawer-content) then _hyperscript.processNode(#global-data-drawer-content) then window.evalScriptsFromContent(#global-data-drawer-content)|]
-<<<<<<< HEAD
         ]
         ("Expand" >> faSprite_ "expand" "regular" "h-3 w-3")
     let trId = case req of
@@ -279,14 +271,6 @@
     let reqJson = decodeUtf8 $ AE.encode req
     when (source == "requests")
       $ button_
-=======
-      ]
-      ("Expand" >> faSprite_ "expand" "regular" "h-3 w-3")
-
-    let reqJson = decodeUtf8 $ AE.encode req
-    when (source /= "logs" && source /= "spans") $
-      button_
->>>>>>> 35fd1ad5
         [ class_ "btn btn-sm btn-outline"
         , term "data-reqJson" reqJson
         , onclick_ "window.buildCurlRequest(event)"
