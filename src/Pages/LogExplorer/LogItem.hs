module Pages.LogExplorer.LogItem (expandAPIlogItemH, expandAPIlogItem', ApiItemDetailed (..)) where

import Data.Aeson qualified as AE
import Data.Aeson.Text (encodeToLazyText)
import Data.ByteString.Lazy qualified as BS
import Data.Text qualified as T
import Data.Time (UTCTime)
import Data.Time.Format (defaultTimeLocale, formatTime)
import Data.Time.LocalTime (zonedTimeToUTC)
import Data.UUID qualified as UUID
import Effectful.PostgreSQL.Transact.Effect (dbtToEff)
import Lucid
import Lucid.Htmx
import Lucid.Hyperscript (__)
import Models.Apis.RequestDumps qualified as RequestDumps
import Models.Projects.Projects qualified as Projects
import Models.Telemetry.Telemetry qualified as Telemetry
import Models.Users.Sessions qualified as Sessions
import NeatInterpolation (text)
import Network.URI (escapeURIString, isUnescapedInURI)
import Pages.Components (dateTime, statBox_)
import Pages.Telemetry.Spans qualified as Spans
import Relude
import System.Types (ATAuthCtx, RespHeaders, addRespHeaders)
import Utils (faSprite_, getDurationNSMS, getMethodBorderColor, getMethodColor, getSeverityColor, getStatusBorderColor, getStatusColor, jsonValueToHtmlTree, lookupValueText, toXXHash)


expandAPIlogItemH :: Projects.ProjectId -> UUID.UUID -> UTCTime -> Maybe Text -> ATAuthCtx (RespHeaders ApiItemDetailed)
expandAPIlogItemH pid rdId createdAt sourceM = do
  _ <- Sessions.sessionAndProject pid
  let source = fromMaybe "requets" sourceM
  case source of
    "spans" -> do
      spanItem <- Telemetry.spanRecordByProjectAndId pid createdAt rdId
      addRespHeaders $ case spanItem of
        Just spn -> SpanItemExpanded pid spn
        Nothing -> ItemDetailedNotFound "Span not found"
    "logs" -> do
      logItem <- Telemetry.logRecordByProjectAndId pid createdAt rdId
      addRespHeaders $ case logItem of
        Just lg -> LogItemExpanded pid lg
        Nothing -> ItemDetailedNotFound "Log not found"
    _ -> do
      logItemM <- dbtToEff $ RequestDumps.selectRequestDumpByProjectAndId pid createdAt rdId
      addRespHeaders $ case logItemM of
        Just req -> RequestItemExpanded pid req True
        Nothing -> ItemDetailedNotFound "Request not found"


expandAPIlogItem' :: Projects.ProjectId -> RequestDumps.RequestDumpLogItem -> Bool -> Html ()
expandAPIlogItem' pid req modal = do
  div_ [class_ "relative flex flex-col w-full px-4 gap-4 pb-[100px]"] do
    span_ [class_ "htmx-indicator query-indicator absolute loading left-1/2 -translate-x-1/2 loading-dots absoute z-10 top-10", id_ "details_indicator"] ""
    div_ [class_ "flex justify-between items-center", id_ "copy_share_link"] pass
    div_ [class_ "w-full flex flex-col gap-4"] do
      let methodColor = getMethodColor req.method
          statusColor = getStatusColor req.statusCode
          borderColor = getMethodBorderColor req.method
          stBorder = getStatusBorderColor req.statusCode

      div_ [class_ "flex  justify-between items-center gap-4"] do
        div_ [class_ "flex items-center gap-4"] do
          span_ [class_ $ "flex items-center rounded-lg px-2 py-1 border font-medium gap-2 " <> borderColor <> " " <> methodColor] $ toHtml req.method
          span_ [class_ $ "flex items-center rounded-lg px-2 py-1 border font-medium gap-2 " <> stBorder <> " " <> statusColor] $ toHtml $ show req.statusCode

        div_ [class_ "flex items-center gap-2"] do
          dateTime (zonedTimeToUTC req.createdAt) Nothing
          let createdAt = toText $ formatTime defaultTimeLocale "%Y-%m-%dT%H:%M:%S%6QZ" req.createdAt
          button_
            [ class_ "flex items-center gap-2 text-textBrand text-sm"
            , hxPost_ $ "/p/" <> pid.toText <> "/share/" <> UUID.toText req.id <> "/" <> createdAt <> "?event_type=request"
            , hxSwap_ "innerHTML"
            , hxTarget_ "#copy_share_link"
            ]
            do
              "Get share link"
              faSprite_ "link-simple" "regular" "w-3 h-3"
          button_ [class_ "ml-4 p-0 -mt-1", [__|on click add .hidden to #trace_expanded_view then put '0px' into  #log_details_container.style.width|]] do
            faSprite_ "xmark" "regular" "w-3 h-3 text-textBrand"
    -- url, endpoint, latency, request size, repsonse size
    let endpointHash = toXXHash $ pid.toText <> req.host <> req.method <> req.urlPath
    let endpointURl = "/p/" <> pid.toText <> "/log_explorer/endpoint/" <> endpointHash
        query = toText $ escapeURIString isUnescapedInURI $ "raw_url==\"" <> toString req.rawUrl <> "\""
    let rawUrl = "/p/" <> pid.toText <> "/log_explorer?query=" <> query
    div_ [class_ "flex flex-col mt-4 justify-between w-full"] do
      div_ [class_ "text-base mb-2 flex gap-6 items-center"] do
        span_ [class_ "text-slate-500 font-medium w-16"] "Endpoint"
        div_ [class_ "flex gap-1 items-center"] do
          span_ [class_ "text-slate-800 text-sm truncate ellipsis urlPath", term "data-tippy" req.urlPath] $ toHtml req.urlPath
          div_ [[__| install Copy(content:.urlPath )|]] do
            faSprite_ "copy" "regular" "h-8 w-8 border border-slate-300 bg-fillWeaker rounded-full p-2 text-slate-500"
          a_ [hxGet_ endpointURl] do
            faSprite_ "arrow-up-right" "regular" "h-8 w-8 p-2 btn-primary rounded-full"
      div_ [class_ "text-base flex items-center gap-6"] do
        span_ [class_ "text-slate-500 font-medium w-16"] "URL"
        div_ [class_ "flex gap-1 items-center"] do
          span_ [class_ "text-slate-800 text-sm truncate ellipsis", term "data-tippy" req.rawUrl] $ toHtml req.rawUrl
          div_ [[__| install Copy(content:.urlPath )|]] do
            faSprite_ "copy" "regular" "h-8 w-8 border border-slate-300 bg-fillWeaker rounded-full p-2 text-slate-500"
          a_ [href_ rawUrl] do
            faSprite_ "arrow-up-right" "regular" "h-8 w-8 p-2 btn-primary rounded-full"
      div_ [class_ "flex gap-2 mt-4"] do
        statBox_ Nothing (Just ("clock", "regular", "text-brand")) "Latency" "Latency" (toText $ getDurationNSMS req.durationNs) Nothing Nothing
        let reqSize = BS.length $ AE.encode req.requestBody
        statBox_ Nothing (Just ("upload", "regular", "text-brand")) "Request size" "Total request body size in bytes" (show (reqSize - 2)) Nothing Nothing
        let respSize = BS.length $ AE.encode req.responseBody
        statBox_ Nothing (Just ("download", "regular", "text-brand")) "Response size" "Total response body size in bytes" (show (respSize - 2)) Nothing Nothing
        statBox_ Nothing (Just ("stack", "regular", "text-brand")) "Framework" "Framework used to handle this the request" (show req.sdkType) Nothing Nothing

    -- errors
    when (req.errorsCount > 0) $ div_ [class_ "mt-4"] do
      div_ [class_ "flex w-full text-slate-950 font-medium gap-2 items-center"] do
        p_ "Errors"
        p_ [class_ " text-red-500 font-bold"] $ show req.errorsCount
      div_ [class_ "p-4 rounded-lg border border-slate-200 text-gray-500"] do
        jsonValueToHtmlTree req.errors

<<<<<<< HEAD
    div_ [id_ "http-content-container", class_ "flex flex-col gap-3"] do
      div_ [class_ "bg-fillWeak w-max rounded-lg border border-strokeWeak justify-start items-start inline-flex"] $ do
        div_ [class_ "justify-start items-start flex text-sm"] $ do
          button_ [onclick_ "navigatable(this, '#raw_content', '#http-content-container', 't-tab-box-active')", class_ "a-tab px-3 py-1 rounded-lg text-textWeak t-tab-box-active"] "Raw Details"
          button_ [onclick_ "navigatable(this, '#req_content', '#http-content-container', 't-tab-box-active')", class_ "a-tab px-3 py-1 rounded-lg text-textWeak"] "Req Body"
          button_ [onclick_ "navigatable(this, '#res_content', '#http-content-container', 't-tab-box-active')", class_ "a-tab px-3 py-1 rounded-lg text-textWeak"] "Res Body"
          button_ [onclick_ "navigatable(this, '#hed_content', '#http-content-container', 't-tab-box-active')", class_ "a-tab px-3 py-1 rounded-lg text-textWeak"] "Headers"
          button_ [onclick_ "navigatable(this, '#par_content', '#http-content-container', 't-tab-box-active')", class_ "a-tab px-3 py-1 rounded-lg text-textWeak"] "Params"
      div_ [] do
        div_ [id_ "raw_content", class_ "a-tab-content"] do
          jsonValueToHtmlTree $ selectiveReqToJson req
        div_ [id_ "req_content", class_ "hidden a-tab-content"] do
          jsonValueToHtmlTree $ req.requestBody
        div_ [id_ "res_content", class_ "hidden a-tab-content"] do
          jsonValueToHtmlTree $ req.responseBody
        div_ [id_ "hed_content", class_ "hidden a-tab-content"] do
          jsonValueToHtmlTree $ AE.object ["request_headers" AE..= req.requestHeaders, "response_headers" AE..= req.responseHeaders]
        div_ [id_ "par_content", class_ "hidden a-tab-content"] do
          jsonValueToHtmlTree $ AE.object ["query_params" AE..= req.queryParams, "path_params" AE..= req.pathParams]
=======
    -- outgoing request details
    -- div_ [class_ "flex w-full flex-col gap-1"] do
    --   p_ [class_ "font-medium text-slate-950 mb-2"] "Outgoing requests"
    --   div_ [class_ "grow rounded-lg border border-slate-200 overflow-y-auto py-2 px-1 h-[150px] whitespace-nowrap  divide-y overflow-x-hidden"] do
    --     let createdAt = toText $ formatTime defaultTimeLocale "%FT%T%6QZ" req.createdAt
    --     let escapedQueryPartial = toText $ escapeURIString isUnescapedInURI $ toString [fmt|parent_id=="{UUID.toText req.id}" AND created_at<="{createdAt}"|]
    --         events_url = "/p/" <> pid.toText <> "/log_explorer?layout=virtualTable&query=" <> escapedQueryPartial
    --     div_ [hxGet_ events_url, hxTrigger_ "intersect once", hxSwap_ "outerHTML"] $ span_ [class_ "loading loading-dots loading-md"] ""

    -- request details
    div_ [class_ "mt-8", id_ "req-tabs-container"] do
      p_ [class_ "text-slate-950 font-medium mb-2"] "Request Details"
      div_ [class_ "rounded-lg border border-slate-200", role_ "tablist"] do
        div_ [class_ "flex w-full text-slate-500"] do
          button_ [class_ "a-tab whitespace-nowrap px-3 py-2 border-b border-b-slate-200 w-max t-tab-active", onclick_ "navigatable(this, '#req_body_json', '#req-tabs-container', 't-tab-active')"] "Body"
          button_ [class_ "a-tab whitespace-nowrap px-3 py-2 border-b border-b-slate-200 w-max", onclick_ "navigatable(this, '#req_headers_json', '#req-tabs-container', 't-tab-active')"] "Headers"
          button_ [class_ "a-tab whitespace-nowrap px-3 py-2 border-b border-b-slate-200 w-max", onclick_ "navigatable(this, '#query_params_json', '#req-tabs-container', 't-tab-active')"] "Query"
          button_ [class_ "a-tab whitespace-nowrap px-3 py-2 border-b border-b-slate-200 w-max", onclick_ "navigatable(this, '#path_params_json', '#req-tabs-container', 't-tab-active')"] "Path Params"
          button_ [class_ "border-b border-b-slate-200 w-full"] pass

        div_ [class_ "a-tab-content m-2", id_ "req_body_json"]
          $ jsonValueToHtmlTree req.requestBody

        div_ [class_ "a-tab-content m-2 hidden break-all", id_ "req_headers_json"]
          $ jsonValueToHtmlTree req.requestHeaders

        div_ [class_ "a-tab-content m-2 hidden", id_ "query_params_json"]
          $ jsonValueToHtmlTree req.queryParams

        div_ [class_ "a-tab-content m-2 hidden", id_ "path_params_json"]
          $ jsonValueToHtmlTree req.pathParams

    -- response details
    div_ [class_ "mt-8", id_ "res-tabs-container"] do
      p_ [class_ "text-slate-950 font-medium mb-2"] "Response Details"
      div_ [class_ "rounded-lg border border-slate-200", role_ "tablist"] do
        div_ [class_ "flex w-full text-slate-500"] do
          button_ [class_ "a-tab px-3 border-b border-b-slate-200 py-2 w-max t-tab-active", onclick_ "navigatable(this, '#res_body_json', '#res-tabs-container', 't-tab-active')"] "Body"
          button_ [class_ "a-tab px-3 border-b border-b-slate-200 py-2 w-max", role_ "tab", onclick_ "navigatable(this, '#res_headers_json', '#res-tabs-container', 't-tab-active')"] "Headers"
          button_ [class_ "border-b border-b-slate-200 w-full"] pass

        div_ [class_ "a-tab-content m-2", id_ "res_body_json"]
          $ jsonValueToHtmlTree req.responseBody

        div_ [class_ "a-tab-content m-2 hidden", id_ "res_headers_json"]
          $ jsonValueToHtmlTree req.responseHeaders
>>>>>>> 80094d3c


-- outgoing request details
-- div_ [class_ "flex w-full flex-col gap-1"] do
--   p_ [class_ "font-medium text-slate-950 mb-2"] "Outgoing requests"
--   div_ [class_ "grow rounded-lg border border-slate-200 overflow-y-auto py-2 px-1 h-[150px] whitespace-nowrap  divide-y overflow-x-hidden"] do
--     let createdAt = toText $ formatTime defaultTimeLocale "%FT%T%6QZ" req.createdAt
--     let escapedQueryPartial = toText $ escapeURIString isUnescapedInURI $ toString [fmt|parent_id=="{UUID.toText req.id}" AND created_at<="{createdAt}"|]
--         events_url = "/p/" <> pid.toText <> "/log_explorer?layout=virtualTable&query=" <> escapedQueryPartial
--     div_ [hxGet_ events_url, hxTrigger_ "intersect once", hxSwap_ "outerHTML"] $ span_ [class_ "loading loading-dots loading-md"] ""

-- -- request details
-- div_ [class_ "mt-8", id_ "req-tabs-container"] do
--   p_ [class_ "text-slate-950 font-medium mb-2"] "Request Details"
--   div_ [class_ "rounded-lg border border-slate-200", role_ "tablist"] do
--     div_ [class_ "flex w-full text-slate-500"] do
--       button_ [class_ "a-tab whitespace-nowrap px-3 py-2 border-b border-b-slate-200 w-max t-tab-active", onclick_ "navigatable(this, '#req_body_json', '#req-tabs-container', 't-tab-active')"] "Body"
--       button_ [class_ "a-tab whitespace-nowrap px-3 py-2 border-b border-b-slate-200 w-max", onclick_ "navigatable(this, '#req_headers_json', '#req-tabs-container', 't-tab-active')"] "Headers"
--       button_ [class_ "a-tab whitespace-nowrap px-3 py-2 border-b border-b-slate-200 w-max", onclick_ "navigatable(this, '#query_params_json', '#req-tabs-container', 't-tab-active')"] "Query"
--       button_ [class_ "a-tab whitespace-nowrap px-3 py-2 border-b border-b-slate-200 w-max", onclick_ "navigatable(this, '#path_params_json', '#req-tabs-container', 't-tab-active')"] "Path Params"
--       button_ [class_ "border-b border-b-slate-200 w-full"] pass

--     div_ [class_ "a-tab-content m-2", id_ "req_body_json"] $
--       jsonValueToHtmlTree req.requestBody

--     div_ [class_ "a-tab-content m-2 hidden break-all", id_ "req_headers_json"] $
--       jsonValueToHtmlTree req.requestHeaders

--     div_ [class_ "a-tab-content m-2 hidden", id_ "query_params_json"] $
--       jsonValueToHtmlTree req.queryParams

--     div_ [class_ "a-tab-content m-2 hidden", id_ "path_params_json"] $
--       jsonValueToHtmlTree req.pathParams

-- -- response details
-- div_ [class_ "mt-8", id_ "res-tabs-container"] do
--   p_ [class_ "text-slate-950 font-medium mb-2"] "Response Details"
--   div_ [class_ "rounded-lg border border-slate-200", role_ "tablist"] do
--     div_ [class_ "flex w-full text-slate-500"] do
--       button_ [class_ "a-tab px-3 border-b border-b-slate-200 py-2 w-max t-tab-active", onclick_ "navigatable(this, '#res_body_json', '#res-tabs-container', 't-tab-active')"] "Body"
--       button_ [class_ "a-tab px-3 border-b border-b-slate-200 py-2 w-max", role_ "tab", onclick_ "navigatable(this, '#res_headers_json', '#res-tabs-container', 't-tab-active')"] "Headers"
--       button_ [class_ "border-b border-b-slate-200 w-full"] pass

--     div_ [class_ "a-tab-content m-2", id_ "res_body_json"] $
--       jsonValueToHtmlTree req.responseBody

--     div_ [class_ "a-tab-content m-2 hidden", id_ "res_headers_json"] $
--       jsonValueToHtmlTree req.responseHeaders

data ApiItemDetailed
  = RequestItemExpanded Projects.ProjectId RequestDumps.RequestDumpLogItem Bool
  | SpanItemExpanded Projects.ProjectId Telemetry.SpanRecord
  | LogItemExpanded Projects.ProjectId Telemetry.LogRecord
  | ItemDetailedNotFound Text


instance ToHtml ApiItemDetailed where
  toHtml (RequestItemExpanded pid log_item is_modal) = toHtml $ expandAPIlogItem' pid log_item is_modal
  toHtml (SpanItemExpanded pid span_item) = toHtml $ Spans.expandedSpanItem pid span_item Nothing Nothing
  toHtml (LogItemExpanded pid req) = toHtml $ apiLogItemView pid req
  toHtml (ItemDetailedNotFound message) = div_ [] $ toHtml message
  toHtmlRaw = toHtml


apiLogItemView :: Projects.ProjectId -> Telemetry.LogRecord -> Html ()
apiLogItemView pid lg = do
  div_ [class_ "w-full flex flex-col gap-2 px-2 pb-2 relative"] $ do
    div_ [class_ "flex justify-between items-center", id_ "copy_share_link"] pass
    span_ [class_ "htmx-indicator query-indicator absolute loading left-1/2 -translate-x-1/2 loading-dots absoute z-10 top-10", id_ "details_indicator"] ""
    div_ [class_ "flex flex-col gap-4 bg-gray-50 py-2  px-2"] $ do
      div_ [class_ "flex justify-between items-center"] do
        div_ [class_ "flex items-center gap-4"] $ do
          h3_ [class_ "whitespace-nowrap font-semibold text-textStrong"] "Trace Log"
        div_ [class_ "flex gap-4 items-center"] $ do
          dateTime lg.timestamp Nothing
          div_ [class_ "flex gap-2 items-center"] do
            button_ [[__|on click add .hidden to #trace_expanded_view then put '0px' into  #log_details_container.style.width|]] do
              faSprite_ "xmark" "regular" "w-3 h-3 text-textBrand"
    div_ [class_ "flex flex-col gap-4"] do
      div_ [class_ "flex items-center gap-4"] do
        let svTxt = maybe "UNSET" (\x -> T.toLower $ T.drop 2 $ show x) lg.severityText
            cls = getSeverityColor $ svTxt
        span_ [class_ $ "rounded-lg border cbadge-sm text-sm px-2 py-1 shrink-0 " <> cls] $ toHtml $ T.toUpper svTxt
        h4_ [class_ "text-slate-800 font-medium"] $ toHtml $ case lg.body of
          AE.String x -> x
          _ -> toStrict $ encodeToLazyText lg.body

      div_ [class_ "flex gap-2 flex-wrap"] $ do
        spanBadge (fromMaybe "" $ lookupValueText lg.resource "service.name") "Service"
        spanBadge ("Spand ID: " <> fromMaybe "" lg.spanId) "Span ID"
        spanBadge ("Trace ID: " <> lg.traceId) "Span Kind"

      div_ [class_ "flex gap-2 items-center text-textBrand font-medium text-xs"] do
        let tracePath = "/p/" <> pid.toText <> "/traces/" <> lg.traceId <> "/"
        button_
          [ class_ "flex items-end gap-1"
          , term
              "_"
              [text|on click remove .hidden from #trace_expanded_view
                        then set #trace_expanded_view.innerHTML to #loader-tmp.innerHTML
                        then fetch $tracePath
                        then set #trace_expanded_view.innerHTML to it
                        then htmx.process(#trace_expanded_view)
                        then _hyperscript.processNode(#trace_expanded_view) then window.evalScriptsFromContent(#trace_expanded_view)|]
          ]
          do
            "View parent trace"
            faSprite_ "cross-hair" "regular" "w-4 h-4"
        let lg_id = UUID.toText lg.id
        let createdAt = toText $ formatTime defaultTimeLocale "%Y-%m-%dT%H:%M:%S%6QZ" $ lg.timestamp
        button_
          [ class_ "flex items-center gap-2"
          , hxPost_ $ "/p/" <> pid.toText <> "/share/" <> lg_id <> "/" <> createdAt <> "?event_type=log"
          , hxSwap_ "innerHTML"
          , hxTarget_ "#copy_share_link"
          ]
          do
            "Generate shareable link"
            faSprite_ "link-simple" "regular" "w-3 h-3"

      div_ [class_ "w-full mt-4", id_ "log-tabs-container"] do
        div_ [class_ "flex", [__|on click halt|]] $ do
          button_ [class_ "a-tab border-b-2 border-b-slate-200 px-4 py-1.5 t-tab-active", onclick_ "navigatable(this, '#att-content', '#log-tabs-container', 't-tab-active')"] "Attributes"
          button_ [class_ "a-tab border-b-2 border-b-slate-200 px-4 py-1.5 ", onclick_ "navigatable(this, '#meta-content', '#log-tabs-container', 't-tab-active')"] "Process"
          div_ [class_ "w-full border-b-2 border-b-slate-200"] pass

        div_ [class_ "grid my-4 text-slate-600 font"] $ do
          div_ [class_ "a-tab-content", id_ "att-content"] $ do
            jsonValueToHtmlTree lg.attributes
          div_ [class_ "hidden a-tab-content", id_ "meta-content"] $ do
            jsonValueToHtmlTree lg.resource


-- div_ [class_ "px-2 flex flex-col w-full items-center gap-2"] do
--   span_ [class_ "htmx-indicator query-indicator absolute loading left-1/2 -translate-x-1/2 loading-dots absoute z-10 top-10", id_ "details_indicator"] ""
--   jsonValueToHtmlTree req

spanBadge :: Text -> Text -> Html ()
spanBadge val key = do
  div_
    [ class_ "flex gap-2 items-center text-textStrong bg-fillWeak border border-strokeWeak text-xs rounded-lg whitespace-nowrap px-2 py-1"
    , term "data-tippy-content" key
    ]
    $ do
      span_ [] $ toHtml val


-- Function to selectively convert RequestDumpLogItem to JSON
selectiveReqToJson :: RequestDumps.RequestDumpLogItem -> AE.Value
selectiveReqToJson req =
  AE.object $
    concat @[]
      [ ["created_at" AE..= req.createdAt]
      , ["duration_ns" AE..= req.durationNs]
      , ["errors" AE..= req.errors]
      , ["host" AE..= req.host]
      , ["method" AE..= req.method]
      , ["parent_id" AE..= req.parentId]
      , ["path_params" AE..= req.pathParams]
      , ["query_params" AE..= req.queryParams]
      , ["raw_url" AE..= req.rawUrl]
      , ["referer" AE..= req.referer]
      , ["request_body" AE..= req.requestBody]
      , ["request_headers" AE..= req.requestHeaders]
      , ["request_type" AE..= req.requestType]
      , ["response_body" AE..= req.responseBody]
      , ["response_headers" AE..= req.responseHeaders]
      , ["sdk_type" AE..= req.sdkType]
      , ["service_version" AE..= req.serviceVersion]
      , ["status_code" AE..= req.statusCode]
      , ["tags" AE..= req.tags]
      , ["url_path" AE..= req.urlPath]
      ]<|MERGE_RESOLUTION|>--- conflicted
+++ resolved
@@ -115,7 +115,6 @@
       div_ [class_ "p-4 rounded-lg border border-slate-200 text-gray-500"] do
         jsonValueToHtmlTree req.errors
 
-<<<<<<< HEAD
     div_ [id_ "http-content-container", class_ "flex flex-col gap-3"] do
       div_ [class_ "bg-fillWeak w-max rounded-lg border border-strokeWeak justify-start items-start inline-flex"] $ do
         div_ [class_ "justify-start items-start flex text-sm"] $ do
@@ -135,54 +134,6 @@
           jsonValueToHtmlTree $ AE.object ["request_headers" AE..= req.requestHeaders, "response_headers" AE..= req.responseHeaders]
         div_ [id_ "par_content", class_ "hidden a-tab-content"] do
           jsonValueToHtmlTree $ AE.object ["query_params" AE..= req.queryParams, "path_params" AE..= req.pathParams]
-=======
-    -- outgoing request details
-    -- div_ [class_ "flex w-full flex-col gap-1"] do
-    --   p_ [class_ "font-medium text-slate-950 mb-2"] "Outgoing requests"
-    --   div_ [class_ "grow rounded-lg border border-slate-200 overflow-y-auto py-2 px-1 h-[150px] whitespace-nowrap  divide-y overflow-x-hidden"] do
-    --     let createdAt = toText $ formatTime defaultTimeLocale "%FT%T%6QZ" req.createdAt
-    --     let escapedQueryPartial = toText $ escapeURIString isUnescapedInURI $ toString [fmt|parent_id=="{UUID.toText req.id}" AND created_at<="{createdAt}"|]
-    --         events_url = "/p/" <> pid.toText <> "/log_explorer?layout=virtualTable&query=" <> escapedQueryPartial
-    --     div_ [hxGet_ events_url, hxTrigger_ "intersect once", hxSwap_ "outerHTML"] $ span_ [class_ "loading loading-dots loading-md"] ""
-
-    -- request details
-    div_ [class_ "mt-8", id_ "req-tabs-container"] do
-      p_ [class_ "text-slate-950 font-medium mb-2"] "Request Details"
-      div_ [class_ "rounded-lg border border-slate-200", role_ "tablist"] do
-        div_ [class_ "flex w-full text-slate-500"] do
-          button_ [class_ "a-tab whitespace-nowrap px-3 py-2 border-b border-b-slate-200 w-max t-tab-active", onclick_ "navigatable(this, '#req_body_json', '#req-tabs-container', 't-tab-active')"] "Body"
-          button_ [class_ "a-tab whitespace-nowrap px-3 py-2 border-b border-b-slate-200 w-max", onclick_ "navigatable(this, '#req_headers_json', '#req-tabs-container', 't-tab-active')"] "Headers"
-          button_ [class_ "a-tab whitespace-nowrap px-3 py-2 border-b border-b-slate-200 w-max", onclick_ "navigatable(this, '#query_params_json', '#req-tabs-container', 't-tab-active')"] "Query"
-          button_ [class_ "a-tab whitespace-nowrap px-3 py-2 border-b border-b-slate-200 w-max", onclick_ "navigatable(this, '#path_params_json', '#req-tabs-container', 't-tab-active')"] "Path Params"
-          button_ [class_ "border-b border-b-slate-200 w-full"] pass
-
-        div_ [class_ "a-tab-content m-2", id_ "req_body_json"]
-          $ jsonValueToHtmlTree req.requestBody
-
-        div_ [class_ "a-tab-content m-2 hidden break-all", id_ "req_headers_json"]
-          $ jsonValueToHtmlTree req.requestHeaders
-
-        div_ [class_ "a-tab-content m-2 hidden", id_ "query_params_json"]
-          $ jsonValueToHtmlTree req.queryParams
-
-        div_ [class_ "a-tab-content m-2 hidden", id_ "path_params_json"]
-          $ jsonValueToHtmlTree req.pathParams
-
-    -- response details
-    div_ [class_ "mt-8", id_ "res-tabs-container"] do
-      p_ [class_ "text-slate-950 font-medium mb-2"] "Response Details"
-      div_ [class_ "rounded-lg border border-slate-200", role_ "tablist"] do
-        div_ [class_ "flex w-full text-slate-500"] do
-          button_ [class_ "a-tab px-3 border-b border-b-slate-200 py-2 w-max t-tab-active", onclick_ "navigatable(this, '#res_body_json', '#res-tabs-container', 't-tab-active')"] "Body"
-          button_ [class_ "a-tab px-3 border-b border-b-slate-200 py-2 w-max", role_ "tab", onclick_ "navigatable(this, '#res_headers_json', '#res-tabs-container', 't-tab-active')"] "Headers"
-          button_ [class_ "border-b border-b-slate-200 w-full"] pass
-
-        div_ [class_ "a-tab-content m-2", id_ "res_body_json"]
-          $ jsonValueToHtmlTree req.responseBody
-
-        div_ [class_ "a-tab-content m-2 hidden", id_ "res_headers_json"]
-          $ jsonValueToHtmlTree req.responseHeaders
->>>>>>> 80094d3c
 
 
 -- outgoing request details
