--- conflicted
+++ resolved
@@ -622,13 +622,7 @@
     template_ [id_ "loader-tmp"] $ span_ [class_ "loading loading-dots loading-md"] ""
 
     div_ [class_ "fixed z-[9999] hidden right-0 w-max h-max border rounded top-32 bg-bgBase shadow-lg", id_ "sessionPlayerWrapper"] do
-<<<<<<< HEAD
-      div_ [class_ "relative"] do
-        button_ [class_ "rounded-full h-10 w-10 border shadow hover:bg-gray-100 absolute top-0 -translate-y-10 right-0", [__|on click add .hidden to #sessionPlayerWrapper|]] "x"
-        termRaw "session-replay" [id_ "resultTable", class_ "shrink-1 flex flex-col", term "projectId" page.pid.toText] ("" :: Text)
-=======
       termRaw "session-replay" [id_ "resultTable", class_ "shrink-1 flex flex-col", term "projectId" page.pid.toText, term "containerId" "sessionPlayerWrapper"] ("" :: Text)
->>>>>>> 9df32e50
     div_
       [ style_ "z-index:26"
       , class_ "fixed hidden right-0 top-0 justify-end left-0 bottom-0 w-full bg-black bg-opacity-5"
