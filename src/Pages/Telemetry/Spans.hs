--- conflicted
+++ resolved
@@ -153,33 +153,18 @@
             Just ("HTTP", _, _, _) -> True
             _ -> False
       div_ [class_ "flex", [__|on click halt|]] $ do
-<<<<<<< HEAD
-        when isHttp $ button_ [class_ "a-tab border-b-2 border-b-strokeWeak px-4 py-1.5 t-tab-active", onclick_ "navigatable(this, '#request-content', '#span-tabs-container', 't-tab-active','.http')"] "Request"
-        button_ [class_ $ "a-tab border-b-2 border-b-strokeWeak px-4 py-1.5 " <> if isHttp then "" else "t-tab-active", onclick_ "navigatable(this, '#att-content', '#span-tabs-container', 't-tab-active','.http')"] "Attributes"
-        button_ [class_ "a-tab border-b-2 border-b-strokeWeak px-4 py-1.5 ", onclick_ "navigatable(this, '#meta-content', '#span-tabs-container', 't-tab-active', '.http')"] "Process"
+        when isHttp $ button_ [class_ "a-tab cursor-pointer  border-b-2 border-b-strokeWeak px-4 py-1.5 t-tab-active", onclick_ "navigatable(this, '#request-content', '#span-tabs-container', 't-tab-active','.http')"] "Request"
+        button_ [class_ $ "a-tab cursor-pointer border-b-2 border-b-strokeWeak px-4 py-1.5 " <> if isHttp then "" else "t-tab-active", onclick_ "navigatable(this, '#att-content', '#span-tabs-container', 't-tab-active','.http')"] "Attributes"
+        button_ [class_ "a-tab cursor-pointer border-b-2 border-b-strokeWeak px-4 py-1.5 ", onclick_ "navigatable(this, '#meta-content', '#span-tabs-container', 't-tab-active', '.http')"] "Process"
         unless (null spanErrors) $ do
-          button_ [class_ "a-tab border-b-2 border-b-strokeWeak flex items-center gap-1 nowrap px-4 py-1.5 ", onclick_ "navigatable(this, '#errors-content', '#span-tabs-container', 't-tab-active', '.http')"] do
+          button_ [class_ "a-tab cursor-pointer border-b-2 border-b-strokeWeak flex items-center gap-1 nowrap px-4 py-1.5 ", onclick_ "navigatable(this, '#errors-content', '#span-tabs-container', 't-tab-active', '.http')"] do
             "Errors"
             div_ [class_ "badge badge-error badge-sm"] $ show $ length spanErrors
-        button_ [class_ "a-tab border-b-2 border-b-strokeWeak flex items-center gap-1 px-4 py-1.5 ", onclick_ "navigatable(this, '#logs-content', '#span-tabs-container', 't-tab-active','.http')"] $ do
+        button_ [class_ "a-tab cursor-pointer border-b-2 border-b-strokeWeak flex items-center gap-1 px-4 py-1.5 ", onclick_ "navigatable(this, '#logs-content', '#span-tabs-container', 't-tab-active','.http')"] $ do
           "Logs"
           div_ [class_ "badge badge-ghost badge-sm"] $ show $ numberOfEvents $ fromMaybe AE.Null sp.events
-        button_ [class_ "a-tab border-b-2 whitespace-nowrap border-b-strokeWeak px-4 py-1.5", onclick_ "navigatable(this, '#m-raw-content', '#span-tabs-container', 't-tab-active','.http')"] "Raw data"
+        button_ [class_ "a-tab cursor-pointer border-b-2 whitespace-nowrap border-b-strokeWeak px-4 py-1.5", onclick_ "navigatable(this, '#m-raw-content', '#span-tabs-container', 't-tab-active','.http')"] "Raw data"
         div_ [class_ "w-full border-b-2 border-b-strokeWeak"] pass
-=======
-        when isHttp $ button_ [class_ "a-tab cursor-pointer  border-b-2 border-b-slate-200 px-4 py-1.5 t-tab-active", onclick_ "navigatable(this, '#request-content', '#span-tabs-container', 't-tab-active','.http')"] "Request"
-        button_ [class_ $ "a-tab cursor-pointer border-b-2 border-b-slate-200 px-4 py-1.5 " <> if isHttp then "" else "t-tab-active", onclick_ "navigatable(this, '#att-content', '#span-tabs-container', 't-tab-active','.http')"] "Attributes"
-        button_ [class_ "a-tab cursor-pointer border-b-2 border-b-slate-200 px-4 py-1.5 ", onclick_ "navigatable(this, '#meta-content', '#span-tabs-container', 't-tab-active', '.http')"] "Process"
-        unless (null spanErrors) $ do
-          button_ [class_ "a-tab cursor-pointer border-b-2 border-b-slate-200 flex items-center gap-1 nowrap px-4 py-1.5 ", onclick_ "navigatable(this, '#errors-content', '#span-tabs-container', 't-tab-active', '.http')"] do
-            "Errors"
-            div_ [class_ "badge badge-error badge-sm"] $ show $ length spanErrors
-        button_ [class_ "a-tab cursor-pointer border-b-2 border-b-slate-200 flex items-center gap-1 px-4 py-1.5 ", onclick_ "navigatable(this, '#logs-content', '#span-tabs-container', 't-tab-active','.http')"] $ do
-          "Logs"
-          div_ [class_ "badge badge-ghost badge-sm"] $ show $ numberOfEvents $ fromMaybe AE.Null sp.events
-        button_ [class_ "a-tab cursor-pointer border-b-2 whitespace-nowrap border-b-slate-200 px-4 py-1.5", onclick_ "navigatable(this, '#m-raw-content', '#span-tabs-container', 't-tab-active','.http')"] "Raw data"
-        div_ [class_ "w-full border-b-2 border-b-slate-200"] pass
->>>>>>> 3a027f00
 
       div_ [class_ "grid my-4 text-slate-600 font"] $ do
         div_ [class_ "hidden a-tab-content", id_ "m-raw-content"] $ do
