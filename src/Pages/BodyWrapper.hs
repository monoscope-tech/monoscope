--- conflicted
+++ resolved
@@ -253,25 +253,14 @@
           a_ [href_ [text| /p/$pidTxt/manage_members |], class_ "p-3 flex gap-3 items-center rounded hover:bg-gray-100"] do
             faSprite_ "user-plus" "regular" "h-5 w-5" >> span_ "Manage members"
           a_ [href_ [text| /p/$pidTxt/apis|], class_ "p-3 flex gap-3 items-center rounded hover:bg-gray-100"] do
-<<<<<<< HEAD
-            faSprite_ "key" "regular" "h-5 w-5"
-            span_ "API Keys"
+            faSprite_ "key" "regular" "h-5 w-5" >> span_ "API Keys"
           a_ [href_ [text| /p/$pidTxt/integrations|], class_ "p-3 flex gap-3 items-center rounded hover:bg-gray-100"] do
             faSprite_ "arrows-turn-right" "regular" "h-5 w-5"
             span_ "Integrations"
 
-          if currProject.paymentPlan == "UsageBased"
-            then do
-              a_ [class_ "p-3 flex gap-3 flex gap-3 items-center rounded hover:bg-gray-100 cursor-pointer", hxGet_ [text| /p/$pidTxt/manage_subscription |]] do
-                faIcon_ "fa fa-dollar" "fa fa-dollar regular" "h-5 w-5"
-                span_ "Manage billing"
-            else do ""
-=======
-            faSprite_ "key" "regular" "h-5 w-5" >> span_ "API Keys"
           when (currProject.paymentPlan == "UsageBased")
             $ a_ [class_ "p-3 flex gap-3 flex gap-3 items-center rounded hover:bg-gray-100 cursor-pointer", hxGet_ [text| /p/$pidTxt/manage_subscription |]] do
               faIcon_ "fa fa-dollar" "fa fa-dollar regular" "h-5 w-5" >> span_ "Manage billing"
->>>>>>> aa2f279a
       div_ [class_ "border-t border-gray-100 p-2"] do
         div_ [class_ "flex justify-between content-center items-center py-5 mb-2 "] do
           a_ [href_ "/"] $ h3_ [class_ "text-xl"] "Switch projects"
