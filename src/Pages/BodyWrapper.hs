module Pages.BodyWrapper (bodyWrapper, BWConfig (..), PageCtx (..)) where

import Crypto.Hash.MD5 qualified as MD5
import Data.CaseInsensitive qualified as CI
import Data.Default (Default)
import Data.Text qualified as T
import Data.Tuple.Extra (fst3)
import Data.Vector qualified as V
import Lucid
import Lucid.Htmx (hxGet_)
import Lucid.Hyperscript (__)
import Models.Projects.Projects qualified as Projects
import Models.Users.Sessions qualified as Sessions
import Models.Users.Users qualified as Users
import NeatInterpolation (text)
import Pages.Components qualified as Components
import Pkg.Components.ExternalHeadScripts (externalHeadScripts_)
import Pkg.THUtils
import PyF
import Relude
import Utils (faSprite_)


menu :: Projects.ProjectId -> [(Text, Text, Text)]
menu pid =
  [ ("Dashboards", "/p/" <> pid.toText <> "/dashboards", "dashboard")
  , ("Explorer", "/p/" <> pid.toText <> "/log_explorer", "explore")
  , ("API Catalog", "/p/" <> pid.toText <> "/api_catalog", "swap")
  , ("Changes & Errors", "/p/" <> pid.toText <> "/anomalies", "bug")
  , ("Monitors & Alerts", "/p/" <> pid.toText <> "/monitors", "list-check")
  , ("Reports", "/p/" <> pid.toText <> "/reports", "chart-simple")
  ]


type role PageCtx representational


data PageCtx a = PageCtx
  { conf :: BWConfig
  , content :: a
  }
  deriving stock (Show, Generic)


instance ToHtml a => ToHtml (PageCtx a) where
  {-# INLINE toHtml #-}
  toHtml (PageCtx bwcfg child) = toHtmlRaw $ bodyWrapper bwcfg (toHtml child)
  {-# INLINE toHtmlRaw #-}
  toHtmlRaw (PageCtx bwcfg child) = toHtmlRaw $ bodyWrapper bwcfg (toHtmlRaw child)


-- TODO: Rename to pageCtx
data BWConfig = BWConfig
  { sessM :: Maybe Sessions.Session
  , currProject :: Maybe Projects.Project
  , prePageTitle :: Maybe Text
  , pageTitle :: Text
  , pageTitleModalId :: Maybe Text --
  , menuItem :: Maybe Text -- Use PageTitle if menuItem is not set
  , hasIntegrated :: Maybe Bool
  , navTabs :: Maybe (Html ())
  , pageActions :: Maybe (Html ())
  , docsLink :: Maybe Text
  }
  deriving stock (Show, Generic)
  deriving anyclass (Default)


bodyWrapper :: BWConfig -> Html () -> Html ()
bodyWrapper bcfg child = do
  doctypehtml_ do
    head_
      do
        title_ $ toHtml bcfg.pageTitle
        meta_ [charset_ "UTF-8"]
        meta_ [name_ "viewport", content_ "width=device-width, initial-scale=1.0"]
        meta_ [httpEquiv_ "X-UA-Compatible", content_ "ie=edge"]
        -- favicon items
        link_ [rel_ "apple-touch-icon", sizes_ "180x180", href_ "/public/apple-touch-icon.png"]
        link_ [rel_ "icon", type_ "image/png", sizes_ "32x32", href_ "/public/favicon-32x32.png"]
        link_ [rel_ "icon", type_ "image/png", sizes_ "16x16", href_ "/public/favicon-16x16.png"]
        link_ [rel_ "manifest", href_ "/public/site.webmanifest"]
        link_ [rel_ "mask-icon", href_ "/public/safari-pinned-tab.svg", term "color" "#5bbad5"]
        meta_ [name_ "msapplication-TileColor", content_ "#da532c"]
        meta_ [name_ "theme-color", content_ "#ffffff"]
        link_ [rel_ "stylesheet", type_ "text/css", href_ $(hashAssetFile "/public/assets/css/thirdparty/notyf3.min.css")]
        link_ [rel_ "preconnect", href_ "https://rsms.me/"]
        link_ [rel_ "stylesheet", href_ "https://rsms.me/inter/inter.css"]
        -- link_ [rel_ "stylesheet", href_ "https://cdnjs.cloudflare.com/ajax/libs/highlight.js/11.8.0/styles/atom-one-dark.min.css"]
        link_ [rel_ "stylesheet", href_ "https://cdnjs.cloudflare.com/ajax/libs/highlight.js/11.8.0/styles/atom-one-light.min.css"]
        link_ [rel_ "stylesheet", href_ "https://cdnjs.cloudflare.com/ajax/libs/codemirror/5.63.0/codemirror.min.css"]
        link_ [rel_ "stylesheet", href_ "https://cdnjs.cloudflare.com/ajax/libs/codemirror/6.65.7/theme/elegant.min.css"]
        link_ [rel_ "stylesheet", href_ "https://cdn.jsdelivr.net/npm/@yaireo/tagify/dist/tagify.css", type_ "text/css"]
        link_ [rel_ "stylesheet", href_ $(hashAssetFile "/public/assets/deps/gridstack/gridstack.min.css")]
        link_ [rel_ "stylesheet", type_ "text/css", href_ $(hashAssetFile "/public/assets/css/tailwind.min.css")]

        -- SCRIPTS
        script_
          [type_ "importmap"]
          [text|
              {"imports": { "@lit-labs/virtualizer/virtualizer": "https://cdn.jsdelivr.net/npm/@lit-labs/virtualizer/virtualize.js/+esm"}}
          |]
        script_ [src_ $(hashAssetFile "/public/assets/deps/tagify/tagify.min.js")] ("" :: Text)
        script_ [src_ $(hashAssetFile "/public/assets/deps/echarts/echarts.min.js")] ("" :: Text)
        script_ [src_ $(hashAssetFile "/public/assets/roma-echarts.js")] ("" :: Text)
        script_ [src_ $(hashAssetFile "/public/assets/js/thirdparty/notyf3.min.js"), defer_ "true"] ("" :: Text)
        -- script_ [src_ $(hashAssetFile "/public/assets/js/thirdparty/htmx1_9_10.min.js"), defer_ "true"] ("" :: Text)
        script_ [src_ $(hashAssetFile "/public/assets/deps/htmx/htmx-2.js")] ("" :: Text)
        script_ [src_ $(hashAssetFile "/public/assets/deps/htmx/multi-swap.js"), defer_ "true"] ("" :: Text)
        script_ [src_ $(hashAssetFile "/public/assets/deps/htmx/preload.js"), defer_ "true"] ("" :: Text)
        -- script_ [src_ $(hashAssetFile "/public/assets/deps/htmx/json-enc.js"), defer_ "true"] ("" :: Text)
        script_ [src_ $(hashAssetFile "/public/assets/deps/htmx/json-enc-2.js"), defer_ "true"] ("" :: Text)
        script_ [src_ $(hashAssetFile "/public/assets/deps/lit/lit-html.js"), type_ "module", defer_ "true"] ("" :: Text)
        script_ [src_ $(hashAssetFile "/public/assets/deps/gridstack/gridstack-all.js")] ("" :: Text)
<<<<<<< HEAD
=======
        -- script_ [src_ "https://unpkg.com/htmx.org/dist/ext/debug.js", defer_ "true"] ("" :: Text)

>>>>>>> 755a4861
        script_ [src_ $(hashAssetFile "/public/assets/js/thirdparty/_hyperscript_web0_9_5.min.js"), defer_ "true"] ("" :: Text)
        script_ [src_ $(hashAssetFile "/public/assets/js/thirdparty/_hyperscript_template.js"), defer_ "true"] ("" :: Text)
        script_ [src_ $(hashAssetFile "/public/assets/js/thirdparty/luxon.min.js"), defer_ "true"] ("" :: Text)
        script_ [src_ $(hashAssetFile "/public/assets/js/thirdparty/popper2_11_4.min.js"), defer_ "true"] ("" :: Text)
        script_ [src_ $(hashAssetFile "/public/assets/js/thirdparty/tippy6_3_7.umd.min.js"), defer_ "true"] ("" :: Text)
        script_ [src_ $(hashAssetFile "/public/assets/js/thirdparty/instantpage5_1_0.js"), type_ "module", defer_ "true"] ("" :: Text)
        script_ [src_ $(hashAssetFile "/public/assets/js/monaco/vs/loader.js"), defer_ "true"] ("" :: Text)
        script_ [src_ $(hashAssetFile "/public/assets/js/charts.js")] ("" :: Text)
        script_ [src_ $(hashAssetFile "/public/assets/js/widgets.js")] ("" :: Text)
        script_ [src_ "https://cdn.jsdelivr.net/npm/@easepick/bundle@1.2.0/dist/index.umd.min.js"] ("" :: Text)
        script_ [src_ "https://cdn.jsdelivr.net/npm/lodash@4.17.21/lodash.min.js"] ("" :: Text)
        script_ [src_ "https://kit.fontawesome.com/e0cb5637ed.js", crossorigin_ "anonymous"] ("" :: Text)
        script_ [src_ "https://cdnjs.cloudflare.com/ajax/libs/highlight.js/11.8.0/highlight.min.js"] ("" :: Text)
        script_ [src_ "https://cdnjs.cloudflare.com/ajax/libs/highlight.js/11.8.0/languages/go.min.js"] ("" :: Text)
        script_ [src_ "https://cdnjs.cloudflare.com/ajax/libs/highlight.js/11.8.0/languages/javascript.min.js"] ("" :: Text)
        script_ [src_ "https://cdnjs.cloudflare.com/ajax/libs/highlight.js/11.8.0/languages/php.min.js"] ("" :: Text)
        script_ [src_ "https://cdnjs.cloudflare.com/ajax/libs/highlight.js/11.8.0/languages/csharp.min.js"] ("" :: Text)
        script_ [src_ "https://cdnjs.cloudflare.com/ajax/libs/highlight.js/11.8.0/languages/python.min.js"] ("" :: Text)
        script_ [src_ "https://cdnjs.cloudflare.com/ajax/libs/codemirror/5.63.0/codemirror.min.js"] ("" :: Text)
        script_ [src_ "https://cdnjs.cloudflare.com/ajax/libs/codemirror/6.65.7/mode/javascript/javascript.min.js"] ("" :: Text)
        script_ [type_ "module", src_ $(hashAssetFile "/public/assets/filtercomponent.js")] ("" :: Text)
        script_ [src_ $(hashAssetFile "/public/assets/js/main.js")] ("" :: Text)
        script_ [type_ "module", src_ $(hashAssetFile "/public/assets/explorer-list.js")] ("" :: Text)

        script_
          [text|
      !function(e,t,n,s,u,a){e.twq||(s=e.twq=function(){s.exe?s.exe.apply(s,arguments):s.queue.push(arguments);},s.version='1.1',s.queue=[],u=t.createElement(n),u.async=!0,u.src='https://static.ads-twitter.com/uwt.js',
      a=t.getElementsByTagName(n)[0],a.parentNode.insertBefore(u,a))}(window,document,'script');
      twq('config','om5gt');
      |]

        script_ [src_ "/public/assets/js/thirdparty/jsyaml.min.js", crossorigin_ "true"] ("" :: Text)
        script_ [src_ "/public/assets/testeditor-utils.js"] ("" :: Text)
        script_ [type_ "module", src_ "/public/assets/steps-editor.js"] ("" :: Text)
        script_ [type_ "module", src_ "/public/assets/steps-assertions.js"] ("" :: Text)
        script_
          [text|

            function codeToggle(e) {
              if(e.target.checked) {
                   window.updateEditorVal()
                }
            }
            function addToAssertions(event, assertion, operation) {
                const parent = event.target.closest(".tab-content")
                const step = Number(parent.getAttribute('data-step'));
                const target = event.target.parentNode.parentNode.parentNode
                const path = target.getAttribute('data-field-path');
                const value = target.getAttribute('data-field-value');
                let expression = "$.resp.json." + path
                if(operation) {
                  expression +=  ' ' + operation + ' ' + value;
                  }
                window.updateStepAssertions(assertion, expression, step);
            }

         function saveStepData()  {
           const data = document.getElementById('stepsEditor').collectionSteps
           const parsedData = validateYaml(data)
           if(parsedData === undefined) {
              return undefined
            }
           return parsedData;
          }

          function getTags() {
            const tag = window.tagify.value
            return tag.map(tag => tag.value);
          }
        |]

        script_
          [raw|


        function navigatable(me, target, container, activeClass)  {
            const nav = document.querySelector(container);
            const tabs = nav.querySelectorAll(".a-tab");
            const contents = nav.querySelectorAll(".a-tab-content");
            const targetElement = document.querySelector(target);
            tabs.forEach(tab => {
              tab.classList.remove(activeClass);
            })
            me.classList.add(activeClass);
            contents.forEach(content => content.classList.add("hidden"));
            targetElement.classList.remove("hidden");
        }

        function setCookie(cname, cvalue, exdays = 365) {
            const d = new Date();
            d.setTime(d.getTime() + (exdays * 24 * 60 * 60 * 1000));
            const expires = "expires=" + d.toUTCString();
            document.cookie = `${cname}=${cvalue};${expires};path=/`;
        }

        function getCookie(cname) {
            const name = `${cname}=`;
            const decodedCookie = decodeURIComponent(document.cookie);
            const ca = decodedCookie.split(';');
            for (let i = 0; i < ca.length; i++) {
                let c = ca[i].trim();
                if (c.startsWith(name)) return c.substring(name.length);
            }
            return "";
        }

        var currentISOTimeStringVar = ((new Date()).toISOString().split(".")[0])+"+00:00";
        document.addEventListener('DOMContentLoaded', function(){
          // htmx.config.useTemplateFragments = true
          tippy('[data-tippy-content]');
          var notyf = new Notyf({
              duration: 5000,
              position: {x: 'right', y: 'top'},
          });
          document.body.addEventListener("successToast", (e)=> {e.detail.value.map(v=>notyf.success(v));});
          document.body.addEventListener("errorToast", (e)=> {e.detail.value.map(v=>notyf.error(v));});
        });


        if("serviceWorker" in navigator) {
            window.addEventListener("load", () => {
              navigator.serviceWorker.register("/public/sw.js?v=7").then(swReg => {}).catch(err => {
                  console.error('Service Worker Error', err);
              });
          });
        }
      |]
        script_
          [type_ "text/hyperscript"]
          [text|
          behavior LogItemMenuable
            on click
              log "clicked" then
              if I match <.with-context-menu/> then
                remove <.log-item-context-menu /> then remove .with-context-menu from <.with-context-menu />
              else
                remove <.log-item-context-menu /> then remove .with-context-menu from <.with-context-menu /> then
                get #log-item-context-menu-tmpl.innerHTML then put it after me then add .with-context-menu to me then
                _hyperscript.processNode(.log-item-context-menu) then htmx.process(next <.log-item-context-menu/>)
              end
            end
          end
          behavior Copy(content)
               on click if 'clipboard' in window.navigator then
                    call navigator.clipboard.writeText(content's innerText)
                    send successToast(value:['Value copied to the Clipboard']) to <body/>
                    halt
              end
            end
    |]

    body_ [class_ "h-full w-full bg-bgBase text-slate-700 group/pg", term "data-theme" "light", term "hx-ext" "multi-swap,preload"] do
      div_
        [ style_ "z-index:99999"
        , class_ "pt-24 sm:hidden justify-center z-50 w-full p-4 bg-gray-50 overflow-y-auto inset-0 h-full max-h-full"
        , tabindex_ "-1"
        ]
        do
          div_ [class_ "relative mx-auto max-h-full", style_ "width: min(90vw, 500px)"] $
            div_ [class_ "bg-base-100 rounded-lg drop-shadow-md border-1 w-full"] do
              div_ [class_ "flex items-start justify-between p-6 space-x-2  border-b rounded-t"] do
                h3_ [class_ "text-3xl font-bold "] "Only Desktop Browsers are Supported for now!"
              -- Modal body
              div_ [class_ "w-full"] $ div_ [class_ "p-6 space-y-6", style_ "height:50vh; width:100%"] do
                p_ [class_ ""] "Due to the heavy visualization usecases we're solving, APItoolkit is not supported on mobile, and can only be used from a desktop browser at the moment."
                p_ [class_ ""] "We're diligently working on expanding its availability to other platforms, and we'll keep you updated as we make progress. "
                p_ [] "Don't hesitate to let us know if this is a very important feature for your team, then we can prioritize it"
              -- Modal footer
              div_ [class_ "flex w-full justify-end items-center p-6 space-x-2 border-t border-gray-200 rounded-b"] pass
      case bcfg.sessM of
        Nothing -> do
          section_ [class_ "flex flex-col grow  h-screen overflow-y-hidden"] $
            section_ [class_ "flex-1 overflow-y-auto"] $
              child
        Just sess ->
          let currUser = sess.persistentSession.user.getUser
              sideNav' = bcfg.currProject & maybe "" \project -> sideNav sess project (fromMaybe bcfg.pageTitle bcfg.prePageTitle) bcfg.menuItem bcfg.hasIntegrated
           in section_ [class_ "flex flex-row grow-0 h-screen overflow-hidden"] do
                sideNav'
                section_ [class_ "h-screen overflow-y-hidden grow"] do
                  when (currUser.email == "hello@apitoolkit.io") $
                    loginBanner
                  navbar bcfg.currProject (fromMaybe [] (bcfg.currProject <&> \p -> menu p.id)) currUser bcfg.prePageTitle bcfg.pageTitle bcfg.pageTitleModalId bcfg.docsLink bcfg.navTabs bcfg.pageActions
                  section_ [class_ "overflow-y-hidden h-full flex-1"] child
                  Components.drawer_ "global-data-drawer" Nothing Nothing ""

      externalHeadScripts_
      alerts_
      script_ [async_ "true", src_ "https://www.googletagmanager.com/gtag/js?id=AW-11285541899"] ("" :: Text)
      script_
        [text|
          window.dataLayer = window.dataLayer || [];
          function gtag(){dataLayer.push(arguments);}
          gtag('js', new Date());
          gtag('config', 'AW-11285541899');

          function gtag_report_conversion(url) {
            var callback = function () {
              if (typeof(url) != 'undefined') {window.location = url;}
            };
            gtag('event', 'conversion', {
                'send_to': 'AW-11285541899/IUBqCKOA-8sYEIvoroUq',
                'event_callback': callback
            });
            return false;
          }

          document.body.addEventListener('htmx:afterSwap', function (event) {
            window.requestAnimationFrame(() => {
              hljs.highlightAll();
            });
          });
      |]
      let email = show $ maybe "" ((.persistentSession.user.getUser.email)) bcfg.sessM
      let name = maybe "" (\sess -> sess.persistentSession.user.getUser.firstName <> " " <> sess.persistentSession.user.getUser.lastName) bcfg.sessM
      script_
        [text| window.addEventListener("load", (event) => {
        posthog.people.set_once({email: ${email}, name: "${name}"});
      });
      echarts.connect('default');
      |]


projectsDropDown :: Projects.Project -> V.Vector Projects.Project -> Html ()
projectsDropDown currProject projects = do
  let pidTxt = currProject.id.toText
  div_
    [ term "data-menu" "true"
    , class_ "origin-top-right z-40 transition transform bg-bgOverlay p-4 absolute w-[20rem] rounded-2xl shadow-2xl shadow-indigo-200 opacity-100 scale-100"
    ]
    do
      div_ [class_ "p-2 pb-4 "] do
        div_ [class_ "flex mt-2 mb-4"] do
          faSprite_ "folders" "regular" "h-5 w-5 mr-2"
          div_ do
            strong_ [class_ "block"] $ toHtml currProject.title
            small_ [class_ "block"] $ toHtml currProject.paymentPlan
        nav_ [] do
          a_ [href_ [text| /p/$pidTxt/settings |], class_ "p-3 flex gap-3 items-center rounded-2xl hover:bg-gray-100"] do
            faSprite_ "gear" "regular" "h-5 w-5" >> span_ "Settings"
          a_ [href_ [text| /p/$pidTxt/manage_members |], class_ "p-3 flex gap-3 items-center rounded-sm hover:bg-gray-100"] do
            faSprite_ "user-plus" "regular" "h-5 w-5" >> span_ "Manage members"
          a_ [href_ [text| /p/$pidTxt/apis|], class_ "p-3 flex gap-3 items-center rounded-sm hover:bg-gray-100"] do
            faSprite_ "key" "regular" "h-5 w-5" >> span_ "API Keys"
          a_ [href_ [text| /p/$pidTxt/integrations|], class_ "p-3 flex gap-3 items-center rounded-sm hover:bg-gray-100"] do
            faSprite_ "arrows-turn-right" "regular" "h-5 w-5" >> span_ "Integrations"
          when (currProject.paymentPlan == "UsageBased" || currProject.paymentPlan == "GraduatedPricing") $
            a_
              [class_ "p-3 flex gap-3 items-center rounded-sm hover:bg-gray-100 cursor-pointer", hxGet_ [text| /p/$pidTxt/manage_subscription |]]
              (faSprite_ "dollar-sign" "regular" "h-5 w-5" >> span_ "Manage billing")
      div_ [class_ "border-t border-gray-100 p-2"] do
        div_ [class_ "flex justify-between content-center items-center py-5 mb-2 "] do
          a_ [href_ "/"] $ h3_ [] "Switch projects"
          a_ [class_ "bg-blue-700 flex pl-3 pr-4 py-2 rounded-xl text-white space-x-2", href_ "/p/new"] do
            faSprite_ "plus" "regular" "h-5 w-5 bg-blue-800 rounded-xl" >> span_ [class_ "inline-block px-1"] "Add"
        div_ do
          div_ [class_ "relative"] do
            div_ [class_ "absolute inset-y-0 left-0 pl-4 flex items-center pointer-events-none"] $ faSprite_ "magnifying-glass" "regular" "h-6 w-4"
            input_
              [ class_ "pl-12 w-full  bg-gray-100 rounded-2xl border-0 p-3"
              , placeholder_ "Search Projects"
              , [__|on input show .project_item in #projectsContainer when its textContent.toLowerCase() contains my value.toLowerCase()|]
              ]
          div_ [class_ "space-y-2 py-4 ", id_ "projectsContainer"] do
            projects & mapM_ \project ->
              a_ [class_ "flex justify-between p-2 project_item", href_ $ "/p/" <> project.id.toText] do
                div_ [class_ "space-x-3"] (faSprite_ "folders" "regular" "h-5 w-5 inline-block" >> span_ [class_ "inline-block"] (toHtml project.title))
                when (currProject.id == project.id) $ faSprite_ "circle-check" "regular" "h-6 w-6 text-green-700"


sideNav :: Sessions.Session -> Projects.Project -> Text -> Maybe Text -> Maybe Bool -> Html ()
sideNav sess project pageTitle menuItem hasIntegrated = aside_ [class_ "border-r bg-fillWeaker border-strokeWeak text-sm min-w-15 shrink-0 w-15 group-has-[#sidenav-toggle:checked]/pg:w-64  h-screen transition-all duration-200 ease-in-out flex flex-col justify-between", id_ "side-nav-menu"] do
  div_ [class_ "px-2 group-has-[#sidenav-toggle:checked]/pg:px-6"] do
    div_ [class_ "py-5 flex justify-center group-has-[#sidenav-toggle:checked]/pg:justify-between items-center"] do
      a_ [href_ "/", class_ "inline-flex"] do
        img_ [class_ "h-6 hidden group-has-[#sidenav-toggle:checked]/pg:block", src_ "/public/assets/svgs/logo.svg"]
        img_ [class_ "h-10 w-10 hidden sd-show", src_ "/public/assets/logo-mini.png"]
      label_ [class_ "cursor-pointer text-strokeStrong"] do
        input_ ([type_ "checkbox", class_ "hidden", id_ "sidenav-toggle", [__|on change call setCookie("isSidebarClosed", `${me.checked}`)|]] <> [checked_ | sess.isSidebarClosed])
        faSprite_ "side-chevron-left-in-box" "regular" " h-5 w-5 rotate-180 group-has-[#sidenav-toggle:checked]/pg:rotate-0"
    div_ [class_ "mt-4 sd-px-0 dropdown block"] do
      a_
        [ class_ "flex flex-row border border-slate-300 bg-fillWeaker text-textStrong hover:bg-fillWeaker gap-2 justify-center items-center rounded-xl cursor-pointer py-3 group-has-[#sidenav-toggle:checked]/pg:px-3"
        , tabindex_ "0"
        ]
        do
          span_ [class_ "grow hidden group-has-[#sidenav-toggle:checked]/pg:block overflow-x-hidden whitespace-nowrap truncate"] $ toHtml project.title
          faSprite_ "angles-up-down" "regular" "w-4"
      div_ [tabindex_ "0", class_ "dropdown-content z-40"] $ projectsDropDown project (Sessions.getProjects $ Sessions.projects sess.persistentSession)
    nav_ [class_ "mt-5 flex flex-col gap-2.5 text-slate-600"] do
      -- FIXME: reeanable hx-boost hxBoost_ "true"
      menu project.id & mapM_ \(mTitle, mUrl, fIcon) -> do
        let isActive = maybe (pageTitle == mTitle) (== mTitle) menuItem
        let activeCls = if isActive then "bg-fillWeak  text-textStrong border border-strokeStrong" else "border-transparent!"
        a_
          [ href_ mUrl
          , term "data-tippy-placement" "right"
          , term "data-tippy-content" mTitle
          , class_ $ "group-has-[#sidenav-toggle:checked]/pg:px-4 gap-3 py-2 flex no-wrap shrink-0  justify-center group-has-[#sidenav-toggle:checked]/pg:justify-start items-center rounded-lg  border hover:border overflow-x-hidden overflow-y-hidden " <> activeCls
          ]
          do
            faSprite_ fIcon "regular" "w-4 h-4 shrink-0 "
            span_ [class_ "hidden group-has-[#sidenav-toggle:checked]/pg:block whitespace-nowrap truncate"] $ toHtml mTitle

  div_ [class_ "py-8 px-2 group-has-[#sidenav-toggle:checked]/pg:px-6 *:gap-2 *:whitespace-nowrap *:truncate flex flex-col gap-2.5 *:items-center *:overflow-x-hidden *:flex &:no-wrap"] do
    let currUser = sess.persistentSession.user.getUser
    let userIdentifier =
          if currUser.firstName /= "" || currUser.lastName /= ""
            then currUser.firstName <> " " <> currUser.lastName
            else CI.original currUser.email
    let emailMd5 = decodeUtf8 $ MD5.hash $ encodeUtf8 $ CI.original currUser.email
    let sanitizedID = T.replace " " "+" userIdentifier
    div_ [tabindex_ "0", role_ "button", class_ "cursor-pointer justify-center group-has-[#sidenav-toggle:checked]/pg:justify-start"] do
      img_
        [ class_ "inline-block w-10 h-10 p-2 rounded-full bg-gray-300"
        , term "data-tippy-placement" "right"
        , term "data-tippy-content" userIdentifier
        , src_ [text|https://www.gravatar.com/avatar/${emailMd5}?d=https%3A%2F%2Fui-avatars.com%2Fapi%2F/${sanitizedID}/128|]
        ]
      span_ [class_ "hidden group-has-[#sidenav-toggle:checked]/pg:inline-block overflow-hidden"] $ toHtml userIdentifier
    a_
      [ class_ "hover:bg-blue-50 "
      , target_ "blank"
      , term "data-tippy-placement" "right"
      , term "data-tippy-content" "Documentation"
      , href_ "https://apitoolkit.io/docs/"
      ]
      $ span_ [class_ "p-3 rounded-full bg-blue-100 text-brand leading-none"] (faSprite_ "circle-question" "regular" "h-4 w-4")
        >> span_ [class_ "hidden group-has-[#sidenav-toggle:checked]/pg:block"] "Documentation"
    a_
      [ class_ "hover:bg-blue-50"
      , term "data-tippy-placement" "right"
      , term "data-tippy-content" "Logout"
      , href_ "/logout"
      , [__| on click js posthog.reset(); end |]
      ]
      $ span_ [class_ "p-3 rounded-full bg-red-100 text-red-600 leading-none"] (faSprite_ "arrow-right-from-bracket" "regular" "h-4 w-4")
        >> span_ [class_ "hidden group-has-[#sidenav-toggle:checked]/pg:block"] "Logout"


navbar :: Maybe Projects.Project -> [(Text, Text, Text)] -> Users.User -> Maybe Text -> Text -> Maybe Text -> Maybe Text -> Maybe (Html ()) -> Maybe (Html ()) -> Html ()
navbar projectM menuL currUser prePageTitle pageTitle pageTitleMonadId docsLink tabsM pageActionsM =
  nav_ [id_ "main-navbar", class_ "w-full px-6 py-2 flex flex-row border-slate-200"] do
    div_ [class_ "flex-1 flex items-center text-slate-950 gap-1"] do
      whenJust prePageTitle \pt -> whenJust (find (\a -> fst3 a == pt) menuL) \(_, _, icon) -> do
        whenJust projectM \p -> a_ [class_ "p-1 hover:bg-fillWeak inline-flex items-center justify-center gap-1 rounded-md text-sm", href_ $ "/p/" <> p.id.toText <> "/dashboards"] do
          faSprite_ icon "regular" "w-4 h-4 text-strokeStrong"
          toHtml pt
        faSprite_ "chevron-right" "regular" "w-3 h-3"
      label_ [class_ "font-normal text-xl p-1 rounded-md cursor-pointer hover:bg-fillWeak leading-none", Lucid.for_ $ maybeToMonoid pageTitleMonadId, id_ "pageTitleText"] $ toHtml pageTitle
      whenJust docsLink \link -> a_ [class_ "text-iconBrand -mt-1", href_ link, term "data-tippy-placement" "right", term "data-tippy-content" "Open Documentation"] $ faSprite_ "circle-question" "regular" "w-4 h-4"
    whenJust tabsM id
    div_ [class_ "flex-1 flex items-center justify-end text-sm"] $ whenJust pageActionsM id


alerts_ :: Html ()
alerts_ = do
  template_ [id_ "successToastTmpl"] do
    div_ [role_ "alert", class_ "alert alert-success w-96 cursor-pointer", [__|init wait for click or 30s then transition my opacity to 0 then remove me|]] do
      faSprite_ "circle-info" "solid" "stroke-current shrink-0 w-6 h-6"
      span_ [class_ "title"] "Something succeeded"
  template_ [id_ "errorToastTmpl"] do
    div_ [role_ "alert", class_ "alert alert-error w-96 cursor-pointer", [__|init wait for click or 30s then transition my opacity to 0 then remove me|]] do
      faSprite_ "circle-info" "solid" "stroke-current shrink-0 w-6 h-6"
      span_ [class_ "title"] "Something failed"
  section_ [class_ "fixed top-0 right-0 z-50 pt-14 pr-5 space-y-3", id_ "toastsParent"] ""
  script_
    [type_ "text/javascript"]
    [text|
    document.addEventListener('DOMContentLoaded', function(){
      document.body.addEventListener('triggerToast', function(e){
          e.detail.value.forEach(function(toastEvent){
            const template = document.getElementById(toastEvent[0].toLowerCase()+'ToastTmpl');
            const clone = document.importNode(template.content, true);
            clone.querySelector('.title').textContent = toastEvent[1];
            document.getElementById("toastsParent").appendChild(clone);
            _hyperscript.processNode(document.querySelector("#toastsParent"));
         })
      })
    })
  |]


loginBanner :: Html ()
loginBanner = do
  div_ [class_ "flex items-center justify-end border-b px-6 py-2 gap-4"] do
    a_ [class_ "underline underline-offset-2 ", href_ "https://apitoolkit.io/docs/onboarding/"] "Documentation"
    a_ [class_ "py-2 px-3 rounded-xl bg-transparent border border-fillBrand-strong text-fillBrand-strong shadow-sm hover:shadow-md", href_ "https://calendar.app.google/1a4HG5GZYv1sjjZG6"] "Book a demo with an engineer"
    a_ [class_ "py-2 px-3 rounded-xl bg-fillBrand-strong text-textInverse-strong shadow-sm hover:shadow-md", href_ "/login"] "Start 30 day free trial"<|MERGE_RESOLUTION|>--- conflicted
+++ resolved
@@ -112,11 +112,8 @@
         script_ [src_ $(hashAssetFile "/public/assets/deps/htmx/json-enc-2.js"), defer_ "true"] ("" :: Text)
         script_ [src_ $(hashAssetFile "/public/assets/deps/lit/lit-html.js"), type_ "module", defer_ "true"] ("" :: Text)
         script_ [src_ $(hashAssetFile "/public/assets/deps/gridstack/gridstack-all.js")] ("" :: Text)
-<<<<<<< HEAD
-=======
         -- script_ [src_ "https://unpkg.com/htmx.org/dist/ext/debug.js", defer_ "true"] ("" :: Text)
 
->>>>>>> 755a4861
         script_ [src_ $(hashAssetFile "/public/assets/js/thirdparty/_hyperscript_web0_9_5.min.js"), defer_ "true"] ("" :: Text)
         script_ [src_ $(hashAssetFile "/public/assets/js/thirdparty/_hyperscript_template.js"), defer_ "true"] ("" :: Text)
         script_ [src_ $(hashAssetFile "/public/assets/js/thirdparty/luxon.min.js"), defer_ "true"] ("" :: Text)
