--- conflicted
+++ resolved
@@ -72,25 +72,8 @@
       script_ [src_ "/assets/js/monaco/vs/loader.js", defer_ "true"] ("" :: Text)
       script_ [src_ "/assets/js/charts.js"] ("" :: Text)
       script_ [src_ "/assets/js/main.js"] ("" :: Text)
-
-<<<<<<< HEAD
-          link_ [rel_ "stylesheet", href_ "https://unpkg.com/swagger-ui-dist@4.5.0/swagger-ui.css"]
-          -- SCRIPTS
-          script_ [src_ "https://cdn.jsdelivr.net/npm/echarts@5.4.1/dist/echarts.min.js"] ("" :: Text)
-          script_ [src_ "/assets/roma-echarts.js", defer_ "true"] ("" :: Text)
-          script_ [src_ "/assets/js/thirdparty/notyf3.min.js", defer_ "true"] ("" :: Text)
-          script_ [src_ "/assets/js/thirdparty/htmx1_8_4.min.js", defer_ "true"] ("" :: Text)
-          script_ [src_ "/assets/js/thirdparty/_hyperscript_web0_9_5.min.js", defer_ "true"] ("" :: Text)
-          script_ [src_ "/assets/js/thirdparty/luxon.min.js", defer_ "true"] ("" :: Text)
-          script_ [src_ "/assets/js/thirdparty/popper2_11_4.min.js", defer_ "true"] ("" :: Text)
-          script_ [src_ "/assets/js/thirdparty/tippy6_3_7.umd.min.js", defer_ "true"] ("" :: Text)
-          script_ [src_ "/assets/js/thirdparty/instantpage5_1_0.js", type_ "module", defer_ "true"] ("" :: Text)
-          script_ [src_ "/assets/js/monaco/vs/luxon.min.js", defer_ "true"] ("" :: Text)
-          script_ [src_ "/assets/js/monaco/vs/loader.js", defer_ "true"] ("" :: Text)
-          script_ [src_ "/assets/js/charts.js"] ("" :: Text)
-          script_ [src_ "/assets/js/main.js"] ("" :: Text)
-          script_ [src_ "https://kit.fontawesome.com/e0cb5637ed.js", crossorigin_ "anonymous"] ("" :: Text)
-=======
+      script_ [src_ "https://kit.fontawesome.com/e0cb5637ed.js", crossorigin_ "anonymous"] ("" :: Text)
+
       -- script_ [src_ "https://cdn.jsdelivr.net/npm/@easepick/core@1.2.0/dist/index.umd.min.js"] ("" :: Text)
       -- script_ [src_ "https://cdn.jsdelivr.net/npm/@easepick/datetime@1.2.0/dist/index.umd.min.js"] ("" :: Text)
       -- script_ [src_ "https://cdn.jsdelivr.net/npm/@easepick/base-plugin@1.2.0/dist/index.umd.min.js"] ("" :: Text)
@@ -98,7 +81,6 @@
       -- script_ [src_ "https://cdn.jsdelivr.net/npm/@easepick/preset-plugin@1.2.0/dist/index.umd.min.js"] ("" :: Text)
       -- script_ [src_ "https://cdn.jsdelivr.net/npm/@easepick/time-plugin@1.2.0/dist/index.umd.min.js"] ("" :: Text)
       script_ [src_ "https://cdn.jsdelivr.net/npm/@easepick/bundle@1.2.0/dist/index.umd.min.js"] ("" :: Text)
->>>>>>> e032151d
 
       script_
         [text|
