--- conflicted
+++ resolved
@@ -367,21 +367,12 @@
         ]
         do
           img_ [class_ "inline-block w-9 h-9 rounded-lg bg-gray-300", src_ currUser.displayImageUrl]
-<<<<<<< HEAD
-          span_ [class_ "inline-block"] $
-            toHtml $
-              if currUser.firstName /= "" || currUser.lastName /= ""
-                then currUser.firstName <> " " <> currUser.lastName
-                else CI.original currUser.email
-          img_ [class_ "w-4 h-4 inline-block", src_ "/assets/svgs/down_caret.svg"]
-=======
           span_ [class_ "inline-block"]
             $ toHtml
             $ if currUser.firstName /= "" || currUser.lastName /= ""
               then currUser.firstName <> " " <> currUser.lastName
               else CI.original currUser.email
           faIcon_ "fa-caret-down" "fa-sharp fa-solid fa-caret-down" "w-4 h-4 inline-block"
->>>>>>> 25b763c1
 
       -- logout dropdown
       div_
