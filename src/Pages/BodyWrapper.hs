--- conflicted
+++ resolved
@@ -23,8 +23,8 @@
   , ("API Log Explorer", "/p/" <> pid.toText <> "/log_explorer", "fa-bars")
   , ("API Keys", "/p/" <> pid.toText <> "/apis", "fa-key")
   , -- , ("Redacted Fields", "/p/" <> pid.toText <> "/redacted_fields", "#redacted")
-    ("Documentation", "/p/" <> pid.toText <> "/documentation", "fa-brackets-curly") 
-  , ("Reports", "/p/" <> pid.toText <> "/reports", "fa-chart-simple") 
+    ("Documentation", "/p/" <> pid.toText <> "/documentation", "fa-brackets-curly")
+  , ("Reports", "/p/" <> pid.toText <> "/reports", "fa-chart-simple")
   ]
 
 
@@ -231,20 +231,15 @@
         div_ $ do
           div_ [class_ "relative"] $ do
             div_ [class_ "absolute inset-y-0 left-0 pl-4 flex items-center pointer-events-none"] $ do
-              faIcon_ "fa-magnifying-glass" "fa-regular fa-magnifying-glass" "h-6 w-4" 
+              faIcon_ "fa-magnifying-glass" "fa-regular fa-magnifying-glass" "h-6 w-4"
             input_ [class_ "pl-12 w-full text-sm bg-gray-100 rounded-2xl border-0 p-3", placeholder_ "Search Projects"]
           div_ [class_ "space-y-2 py-4 text-sm"] $ do
             projects & mapM_ \project -> do
               a_ [class_ "flex justify-between p-2", href_ $ "/p/" <> project.id.toText] $ do
                 div_ [class_ "space-x-3"] $ do
                   img_ [class_ "inline-block", src_ "/assets/svgs/projects.svg"]
-<<<<<<< HEAD
-                  span_ [class_ "inline-block"] $ toHtml project.title
-                when (currProject.id == project.id) $ img_ [src_ "/assets/svgs/checkmark_blue.svg"]
-=======
                   span_ [class_ "inline-block"] $ toHtml $ project.title
                 when (currProject.id == project.id) $ faIcon_ "fa-circle-check" "fa-sharp fa-regular fa-circle-check" "h-6 w-6 text-green-700"
->>>>>>> d9311dfd
 
 
 sideNav :: Sessions.PersistentSession -> Projects.Project -> Text -> Maybe Text -> Html ()
@@ -299,11 +294,7 @@
       projectsDropDown project (Sessions.getProjects $ Sessions.projects sess)
     nav_ [class_ "mt-4"] $ do
       -- FIXME: reeanable hx-boost hxBoost_ "true"
-<<<<<<< HEAD
-      menu project.id & mapM_ \(mTitle, mUrl, mIcon) -> do
-=======
       menu (project.id) & mapM_ \(mTitle, mUrl, faIcon) -> do
->>>>>>> d9311dfd
         a_
           [ href_ mUrl
           , term "data-tippy-placement" "right"
@@ -340,8 +331,8 @@
         faIcon_ "fa-bars-sort" "fa-regular fa-bars-sort" "w-5 h-5 text-gray-500"
     div_ [class_ "inline-block flex items-center"] $ do
       a_ [class_ "inline-block p-2 px-3 align-middle"] $ do
-        faIcon_ "fa-magnifying-glass" "fa-regular fa-magnifying-glass" "w-5 h-5 text-gray-500" 
-      a_ [class_ "inline-block border-r-2 p-2 pr-5"] $ do 
+        faIcon_ "fa-magnifying-glass" "fa-regular fa-magnifying-glass" "w-5 h-5 text-gray-500"
+      a_ [class_ "inline-block border-r-2 p-2 pr-5"] $ do
         faIcon_ "fa-bell" "fa-regular fa-solid fa-bell" "w-5 h-5 text-gray-500"
       a_
         [ class_ "cursor-pointer inline-block space-x-4 pl-4 relative "
