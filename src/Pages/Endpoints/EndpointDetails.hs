--- conflicted
+++ resolved
@@ -177,13 +177,8 @@
           endpoint <- Unsafe.fromJust <$> Endpoints.endpointById eid
           enpStats <- fromMaybe (def :: EndpointRequestStats) <$> Endpoints.endpointRequestStatsByEndpoint eid
           project <- Projects.selectProjectForUser (Sessions.userId sess, pid)
-<<<<<<< HEAD
           shapes <- Shapes.shapesByEndpointHash pid endpoint.hash
           fields <- Fields.selectFields pid endpoint.hash
-=======
-          shapes <- Shapes.shapesByEndpointHash endpoint.hash
-          fields <- Fields.selectFields endpoint.hash
->>>>>>> b30bc52b
           let fieldsMap = Fields.groupFieldsByCategory fields
           let shapesWithFieldsMap = Vector.map (`getShapeFields` fields) shapes
           let maxV = round enpStats.max :: Int
@@ -584,7 +579,6 @@
 
 ---- >>> fieldsToNormalized [v2]
 ---- >>> fieldsToNormalized [v2]
-<<<<<<< HEAD
 -- fieldsToNormalized :: [Fields.Field] -> [(Text, Maybe Fields.Field)]
 -- fieldsToNormalized =
 --   sortNub . concatMap \field ->
@@ -594,16 +588,4 @@
 --           & T.dropWhile (== '.')
 --           & breakOnAll "."
 --       )
---       & (++ [(T.dropWhile (== '.') $ field.keyPath, Just field)])
-=======
-fieldsToNormalized :: [Fields.Field] -> [(Text, Maybe Fields.Field)]
-fieldsToNormalized =
-  sortNub . concatMap \field ->
-    map
-      ((,Nothing) . fst)
-      ( field.keyPath
-          & T.dropWhile (== '.')
-          & breakOnAll "."
-      )
-      & (++ [(T.dropWhile (== '.') field.keyPath, Just field)])
->>>>>>> b30bc52b
+--       & (++ [(T.dropWhile (== '.') $ field.keyPath, Just field)])