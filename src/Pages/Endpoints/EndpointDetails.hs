{-# LANGUAGE TupleSections #-}
{-# OPTIONS_GHC -Wno-name-shadowing #-}

module Pages.Endpoints.EndpointDetails (endpointDetailsH, fieldDetailsPartialH, fieldsToNormalized) where

import Config
import Data.Aeson qualified as AE
import Data.Aeson.Text (encodeToLazyText)
import Data.Default (def)
import Data.Map qualified as Map
import Data.Text as T (breakOnAll, dropWhile, isSuffixOf, splitOn, toLower)
import Data.Time (UTCTime, ZonedTime, addUTCTime, defaultTimeLocale, formatTime, getCurrentTime, secondsToNominalDiffTime, utc, utcToZonedTime)
import Data.Time.Format.ISO8601 (iso8601ParseM)
import Data.UUID qualified as UUID
import Data.Vector (Vector)
import Data.Vector qualified as Vector
import Database.PostgreSQL.Entity.DBT (withPool)
import Fmt
import Lucid
import Lucid.Htmx
import Lucid.Hyperscript.QuasiQuoter
import Models.Apis.Anomalies qualified as Anomalies
import Models.Apis.Endpoints
import Models.Apis.Endpoints qualified as Endpoints
import Models.Apis.Fields qualified as Fields
import Models.Apis.Formats qualified as Formats
import Models.Apis.RequestDumps qualified as RequestDumps
import Models.Apis.Shapes qualified as Shapes
import Models.Projects.Projects qualified as Projects
import Models.Users.Sessions qualified as Sessions

import Models.Apis.Fields (FieldCategoryEnum)
import NeatInterpolation
import Optics.Core ((^.))
import Pages.Anomalies.AnomalyList qualified as AnomaliesList
import Pages.BodyWrapper (BWConfig (..), bodyWrapper)
import Pages.Charts.Charts qualified as Charts
import Pages.Components
import Pages.Endpoints.EndpointComponents qualified as EndpointComponents
import Relude hiding (max, min)
import Relude.Unsafe qualified as Unsafe
import Text.Interpolation.Nyan (int, rmode')
import Utils
import Witch (from)

timePickerItems :: [(Text, Text)]
timePickerItems =
  [ ("1H", "Last Hour")
  , ("24H", "Last 24 Hours")
  , ("7D", "Last 7 days")
  , ("14D", "Last 14 days")
  ]

data ParamInput = ParamInput
  { currentURL :: Text
  , sinceStr :: Maybe Text
  , dateRange :: (Maybe ZonedTime, Maybe ZonedTime)
  , currentPickerTxt :: Text
  , subPage :: Text
  }
data ShapeWidthFields = ShapeWidthFields
  { status :: Int
  , hash :: Text
  , fieldsMap :: Map FieldCategoryEnum [Fields.Field]
  }
  deriving (Show)

getShapeFields :: Shapes.Shape -> Vector Fields.Field -> ShapeWidthFields
getShapeFields shape fields = ShapeWidthFields{status = shape.statusCode, hash = shape.hash, fieldsMap = fieldM}
 where
  matchedFields = Vector.filter (\field -> field.hash `Vector.elem` shape.fieldHashes) fields
  fieldM = Fields.groupFieldsByCategory matchedFields

subPageMenu :: [(Text, Text)]
subPageMenu =
  [ ("Overview", "overview")
  , ("API Docs", "api_docs")
  ]

fieldDetailsPartialH :: Sessions.PersistentSession -> Projects.ProjectId -> Fields.FieldId -> DashboardM (Html ())
fieldDetailsPartialH sess pid fid = do
  pool <- asks pool
  (fieldsM, formats) <- liftIO $
    withPool pool $ do
      field <- Fields.fieldById fid
      formats <- Formats.formatsByFieldHash (maybe "" (^. #hash) field)
      pure (field, formats)
  case fieldsM of
    Nothing -> pure ""
    Just field -> pure $ fieldDetailsView field formats

fieldDetailsView :: Fields.Field -> Vector Formats.Format -> Html ()
fieldDetailsView field formats = do
  img_ [src_ "/assets/svgs/ellipsis.svg", class_ "my-2 float-right"]
  section_ [class_ "space-y-6"] $ do
    div_ $ do
      h6_ [class_ "text-slate-800 text-xs"] "FIELD NAME"
      h3_ [class_ "text-lg text-slate-800"] $ toHtml $ field.key
    div_ $ do
      h6_ [class_ "text-slate-800 text-xs"] "FIELD PATH"
      h3_ [class_ "text-base text-slate-800 monospace"] $ toHtml $ field.keyPath
    div_ [class_ "flex flex-row gap-6"] $ do
      div_ $ do
        h6_ [class_ "text-slate-800 text-xs"] "FIELD CATEGORY"
        h4_ [class_ "text-base text-slate-800"] $ EndpointComponents.fieldCategoryToDisplay $ field.fieldCategory
      div_ [class_ ""] $ do
        h6_ [class_ "text-slate-800 text-xs"] "FORMAT OVERRIDE"
        h4_ [class_ "text-base text-slate-800"] $ toHtml $ fromMaybe "[unset]" (field.fieldTypeOverride)
    div_ $ do
      h5_ [class_ "text-sm text-slate-800"] "DETECTED FIELD FORMATS AND TYPES"
      div_ [class_ "space-y-2"] $
        formats & mapM_ \formatV -> do
          div_ [class_ "border-l-slate-200 border-l-2 pl-2 py-2"] $ do
            div_ [class_ "flex flex-row gap-9"] $ do
              div_ [class_ "space-y-2"] $ do
                h6_ [class_ "text-slate-800 text-xs"] "TYPE"
                h4_ [class_ "text-base text-slate-800"] $ EndpointComponents.fieldTypeToDisplay $ formatV.fieldType
              div_ [class_ "mx-5 space-y-2"] $ do
                h6_ [class_ "text-slate-800 text-xs"] "FORMAT"
                h4_ [class_ "text-base text-slate-800"] $ toHtml $ formatV.fieldFormat
            h6_ [class_ "text-slate-600 mt-4 text-xs"] "EXAMPLE VALUES"
            ul_ [class_ "list-disc"] $ do
              formatV.examples & mapM_ \ex -> do
                li_ [class_ "ml-10 text-slate-800 text-sm"] $ toHtml $ aesonValueToText ex
    div_ [class_ "flex flex-row justify-between mt-10 "] $ do
      div_ [class_ " "] $ do
        h4_ [class_ "text-sm text-slate-800 mb-2"] "CREATION DATE"
        div_ [class_ "flex border border-gray-200 m-1 rounded-xl p-2"] $ do
          mIcon_ "calender" "h-4 mr-2 w-4"
          span_ [class_ "text-xs"] $ toHtml $ formatTime defaultTimeLocale "%b %d, %Y %R" (field.createdAt)
      div_ [class_ " "] $ do
        h4_ [class_ "text-sm text-slate-800 mb-2"] "LAST CHANGE"
        div_ [class_ "flex border border-gray-200 m-1 justify-between rounded-xl p-2"] $ do
          mIcon_ "calender" "h-4 mr-2 w-4"
          span_ [class_ "text-xs"] $ toHtml $ formatTime defaultTimeLocale "%b %d, %Y %R" (field.updatedAt)
    h6_ [class_ "mt-5 text-sm text-slate-800 mb-2"] "DESCRIPTION"
    p_ [class_ "text-slate-800 text-sm"] $ toHtml $ field.description

aesonValueToText :: AE.Value -> Text
aesonValueToText = toStrict . encodeToLazyText

-- | endpointDetailsH is the main handler for the endpoint details page.
-- It reuses the fieldDetailsView as well, which is used for the side navigation on the page and also exposed un the fieldDetailsPartialH endpoint
endpointDetailsH :: Sessions.PersistentSession -> Projects.ProjectId -> Endpoints.EndpointId -> Maybe Text -> Maybe Text -> Maybe Text -> Maybe Text -> DashboardM (Html ())
endpointDetailsH sess pid eid fromDStr toDStr sinceStr' subPageM = do
  pool <- asks pool
  now <- liftIO getCurrentTime
  let sinceStr = if (isNothing fromDStr && isNothing toDStr && isNothing sinceStr') || (fromDStr == Just "") then Just "14D" else sinceStr'

  -- TODO: Replace with a duration parser.
  let (fromD, toD) = case sinceStr of
        Just "1H" -> (Just $ utcToZonedTime utc $ addUTCTime (negate $ secondsToNominalDiffTime 3600) now, Just $ utcToZonedTime utc now)
        Just "24H" -> (Just $ utcToZonedTime utc $ addUTCTime (negate $ secondsToNominalDiffTime $ 3600 * 24) now, Just $ utcToZonedTime utc now)
        Just "7D" -> (Just $ utcToZonedTime utc $ addUTCTime (negate $ secondsToNominalDiffTime $ 3600 * 24 * 7) now, Just $ utcToZonedTime utc now)
        Just "14D" -> (Just $ utcToZonedTime utc $ addUTCTime (negate $ secondsToNominalDiffTime $ 3600 * 24 * 14) now, Just $ utcToZonedTime utc now)
        Nothing -> do
          let f = utcToZonedTime utc <$> (iso8601ParseM (from @Text $ fromMaybe "" fromDStr) :: Maybe UTCTime)
          let t = utcToZonedTime utc <$> (iso8601ParseM (from @Text $ fromMaybe "" toDStr) :: Maybe UTCTime)
          (f, t)
        _ -> do
          let f = utcToZonedTime utc <$> (iso8601ParseM (from @Text $ fromMaybe "" fromDStr) :: Maybe UTCTime)
          let t = utcToZonedTime utc <$> (iso8601ParseM (from @Text $ fromMaybe "" toDStr) :: Maybe UTCTime)
          (f, t)

  (endpoint, enpStats, project, shapesWithFieldsMap, fieldsMap, reqLatenciesRolledByStepsLabeled, anomalies) <- liftIO $
    withPool pool $ do
      -- Should swap names betw enp and endpoint endpoint could be endpointStats
      endpoint <- Unsafe.fromJust <$> Endpoints.endpointById eid
      enpStats <- fromMaybe (def :: EndpointRequestStats) <$> Endpoints.endpointRequestStatsByEndpoint eid
      project <- Projects.selectProjectForUser (Sessions.userId sess, pid)
      shapes <- Shapes.shapesByEndpointHash endpoint.hash
      fields <- Fields.selectFields (endpoint.hash)
      let fieldsMap = Fields.groupFieldsByCategory fields
      print fieldsMap
      let shapesWithFieldsMap = Vector.map (`getShapeFields` fields) shapes
<<<<<<< HEAD
=======
      print shapesWithFieldsMap
>>>>>>> a37e4866
      let maxV = round (enpStats.max) :: Int
      let steps = (maxV `quot` 100) :: Int
      let steps' = if steps == 0 then 100 else steps
      reqLatenciesRolledBySteps <- RequestDumps.selectReqLatenciesRolledBySteps maxV steps' pid (endpoint.urlPath) (endpoint.method)
      anomalies <- Anomalies.selectAnomalies pid (Just eid) (Just False) (Just False) Nothing
      pure (endpoint, enpStats, project, Vector.toList shapesWithFieldsMap, fieldsMap, Vector.toList reqLatenciesRolledBySteps, anomalies)

  let reqLatenciesRolledByStepsJ = decodeUtf8 $ AE.encode reqLatenciesRolledByStepsLabeled
  let bwconf =
        (def :: BWConfig)
          { sessM = Just sess
          , currProject = project
          , pageTitle = "Endpoint Details"
          , menuItem = Just "Endpoints"
          }
  currTime <- liftIO getCurrentTime
  let currentURL = "/p/" <> pid.toText <> "/endpoints/" <> Endpoints.endpointIdText eid <> "?from=" <> fromMaybe "" fromDStr <> "&to=" <> fromMaybe "" toDStr
  let subPage = fromMaybe "overview" subPageM
  let currentPickerTxt = case sinceStr of
        Just a -> a
        Nothing -> maybe "" (toText . formatTime defaultTimeLocale "%F %T") fromD <> " - " <> maybe "" (toText . formatTime defaultTimeLocale "%F %T") toD
  let paramInput = ParamInput{currentURL = currentURL, sinceStr = sinceStr, dateRange = (fromD, toD), currentPickerTxt = currentPickerTxt, subPage = subPage}
  pure $ bodyWrapper bwconf $ endpointDetails paramInput currTime endpoint enpStats shapesWithFieldsMap fieldsMap reqLatenciesRolledByStepsJ anomalies (fromD, toD)

endpointDetails :: ParamInput -> UTCTime -> Endpoints.Endpoint -> EndpointRequestStats -> [ShapeWidthFields] -> Map FieldCategoryEnum [Fields.Field] -> Text -> Vector Anomalies.AnomalyVM -> (Maybe ZonedTime, Maybe ZonedTime) -> Html ()
endpointDetails paramInput currTime endpoint endpointStats shapesWithFieldsMap fieldsM reqLatenciesRolledByStepsJ anomalies dateRange = do
  let currentURLSubPage = deleteParam "subpage" paramInput.currentURL
  div_ [class_ "w-full h-full overflow-hidden"] $ do
    div_ [class_ "w-[75%] inline-block p-5 h-full overflow-y-scroll"] $ do
      div_ [class_ "flex flex-row justify-between mb-10"] $ do
        div_ [class_ "flex flex-row place-items-center text-lg font-medium"] $ do
          h3_ [class_ "text-lg text-slate-800"] $ do
            span_ [class_ $ "p-1 endpoint endpoint-" <> toLower (endpoint.method)] $ toHtml $ (endpoint.method) <> " "
            strong_ [class_ "inconsolata text-xl"] $ toHtml (endpoint.urlPath)
          img_ [src_ "/assets/svgs/cheveron-down.svg", class_ " h-4 w-4 m-2"]
        nav_ [class_ " space-x-4"] $ do
          subPageMenu
            & mapM_ \(title, slug) ->
              a_
                [ href_ $ currentURLSubPage <> "&subpage=" <> slug
                , class_ $
                    "cursor-pointer px-3 py-2 font-medium text-sm rounded-md "
                      <> if slug == paramInput.subPage then " bg-indigo-100 text-indigo-700 " else " text-gray-500 hover:text-gray-700"
                ]
                $ toHtml title

        div_ [class_ "flex flex-row hidden"] $ do
          a_ [href_ ""] $ do
            button_ [class_ "bg-white rounded-lg h-10 mt-1 "] $ do
              img_ [src_ "/assets/svgs/filter.svg", class_ "h-6 w-6 m-2"]
          a_ [href_ ""] $ do
            button_ [class_ "bg-blue-700 flex h-11 flex-row mx-2 px-3 rounded-xl py-2"] $ do
              h3_ [class_ "text-white text-sm text-bold mx-2 mt-1"] "Download Swagger"
              div_ [class_ "bg-blue-900 p-1 rounded-lg ml-2"] $ do
                mIcon_ "whitedown" "text-white h-2 w-2 m-1"
      if paramInput.subPage == "api_docs"
        then apiDocsSubPage shapesWithFieldsMap
        else apiOverviewSubPage paramInput currTime endpointStats fieldsM reqLatenciesRolledByStepsJ anomalies dateRange

    aside_
      [ class_ "w-[25%] inline-block h-full overflow-y-auto overflow-x-hidden bg-white border border-gray-200 p-5 xsticky xtop-0 "
      , id_ "detailSidebar"
      ]
      $ do
        div_ [class_ "h-full flex flex-col items-center justify-center"] $ do
          img_ [class_ "w-36", src_ "/assets/svgs/tasks.svg"]
          h3_ [class_ "mt-2 text-lg font-medium text-gray-900"] "Nothing selected"
          p_ [class_ "mt-1 text-sm text-gray-500"] "Select a field or similar item on the left"
          p_ [class_ "mt-1 text-sm text-gray-500"] "to view more details about it here."

    script_
      [type_ "text/hyperscript"]
      [text| 
        def collapseUntil(elem, level)
          set nxtElem to (next <[data-depth]/> from elem) then
          if nxtElem's @data-depth is greater than level 
            then toggle .hidden on nxtElem 
            then collapseUntil(nxtElem, level)
        end
        |]

apiDocsSubPage :: [ShapeWidthFields] -> Html ()
apiDocsSubPage shapesWithFieldsMap = do
  div_ [class_ "space-y-8", id_ "subpage"] $ do
    div_ [class_ "flex w-full justify-between mt-2"] $ do
      div_ [class_ "flex items-center gap-2"] $ do
        span_ [class_ "font-bold text-gray-700"] "Shapes:"
        div_ [class_ "relative flex items-center border rounded focus:ring-2 focus:ring-blue-200 active:ring-2 active:ring-blue-200", style_ "width:220px"] $ do
          button_
            [ [__| on click toggle .hidden on #shapes_container |]
            , id_ "toggle_shapes_btn"
            , data_ "current" "1"
            , data_ "total" (show $ length shapesWithFieldsMap)
            , class_ "w-full flex text-gray-600 justify_between items-center cursor-pointer px-2 py-1"
            ]
            $ do
              let fstH = viaNonEmpty head shapesWithFieldsMap
              let (st, hs) = case fstH of
                    Just s -> (s.status, s.hash)
                    Nothing -> (0, "No shapes")
              let prm = "px-2 py-1 rounded text-white text-sm "
              let statusCls = if st < 400 then prm <> "bg-green-500" else prm <> "bg-red-500"
              span_ [class_ statusCls] $ show st
              span_ [class_ "ml-1 text-sm text-gray-600"] $ toHtml hs
          img_ [src_ "/assets/svgs/select_chevron.svg", style_ "height:15px; width:15px"]
          div_ [id_ "shapes_container", class_ "absolute hidden bg-white border shadow w-full overflow-y-auto", style_ "top:100%; max-height: 300px; z-index:9"] $ do
            forM_ (zip [(1 :: Int) ..] shapesWithFieldsMap) $ \(index, s) -> do
              let prm = "px-2 py-1 rounded text-white text-sm "
              let statusCls = if s.status < 400 then prm <> "bg-green-500" else prm <> "bg-red-500"
              let prm = "p-2 w-full text-left truncate ... hover:bg-blue-100 hover:text-black"
              button_
                [ class_ prm
                , id_ ("status_" <> show index)
                , [__|on click selectShape((me),(my @data-pos)) |]
                , data_ "pos" (show index)
                , data_ "status" (show s.status)
                , data_ "hash" s.hash
                ]
                $ do
                  span_ [class_ statusCls] $ show s.status
                  span_ [class_ "ml-2 text-sm text-gray-600"] $ toHtml s.hash

      div_ [class_ "flex items-center"] $ do
        img_
          [ src_ "/assets/svgs/leftarrow.svg"
          , class_ " m-2 cursor-pointer"
          , [__|on click slideReqRes('prev') |]
          ]
        let l = "1/" <> show (length shapesWithFieldsMap)
        let id = "current_indicator"
        span_ [src_ " mx-4", id_ id] l
        img_
          [ src_ "/assets/svgs/rightarrow.svg"
          , class_ "m-2 cursor-pointer"
          , [__|on click slideReqRes('next') |]
          ]
    reqResSection "Request" True shapesWithFieldsMap
    reqResSection "Response" False shapesWithFieldsMap
  script_
    [type_ "text/hyperscript"]
    [text| 
        def selectShape(elem, position)
          if position is (#toggle_shapes_btn @data-current)
            exit
          end
          remove (<span/> in #toggle_shapes_btn)
          set (#toggle_shapes_btn @data-current) to position 
          append (<span /> in elem) as HTML to #toggle_shapes_btn
          toggle .hidden on .Response_fields
          toggle .hidden on .Request_fields
          put (position + "/" + (#toggle_shapes_btn @data-total)) into #current_indicator
        end
      
        def slideReqRes(action)
          set current to (#toggle_shapes_btn @data-current)
          if (current is (#toggle_shapes_btn @data-total) and action is "next") or (current is "1" and action is "prev")
            exit 
          end
          if action == "next" 
            then set position to ((current as Int) + 1) 
            else set position to ((current as Int) - 1)
          end
          set (#toggle_shapes_btn @data-current) to position 
          call document.querySelector("#status_" + position)
          remove (<span/> in #toggle_shapes_btn)
          append (<span /> in it) as HTML to #toggle_shapes_btn
          toggle .hidden on .Response_fields
          toggle .hidden on .Request_fields
          put (position + "/" + (#toggle_shapes_btn @data-total)) into #current_indicator
        end
        |]

apiOverviewSubPage :: ParamInput -> UTCTime -> EndpointRequestStats -> Map Fields.FieldCategoryEnum [Fields.Field] -> Text -> Vector Anomalies.AnomalyVM -> (Maybe ZonedTime, Maybe ZonedTime) -> Html ()
apiOverviewSubPage paramInput currTime endpoint fieldsM reqLatenciesRolledByStepsJ anomalies dateRange = do
  let currentURLSearch = deleteParam "to" $ deleteParam "from" $ deleteParam "since" paramInput.currentURL
  div_ [class_ "space-y-16 pb-20", id_ "subpage"] $ do
    a_
      [ class_ "relative px-3 py-2 border border-1 border-black-200 space-x-2  inline-block relative cursor-pointer rounded-md"
      , [__| on click toggle .hidden on #timepickerBox|]
      ]
      do
        mIcon_ "clock" "h-4 w-4"
        span_ [class_ "inline-block"] $ toHtml paramInput.currentPickerTxt
        img_
          [ src_ "/assets/svgs/cheveron-down.svg"
          , class_ "h-4 w-4 inline-block"
          ]
    div_ [id_ "timepickerBox", class_ "hidden absolute z-10 mt-1  rounded-md flex"] do
      div_ [class_ "inline-block w-84 overflow-auto bg-white py-1 text-base shadow-lg ring-1 ring-black ring-opacity-5 focus:outline-none sm:text-sm"] do
        timePickerItems
          & mapM_ \(val, title) ->
            a_
              [ class_ "block text-gray-900 relative cursor-pointer select-none py-2 pl-3 pr-9 hover:bg-gray-200 "
              , href_ $ currentURLSearch <> "&since=" <> val
              ]
              $ toHtml title
        a_ [class_ "block text-gray-900 relative cursor-pointer select-none py-2 pl-3 pr-9 hover:bg-gray-200 ", [__| on click toggle .hidden on #timepickerSidebar |]] "Custom date range"
      div_ [class_ "inline-block relative hidden", id_ "timepickerSidebar"] do
        div_ [id_ "startTime", class_ "hidden"] ""
    section_ $ AnomaliesList.anomalyListSlider currTime anomalies
    endpointStats endpoint reqLatenciesRolledByStepsJ dateRange

endpointStats :: Endpoints.EndpointRequestStats -> Text -> (Maybe ZonedTime, Maybe ZonedTime) -> Html ()
endpointStats enpStats@Endpoints.EndpointRequestStats{min, p50, p75, p90, p95, p99, max} reqLatenciesRolledByStepsJ dateRange =
  section_ [class_ "space-y-3"] $ do
    div_ [class_ "flex justify-between mt-5"] $
      div_ [class_ "flex flex-row"] $ do
        img_
          [ src_ "/assets/svgs/cheveron-down.svg"
          , class_ "h-4 mr-3 mt-1 w-4 cursor-pointer"
          , [__|on click toggle .neg-rotate-90 on me then toggle .hidden on (next .endpointStatsSubSection)|]
          ]
        span_ [class_ "text-lg text-slate-800"] "Endpoint Stats"
    div_ [class_ "space-y-5 endpointStatsSubSection"] $ do
      div_ [class_ "grid grid-cols-3  gap-5"] $ do
        statBox "Total Anomalies" "Total Anomalies for this endpoint this week vs total for the project" enpStats.ongoingAnomaliesProj (Just enpStats.ongoingAnomaliesProj)
        statBox "Total Requests" "Total Requests on this endpoint this week vs total for the project" enpStats.totalRequests (Just enpStats.totalRequestsProj)
        statBox "Total Time" "Total Time on this endpoint this week vs total for the project" enpStats.totalRequests (Just enpStats.totalRequestsProj)

      div_ [class_ "flex gap-5"] do
        div_ [class_ "flex-1 card-round p-3"] $ do
          div_ [class_ "p-4 space-y-6"] $ do
            select_ [] $ do
              option_ [class_ "text-2xl font-normal"] "Throughput by Status Code"
            div_ [class_ "h-64 "] do
              Charts.throughput enpStats.projectId "reqsByStatusCode" (Just $ Charts.QBEndpointHash enpStats.endpointHash) (Just Charts.GBStatusCode) 120 Nothing True dateRange Nothing

        div_ [class_ "flex-1 card-round p-3"] $ do
          div_ [class_ "p-4 space-y-6"] $ do
            select_ [] $ do
              option_ [class_ "text-2xl font-normal"] "Latency Percentiles"
            div_ [class_ "h-64 "] do
              Charts.latency enpStats.projectId "reqsLatencyPercentiles" (Just $ Charts.QBEndpointHash enpStats.endpointHash) 120 dateRange Nothing

      div_ [class_ "flex gap-5"] do
        div_ [class_ "flex-1 card-round p-3"] $ do
          div_ [class_ "p-4 space-y-6"] $ do
            select_ [] $ do
              option_ [class_ "text-2xl font-normal"] "Error Rates"
            div_ [class_ "h-64 "] do
              Charts.throughput enpStats.projectId "reqsErrorRates" (Just $ Charts.QBAnd (Charts.QBEndpointHash enpStats.endpointHash) (Charts.QBStatusCodeGT 400)) (Just Charts.GBStatusCode) 120 Nothing True dateRange (Just "roma")

        div_ [class_ "flex-1 card-round p-3"] $ do
          div_ [class_ "p-4 space-y-6"] $ do
            select_ [] $ do
              option_ [class_ "text-2xl font-normal"] "Reqs Grouped by Endpoint"
            div_ [class_ "h-64 "] do
              Charts.throughput enpStats.projectId "reqsByEndpoints" (Just $ Charts.QBEndpointHash enpStats.endpointHash) (Just Charts.GBEndpoint) 120 Nothing True dateRange Nothing

      div_ [class_ "col-span-3 bg-white   border border-gray-100  rounded-xl py-3 px-6"] $ do
        div_ [class_ "p-4"] $
          select_ [] $ do
            option_ "Request Latency Distribution"
            option_ "Avg Reqs per minute"
        div_ [class_ "grid grid-cols-9  gap-8 w-full"] $ do
          div_ [id_ "reqsLatencyHistogram", class_ "col-span-7 h-72"] ""
          div_ [class_ "col-span-2 space-y-4 "] $ do
            strong_ [class_ "block text-right"] "Latency Percentiles"
            ul_ [class_ "space-y-1 divide-y divide-slate-100"] $ do
              percentileRow "max" $ enpStats.max
              percentileRow "p99" $ enpStats.p99
              percentileRow "p95" $ enpStats.p95
              percentileRow "p90" $ enpStats.p90
              percentileRow "p75" $ enpStats.p75
              percentileRow "p50" $ enpStats.p50
              percentileRow "min" $ enpStats.min
        script_ [int|| latencyHistogram('reqsLatencyHistogram',{p50:#{p50}, p75:#{p75}, p90:#{p90}, p95:#{p95}, p99:#{p99}, max:#{max}},  #{reqLatenciesRolledByStepsJ}) |]

percentileRow :: Text -> Double -> Html ()
percentileRow key p = do
  let (d, unit) = fmtDuration p
  li_ [class_ "flex flex-row content-between justify-between"] $ do
    span_ [class_ "inline-block"] $ toHtml key
    span_ [class_ "inline-block font-mono"] $ do
      span_ [class_ "tabular-nums"] $ toHtml d
      span_ $ toHtml unit

fmtDuration :: Double -> (Text, Text)
fmtDuration d
  | d > 1000 = (fmt $ fixedF 2 (d / 1000), "s")
  | otherwise = (fmt $ fixedF 0 d, "ms")

-- NOTE: We could enable the fields cycling functionality using the groups of response list functionality on the endpoint.
-- So we go through the list and in each request or response view, only show the fields that appear in the field list.
-- We can enable a view to show all the request/response options.
reqResSection :: Text -> Bool -> [ShapeWidthFields] -> Html ()
reqResSection title isRequest shapesWithFieldsMap =
  section_ [class_ "space-y-3"] $ do
    div_ [class_ "flex justify-between mt-5"] $ do
      div_ [class_ "flex flex-row"] $ do
        a_ [class_ "cursor-pointer", [__|on click toggle .neg-rotate-90 on me then toggle .hidden on (next .reqResSubSection)|]] $
          img_
            [ src_ "/assets/svgs/cheveron-down.svg"
            , class_ "h-4 mr-3 mt-1 w-4"
            ]
        span_ [class_ "text-lg text-slate-800"] $ toHtml title

    div_ [class_ "bg-white border border-gray-100 rounded-xl py-5 px-5 space-y-6 reqResSubSection"] $
      forM_ (zip [(1 :: Int) ..] shapesWithFieldsMap) $ \(index, s) -> do
        let sh = if index == 1 then title <> "_fields" else title <> "_fields hidden"
        div_ [class_ sh, id_ $ title <> "_" <> show index] $ do
          if isRequest
            then do
              subSubSection (title <> " Path Params") (Map.lookup Fields.FCPathParam s.fieldsMap)
              subSubSection (title <> " Query Params") (Map.lookup Fields.FCQueryParam s.fieldsMap)
              subSubSection (title <> " Headers") (Map.lookup Fields.FCRequestHeader s.fieldsMap)
              subSubSection (title <> " Body") (Map.lookup Fields.FCRequestBody s.fieldsMap)
            else do
              subSubSection (title <> " Headers") (Map.lookup Fields.FCResponseHeader s.fieldsMap)
              subSubSection (title <> " Body") (Map.lookup Fields.FCResponseBody s.fieldsMap)

-- | subSubSection ..
subSubSection :: Text -> Maybe [Fields.Field] -> Html ()
subSubSection title fieldsM =
  case fieldsM of
    Nothing -> ""
    Just fields -> do
      div_ [class_ "space-y-1 mb-4"] $ do
        div_ [class_ "flex flex-row items-center"] $ do
          img_
            [ src_ "/assets/svgs/cheveron-down.svg"
            , class_ "h-6 mr-3 w-6 p-1 cursor-pointer"
            , [__|on click toggle .neg-rotate-90 on me then toggle .hidden on (next .subSectionContent)|]
            ]
          div_ [class_ "bg-gray-100 px-10 rounded-xl w-full p-4 text-sm text-slate-900 "] $ toHtml title
        div_ [class_ "space-y-1 subSectionContent"] $ do
          -- pTraceShowM $ fields
          -- pTraceShowM "========================"
          -- pTraceShowM $ fieldsToNormalized fields
          fieldsToNormalized fields & mapM_ \(key, fieldM) -> do
            let segments = splitOn "." key
            let depth = length segments
            let depthPadding = "margin-left:" <> show (20 + (depth * 20)) <> "px"
            let displayKey = last ("" :| segments)
            case fieldM of
              Nothing -> do
                a_
                  [ class_ "flex flex-row items-center"
                  , style_ depthPadding
                  , [__| on click toggle .neg-rotate-90 on <.chevron/> in me then collapseUntil((me), (my @data-depth))  |]
                  , term "data-depth" $ show depth
                  ]
                  $ do
                    img_ [src_ "/assets/svgs/cheveron-down.svg", class_ "h-6 w-6 mr-1 chevron cursor-pointer p-1"]
                    div_ [class_ "border flex flex-row border-gray-100 px-5 py-2 rounded-xl w-full"] $ do
                      input_ [type_ "checkbox", class_ " mr-12"]
                      span_ [class_ "text-sm text-slate-800 inline-flex items-center"] $ toHtml displayKey
                      span_ [class_ "text-sm text-slate-600 inline-flex items-center ml-4"] $ do
                        if "[*]" `isSuffixOf` key
                          then EndpointComponents.fieldTypeToDisplay Fields.FTList
                          else EndpointComponents.fieldTypeToDisplay Fields.FTObject
              Just field -> do
                a_
                  [ hxGet_ $ "/p/" <> field.projectId.toText <> "/fields/" <> UUID.toText (Fields.unFieldId $ field.id)
                  , hxTarget_ "#detailSidebar"
                  , class_ "flex flex-row cursor-pointer"
                  , style_ depthPadding
                  , term "data-depth" $ show depth
                  ]
                  $ do
                    img_ [src_ "/assets/svgs/cheveron-down.svg", class_ "h-4 mr-3 mt-4 w-4 ", style_ "visibility: hidden"]
                    div_ [class_ "border flex flex-row border-gray-100 px-5 py-2 rounded-xl w-full items-center"] $ do
                      input_ [type_ "checkbox", class_ " mr-12"]
                      span_ [class_ "grow text-sm text-slate-800 inline-flex items-center"] $ toHtml displayKey
                      span_ [class_ "text-sm text-slate-600 mx-12 inline-flex items-center"] $ EndpointComponents.fieldTypeToDisplay $ field.fieldType
                      img_ [src_ "/assets/svgs/alert-red.svg", class_ " mr-8 ml-4 h-5"]
                      img_ [src_ "/assets/svgs/dots-vertical.svg", class_ "mx-5 h-5"]

-- | fieldsToNormalized, gets a list of fields and returns a list of tuples with the keypath, and the field, sorted by the key path
-- >>> import Models.Apis.Fields.Types
-- >>> import Data.Default
-- >>> let v1 = (def::Field){fieldCategory=FCQueryParam, keyPath=".k1.k2[*]", key="k2[*]"}
-- >>> let v2 = (def::Field){fieldCategory=FCResponseBody, keyPath=".k1.k2[*].v", key="v"}
-- >>> let v3 = (def::Field){fieldCategory=FCResponseBody, keyPath=".k1.k2[*].x", key="x"}
-- >>> fieldsToNormalized [v1]
-- [("k1",Nothing),("k1.k2[*]",Just (Field {id = FieldId {unFieldId = 00000000-0000-0000-0000-000000000000}, createdAt = 2019-08-31 05:14:37.537084021 UTC, updatedAt = 2019-08-31 05:14:37.537084021 UTC, projectId = ProjectId {unProjectId = 00000000-0000-0000-0000-000000000000}, endpointHash = "", key = "k2[*]", fieldType = FTUnknown, fieldTypeOverride = Nothing, format = "", formatOverride = Nothing, description = "", keyPath = ".k1.k2[*]", fieldCategory = FCQueryParam, hash = ""}))]

---- >>> fieldsToNormalized [v2]
---- >>> fieldsToNormalized [v2]
fieldsToNormalized :: [Fields.Field] -> [(Text, Maybe Fields.Field)]
fieldsToNormalized =
  sortNub . concatMap \field ->
    map
      ((,Nothing) . fst)
      ( field.keyPath
          & T.dropWhile (== '.')
          & breakOnAll "."
      )
      & (++ [(T.dropWhile (== '.') $ field.keyPath, Just field)])<|MERGE_RESOLUTION|>--- conflicted
+++ resolved
@@ -173,10 +173,6 @@
       let fieldsMap = Fields.groupFieldsByCategory fields
       print fieldsMap
       let shapesWithFieldsMap = Vector.map (`getShapeFields` fields) shapes
-<<<<<<< HEAD
-=======
-      print shapesWithFieldsMap
->>>>>>> a37e4866
       let maxV = round (enpStats.max) :: Int
       let steps = (maxV `quot` 100) :: Int
       let steps' = if steps == 0 then 100 else steps
