--- conflicted
+++ resolved
@@ -26,12 +26,8 @@
 import Pages.BodyWrapper (BWConfig (..), bodyWrapper)
 import Pages.Charts.Charts qualified as Charts
 import Relude
-<<<<<<< HEAD
-import Utils (deleteParam, mIcon_, textToBool, userIsProjectMember, userNotMemeberPage)
-
-=======
-import Utils (deleteParam, mIcon_, textToBool, faIcon_)
->>>>>>> d9311dfd
+import Utils (deleteParam, faIcon_, mIcon_, textToBool, userIsProjectMember, userNotMemeberPage)
+
 
 data ParamInput = ParamInput
   { currentURL :: Text
