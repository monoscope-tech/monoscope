module Pages.Endpoints.EndpointList (endpointListGetH, renderEndpoint, EndpointRequestStatsVM (..), EnpReqStatsVM (..)) where

import Data.Default (def)
import Data.Text (toLower)
import Data.Text qualified as T
import Data.Time (UTCTime)
import Data.UUID qualified as UUID
import Data.Vector qualified as V
import Effectful.PostgreSQL.Transact.Effect (dbtToEff)
import Effectful.Time qualified as Time
import Fmt (commaizeF, fmt)
import Lucid
import Lucid.Htmx (hxGet_, hxSwap_, hxTrigger_)
import Models.Apis.Anomalies qualified as Anomalies
import Models.Apis.Endpoints qualified as Endpoints
import Models.Projects.Projects qualified as Projects
import Models.Users.Sessions qualified as Sessions
import Pages.Anomalies.AnomalyList qualified as AnomalyList
import Pages.BodyWrapper (BWConfig (..), PageCtx (..))
import Pkg.Components qualified as Components
import Pkg.Components.ItemsList qualified as ItemsList
import PyF qualified
import Relude hiding (ask, asks)
import System.Types (ATAuthCtx, RespHeaders, addRespHeaders)
<<<<<<< HEAD
import Utils
=======
import Utils qualified
>>>>>>> 29f85620


endpointListGetH
  :: Projects.ProjectId
  -> Maybe Text
  -> Maybe Text
  -> Maybe Text
  -> Maybe Text
  -> Maybe Text
  -> Maybe Text
  -> Maybe Text
  -> Maybe Text
  -> Maybe Text
  -> Maybe Text
  -> Maybe Text
  -> ATAuthCtx (RespHeaders EndpointRequestStatsVM)
endpointListGetH pid pageM layoutM filterTM hostM requestTypeM sortM hxRequestM hxBoostedM hxCurrentURL loadMoreM searchM = do
  (sess, project) <- Sessions.sessionAndProject pid
  let (ackd, archived, currentFilterTab) = case filterTM of
        Just "Active" -> (True, False, "Active")
        Just "Inbox" -> (False, False, "Inbox")
        Just "Archived" -> (False, True, "Archived")
        _ -> (True, False, "Active")

  let host = fromMaybe "" $ hostM >>= \t -> if t == "" then Nothing else Just t
  let page = fromMaybe 0 $ readMaybe (toString $ fromMaybe "" pageM)
  endpointStats <- dbtToEff $ Endpoints.endpointRequestStatsByProject pid ackd archived (Just host) sortM searchM page (fromMaybe "" requestTypeM)
  inboxCount <- dbtToEff $ Endpoints.countEndpointInbox pid host (fromMaybe "Incoming" requestTypeM)
  let requestType = fromMaybe "Incoming" requestTypeM
  let currentURL = [PyF.fmt|/p/{pid.toText}/endpoints?layout={fromMaybe "false" layoutM}&filter={fromMaybe "" filterTM}&sort={fromMaybe "event" sortM}&request_type={requestType}&host={host}|]
  let pageTitleHost = "Endpoint For " <> host
  let bwconf =
        (def :: BWConfig)
          { sessM = Just sess.persistentSession
          , currProject = Just project
          , pageTitle = pageTitleHost
          , pageActions = 
              Just 
                $ a_ [class_ "btn btn-sm btn-primary space-x-2", href_ $ "/p/" <> pid.toText <> "/documentation?host=" <> host] do
                      Utils.faSprite_ "plus" "regular" "h-4" >> "OpenAPI/Swagger"
          , navTabs =
              Just
                $ toHtml
                $ Components.TabFilter
                  { current = currentFilterTab
                  , currentURL
                  , options =
                      [ Components.TabFilterOpt{name = "Active", count = Nothing}
                      , Components.TabFilterOpt{name = "Inbox", count = Just inboxCount}
                      , Components.TabFilterOpt{name = "Archived", count = Nothing}
                      ]
                  }
                
          }

  let nextFetchUrl = currentURL <> "&page=" <> show (page + 1) <> "&load_more=true"
  currTime <- Time.currentTime
  let endpReqVM = V.map (EnpReqStatsVM False currTime) endpointStats
  case (loadMoreM, searchM) of
    (Just _, _) -> addRespHeaders $ EndpointsListRows $ ItemsList.ItemsRows (Just nextFetchUrl) endpReqVM
    (_, Just _) -> addRespHeaders $ EndpointsListRows $ ItemsList.ItemsRows (Just nextFetchUrl) endpReqVM
    _ -> do
      let listCfg =
            ItemsList.ItemsListCfg
              { projectId = pid
              , nextFetchUrl = Just nextFetchUrl
              , sort = Just $ ItemsList.SortCfg{current = fromMaybe "events" sortM}
              , bulkActions =
                  [ ItemsList.BulkAction{icon = Just "check", title = "acknowlege", uri = "/p/" <> pid.toText <> "/anomalies/bulk_actions/acknowlege"}
                  , ItemsList.BulkAction{icon = Just "inbox-full", title = "archive", uri = "/p/" <> pid.toText <> "/anomalies/bulk_actions/archive"}
                  ]
              , heading = Just $ do
                  case hostM of
                    Just h -> span_ [] "Endpoints for dependency: " >> span_ [class_ "text-blue-500 font-bold"] (toHtml h)
                    Nothing -> "Endpoints"
              , search = Just $ ItemsList.SearchCfg{viaQueryParam = Just (fromMaybe "" searchM)}
              , zeroState =
                  Just
                    $ ItemsList.ZeroState
                      { icon = "empty-set"
                      , title = "Waiting for events"
                      , description = "You're currently not sending any data to APItoolkit from your backends yet."
                      , actionText = "Read the setup guide"
                      , destination = Right $ "/p/" <> listCfg.projectId.toText <> "/integration_guides"
                      }
              , elemID = "anomalyListForm"
              , ..
              }
      addRespHeaders $ EndpointsListPage $ PageCtx bwconf (ItemsList.ItemsPage listCfg endpReqVM)


data EnpReqStatsVM = EnpReqStatsVM Bool UTCTime Endpoints.EndpointRequestStats
  deriving stock (Show)


instance ToHtml EnpReqStatsVM where
  {-# INLINE toHtml #-}
  toHtml (EnpReqStatsVM hideByDefault currTime enp) = toHtmlRaw $ renderEndpoint hideByDefault currTime enp
  toHtmlRaw = toHtml


data EndpointRequestStatsVM
  = EndpointsListPage (PageCtx (ItemsList.ItemsPage EnpReqStatsVM))
  | EndpointsListRows (ItemsList.ItemsRows EnpReqStatsVM)


instance ToHtml EndpointRequestStatsVM where
  {-# INLINE toHtml #-}
  toHtml (EndpointsListPage pg) = toHtml pg
  toHtml (EndpointsListRows rows) = toHtml rows
  toHtmlRaw :: Monad m => EndpointRequestStatsVM -> HtmlT m ()
  toHtmlRaw = toHtml


endpointAccentColor :: Bool -> Bool -> Text
endpointAccentColor _ True = "bg-slate-400"
endpointAccentColor True False = "bg-green-200"
endpointAccentColor False False = "bg-red-800"


renderEndpoint :: Bool -> UTCTime -> Endpoints.EndpointRequestStats -> Html ()
renderEndpoint activePage currTime enp = do
  div_ [class_ "flex py-4 gap-8 items-center endpoint_item itemsListItem"] do
    div_ [class_ "h-4 flex space-x-3 w-8 justify-center items-center"] do
      a_ [class_ $ endpointAccentColor True {- isJust enp.acknowlegedAt -} True {- isJust enp.archivedAt -} <> " w-2 h-full"] ""
      let anomalyId = UUID.toText enp.anomalyId
      input_ [term "aria-label" "Select Issue", class_ "endpoint_anomaly_input bulkactionItemCheckbox checkbox checkbox-md checked:checkbox-primary", type_ "checkbox", name_ "anomalyId", value_ anomalyId]
    div_ [class_ "space-y-3 grow"] do
      div_ [class_ "space-x-3"] do
        a_ [class_ "inline-block font-bold text-red-700 space-x-2", href_ ("/p/" <> enp.projectId.toText <> "/endpoints/" <> Endpoints.endpointIdText enp.endpointId)] $ do
          span_ [class_ $ "endpoint endpoint-" <> toLower enp.method, data_ "enp-urlMethod" enp.method] $ toHtml enp.method
          span_ [class_ " inconsolata text-base text-slate-700", data_ "enp-urlPath" enp.urlPath] $ toHtml $ if T.null enp.urlPath then "/" else T.take 150 enp.urlPath
        a_ [class_ "text-blue-500 text-sm hover:text-slate-600", href_ ("/p/" <> enp.projectId.toText <> "/log_explorer?query=" <> "url_path==\"" <> enp.urlPath <> "\"")] "View logs"
      unless activePage do
        div_ [class_ "flex items-center gap-2 mt-5"] do
          let host = enp.host
          AnomalyList.anomalyArchiveButton enp.projectId (Anomalies.AnomalyId enp.anomalyId) (isJust enp.archivedAt)
          AnomalyList.anomalyAcknowlegeButton enp.projectId (Anomalies.AnomalyId enp.anomalyId) (isJust enp.acknowlegedAt) host
    div_ [class_ "flex items-center justify-center "]
      $ div_
        [ class_ "w-56 h-12 px-3"
        , hxGet_ $ "/charts_html?pid=" <> enp.projectId.toText <> "&since=14D&query_raw=" <> Utils.escapedQueryPartial [PyF.fmt|endpoint_hash=="{enp.endpointHash}" | timechart [1d]|]
        , hxTrigger_ "intersect once"
        , hxSwap_ "innerHTML"
        ]
        ""
    div_ [class_ "w-36 flex items-center justify-center"] $ span_ [class_ "tabular-nums text-xl", term "data-tippy-content" "Events for this Anomaly in the last 14days"] $ toHtml @String $ fmt $ commaizeF enp.totalRequests<|MERGE_RESOLUTION|>--- conflicted
+++ resolved
@@ -22,11 +22,8 @@
 import PyF qualified
 import Relude hiding (ask, asks)
 import System.Types (ATAuthCtx, RespHeaders, addRespHeaders)
-<<<<<<< HEAD
 import Utils
-=======
 import Utils qualified
->>>>>>> 29f85620
 
 
 endpointListGetH
