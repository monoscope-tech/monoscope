--- conflicted
+++ resolved
@@ -26,13 +26,8 @@
 
 
 data Routes' mode = Routes'
-<<<<<<< HEAD
   { endpointListGet :: mode :- "endpoints" :> QPT "page" :> QPT "layout" :> QPT "filter" :> QPT "host" :> QPT "project_host" :> QPT "request_type" :> QPT "sort" :> HXRequest :> HXBoosted :> HXCurrentURL :> QPT "load_more" :> QPT "search" :> Get '[HTML] (RespHeaders EndpointList.EndpointRequestStatsVM)
   , fieldDetailsPartial :: mode :- "fields" :> Capture "field_id" Fields.FieldId :> Get '[HTML] (RespHeaders (EndpointDetails.FieldDetails))
-=======
-  { endpointListGet :: mode :- "endpoints" :> QPT "page" :> QPT "layout" :> QPT "filter" :> QPT "host" :> QPT "project_host" :> QPT "sort" :> HXRequest :> HXBoosted :> HXCurrentURL :> QPT "load_more" :> QPT "search" :> Get '[HTML] (RespHeaders EndpointList.EndpointRequestStatsVM)
-  , fieldDetailsPartial :: mode :- "fields" :> Capture "field_id" Fields.FieldId :> Get '[HTML] (RespHeaders EndpointDetails.FieldDetails)
->>>>>>> 19e18482
   , endpointDetailsWithHash :: mode :- "log_explorer" :> "endpoint" :> Capture "endpoint_hash" Text :> Get '[HTML] (RespHeaders (Html ()))
   , endpointDetails :: mode :- "endpoints" :> Capture "endpoints_id" Endpoints.EndpointId :> QPT "from" :> QPT "to" :> QPT "since" :> QPT "subpage" :> QPT "shape" :> Get '[HTML] (RespHeaders EndpointDetails.EndpointDetailsGet)
   , outgoingGet :: mode :- "outgoing" :> QPT "sort" :> Get '[HTML] (RespHeaders (PageCtx (ItemsList.ItemsPage Outgoing.HostEventsVM)))
