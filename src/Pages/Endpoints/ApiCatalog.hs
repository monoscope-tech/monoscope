--- conflicted
+++ resolved
@@ -18,10 +18,6 @@
 import Relude hiding (ask, asks)
 import System.Types (ATAuthCtx, RespHeaders, addRespHeaders)
 
-<<<<<<< HEAD
-=======
-
->>>>>>> 8084a709
 apiCatalogH :: Projects.ProjectId -> Maybe Text -> Maybe Text -> Maybe Text -> ATAuthCtx (RespHeaders (PageCtx (ItemsList.ItemsPage HostEventsVM)))
 apiCatalogH pid sortM timeFilter requestTypeM = do
   (sess, project) <- Sessions.sessionAndProject pid
@@ -45,12 +41,8 @@
           , currentURL = currentURL
           , currTime
           , bulkActions =
-<<<<<<< HEAD
               [ 
                 ItemsList.BulkAction{icon = Just "check", title = "acknowledge", uri = "/p/" <> pid.toText <> "/anomalies/bulk_actions/acknowledge"}
-=======
-              [ ItemsList.BulkAction{icon = Just "check", title = "acknowledge", uri = "/p/" <> pid.toText <> "/anomalies/bulk_actions/acknowledge"}
->>>>>>> 8084a709
               , ItemsList.BulkAction{icon = Just "inbox-full", title = "archive", uri = "/p/" <> pid.toText <> "/anomalies/bulk_actions/archive"}
               ]
           , search = Just $ ItemsList.SearchCfg{viaQueryParam = Nothing}
@@ -90,10 +82,6 @@
   toHtmlRaw :: Monad m => HostEventsVM -> HtmlT m ()
   toHtmlRaw = toHtml
 
-<<<<<<< HEAD
-=======
-
->>>>>>> 8084a709
 renderapiCatalog :: Projects.ProjectId -> Endpoints.HostEvents -> Text -> Text -> Html ()
 renderapiCatalog pid host timeFilter requestType = div_ [class_ "flex py-4 gap-8 items-center itemsListItem"] do
   div_ [class_ "h-4 flex space-x-3 w-8 "] do
@@ -107,11 +95,7 @@
         a_ [href_ $ "/p/" <> pid.toText <> "/log_explorer?query=host%3D%3D" <> "\"" <> host.host <> "\"", class_ "text-blue-500 hover:text-slate-600 text-xs"] "View logs"
 
   div_ [class_ "flex items-center justify-center "] $ do
-<<<<<<< HEAD
-    div_ 
-=======
     div_
->>>>>>> 8084a709
       [ class_ "w-56 h-12 px-3"
       , hxGet_ $ "/charts_html?pid=" <> pid.toText <> "&since=" <> (if timeFilter == "14d" then "14D" else "24h") <> "&query_raw=" <> AnomalyList.escapedQueryPartial [PyF.fmt|host=="{host.host}" | timechart [1d]|]
       , hxTrigger_ "intersect once"
@@ -119,6 +103,5 @@
       ]
       ""
 
-  -- Display the number of events for this anomaly in the last 14 days.
   div_ [class_ "w-36 flex items-center justify-center"] $
     span_ [class_ "tabular-nums text-xl", term "data-tippy-content" "Events for this Anomaly in the last 14 days"] $ toHtml @String $ fmt $ commaizeF host.eventCount