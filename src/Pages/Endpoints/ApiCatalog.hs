module Pages.Endpoints.ApiCatalog (apiCatalogH, HostEventsVM (..)) where

import Data.Default (def)
import Data.Text qualified as T
import Data.Vector qualified as V
import Effectful.PostgreSQL.Transact.Effect (dbtToEff)
import Effectful.Time qualified as Time
import Fmt (commaizeF, fmt)
import Lucid
import Lucid.Htmx (hxGet_, hxSwap_, hxTrigger_)
import Models.Apis.Endpoints qualified as Endpoints
import Models.Projects.Projects qualified as Projects
import Models.Users.Sessions qualified as Sessions
import Pages.Anomalies.AnomalyList qualified as AnomalyList
import Pages.BodyWrapper (BWConfig (currProject, pageTitle, sessM), PageCtx (..), navTabs)
import Pkg.Components.ItemsList qualified as ItemsList
import PyF qualified
import Relude hiding (ask, asks)
import System.Types (ATAuthCtx, RespHeaders, addRespHeaders)


apiCatalogH :: Projects.ProjectId -> Maybe Text -> Maybe Text -> Maybe Text -> ATAuthCtx (RespHeaders (PageCtx (ItemsList.ItemsPage HostEventsVM)))
apiCatalogH pid sortM timeFilter requestTypeM = do
  (sess, project) <- Sessions.sessionAndProject pid

  let requestType = fromMaybe "Incoming" requestTypeM

  hostsAndEvents <- dbtToEff $ Endpoints.dependenciesAndEventsCount pid requestType (fromMaybe "events" sortM)

  currTime <- Time.currentTime

  let sortV = fromMaybe "events" sortM
  let filterV = fromMaybe "14d" timeFilter

  let currentURL = "/p/" <> pid.toText <> "/api_catalog?sort=" <> sortV <> "&request_type=" <> requestType

  let listCfg =
        ItemsList.ItemsListCfg
          { projectId = pid
          , sort = Just $ ItemsList.SortCfg{current = sortV}
          , filter = Just filterV
          , currentURL = currentURL
          , currTime
          , bulkActions =
              [ ItemsList.BulkAction{icon = Just "check", title = "acknowledge", uri = "/p/" <> pid.toText <> "/anomalies/bulk_actions/acknowledge"}
              , ItemsList.BulkAction{icon = Just "inbox-full", title = "archive", uri = "/p/" <> pid.toText <> "/anomalies/bulk_actions/archive"}
              ]
          , search = Just $ ItemsList.SearchCfg{viaQueryParam = Nothing}
          , nextFetchUrl = Nothing
          , heading = Nothing
          , zeroState =
              Just
                $ ItemsList.ZeroState
                  { icon = "empty-set"
                  , title = "No " <> requestType <> " Requests Monitored."
                  , description = "You're currently not monitoring your " <> T.toLower requestType <> " integrations."
                  , actionText = "See monitoring guide"
                  , destination = Right $ "/p/" <> listCfg.projectId.toText <> "/integration_guides#" <> T.toLower requestType <> "-request-monitoring"
                  }
          , elemID = "anomalyListForm"
          }

  let bwconf =
        def
          { sessM = Just sess.persistentSession
          , currProject = Just project
          , pageTitle = "API Catalog"
          , navTabs = Just $ div_ [class_ "tabs tabs-boxed border"] do
              a_ [href_ $ "/p/" <> pid.toText <> "/api_catalog?sort=" <> sortV <> "&request_type=Incoming", role_ "tab", class_ $ "tab " <> if requestType == "Incoming" then "tab-active" else ""] "Incoming"
              a_ [href_ $ "/p/" <> pid.toText <> "/api_catalog?sort=" <> sortV <> "&request_type=Outgoing", role_ "tab", class_ $ "tab " <> if requestType == "Outgoing" then "tab-active" else ""] "Outgoing"
          }

  addRespHeaders $ PageCtx bwconf (ItemsList.ItemsPage listCfg $ V.map (\host -> HostEventsVM pid host filterV requestType) hostsAndEvents)


data HostEventsVM = HostEventsVM Projects.ProjectId Endpoints.HostEvents Text Text


instance ToHtml HostEventsVM where
  toHtml :: Monad m => HostEventsVM -> HtmlT m ()
  toHtml (HostEventsVM pid he timeFilter requestType) = toHtmlRaw $ renderapiCatalog pid he timeFilter requestType
  toHtmlRaw :: Monad m => HostEventsVM -> HtmlT m ()
  toHtmlRaw = toHtml


renderapiCatalog :: Projects.ProjectId -> Endpoints.HostEvents -> Text -> Text -> Html ()
renderapiCatalog pid host timeFilter requestType = div_ [class_ "flex py-4 gap-8 items-center itemsListItem"] do
  div_ [class_ "h-4 flex space-x-3 w-8 "] do
    a_ [class_ "w-2 h-full"] ""
    input_ [term "aria-label" "Select Issue", class_ "endpoint_anomaly_input bulkactionItemCheckbox checkbox checkbox-md checked:checkbox-primary", type_ "checkbox", name_ "hostId", value_ host.host]

  div_ [class_ "space-y-3 grow"] do
    div_ [class_ "space-x-3"] do
      a_ [class_ "inline-block font-bold space-x-2"] $ do
        a_ [href_ $ "/p/" <> pid.toText <> "/endpoints?host=" <> host.host <> "&request_type=" <> requestType, class_ " hover:text-slate-600"] $ toHtml (T.replace "http://" "" $ T.replace "https://" "" host.host)
        a_ [href_ $ "/p/" <> pid.toText <> "/log_explorer?query=host%3D%3D" <> "\"" <> host.host <> "\"", class_ "text-blue-500 hover:text-slate-600 text-xs"] "View logs"

  div_ [class_ "flex items-center justify-center "] $ do
    div_
      [ class_ "w-56 h-12 px-3"
      , hxGet_ $ "/charts_html?pid=" <> pid.toText <> "&since=" <> (if timeFilter == "14d" then "14D" else "24h") <> "&query_raw=" <> AnomalyList.escapedQueryPartial [PyF.fmt|host=="{host.host}" | timechart [1d]|]
      , hxTrigger_ "intersect once"
      , hxSwap_ "innerHTML"
      ]
      ""

<<<<<<< HEAD
  div_ [class_ "w-36 flex items-center justify-center"]
    $ span_ [class_ "tabular-nums text-xl", term "data-tippy-content" "Events for this Anomaly in the last 14 days"]
    $ toHtml (show host.eventCount)
=======
  -- Display the number of events for this anomaly in the last 14 days.
  div_ [class_ "w-36 flex items-center justify-center"] $
    span_ [class_ "tabular-nums text-xl", term "data-tippy-content" "Events for this Anomaly in the last 14 days"] $ toHtml @String $ fmt $ commaizeF host.eventCount
>>>>>>> 01f3c36d
<|MERGE_RESOLUTION|>--- conflicted
+++ resolved
@@ -104,12 +104,6 @@
       ]
       ""
 
-<<<<<<< HEAD
-  div_ [class_ "w-36 flex items-center justify-center"]
-    $ span_ [class_ "tabular-nums text-xl", term "data-tippy-content" "Events for this Anomaly in the last 14 days"]
-    $ toHtml (show host.eventCount)
-=======
   -- Display the number of events for this anomaly in the last 14 days.
   div_ [class_ "w-36 flex items-center justify-center"] $
-    span_ [class_ "tabular-nums text-xl", term "data-tippy-content" "Events for this Anomaly in the last 14 days"] $ toHtml @String $ fmt $ commaizeF host.eventCount
->>>>>>> 01f3c36d
+    span_ [class_ "tabular-nums text-xl", term "data-tippy-content" "Events for this Anomaly in the last 14 days"] $ toHtml @String $ fmt $ commaizeF host.eventCount