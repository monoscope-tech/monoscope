--- conflicted
+++ resolved
@@ -55,6 +55,7 @@
     div_ [class_ "grid-stack"] $ forM_ dash.widgets (\w -> toHtml (w{Widget._projectId = Just pid}))
     script_ "GridStack.init()"
 
+
 loadDashboardFromVM :: Dashboards.DashboardVM -> Maybe Dashboards.Dashboard
 loadDashboardFromVM dashVM = case dashVM.schema of
   Just schema_ -> pure schema_
@@ -161,7 +162,6 @@
         div_ [class_ "pt-5"] do
           div_ [class_ "bg-[#1e9cff] px-5 py-8 rounded-xl"] $ img_ [src_ "/public/assets/svgs/screens/dashboard_blank.svg", class_ "w-full"]
   div_ [id_ "itemsListPage", class_ "mx-auto px-6 pt-4 gap-8 w-full flex flex-col h-full overflow-hidden pb-12  group/pg"] do
-<<<<<<< HEAD
     div_ [class_ "flex"] do
       label_ [class_ "input input-md input-bordered flex-1 flex bg-fillWeaker border-slate-200 shadow-none overflow-hidden items-center gap-2"] do
         faSprite_ "magnifying-glass" "regular" "w-4 h-4 opacity-70"
@@ -185,27 +185,6 @@
                 then (faSprite_ "star" "solid" "w-5 h-5")
                 else (faSprite_ "star" "regular" "w-5 h-5")
             div_ [class_ "space-x-2"] $ faSprite_ "chart-area" "regular" "w-5 h-5" >> (span_ . toHtml $ maybe "0" (show . length . (.widgets)) dash <> " charts")
-=======
-    div_ [class_ "flex"] $ label_ [class_ "input input-md input-bordered flex-1 flex bg-slate-100 border-slate-200 shadow-none overflow-hidden items-center gap-2"] do
-      faSprite_ "magnifying-glass" "regular" "w-4 h-4 opacity-70"
-      input_ [type_ "text", class_ "grow", placeholder_ "Search", [__|on input show .itemsListItem in #itemsListPage when its textContent.toLowerCase() contains my value.toLowerCase()|]]
-    -- button_
-    div_ [class_ "grid grid-cols-2 gap-5"] $ forM_ dg.dashboards \dashVM -> do
-      let dash = loadDashboardFromVM dashVM
-      a_ [class_ "rounded-xl border border-slate-200 gap-3.5 p-4 bg-slate-100 flex", href_ ("/p/" <> dg.projectId.toText <> "/dashboards/" <> dashVM.id.toText)] do
-        div_ [class_ "flex-1 space-y-2"] do
-          div_ [class_ "flex items-center gap-2"] do
-            strong_ [class_ "font-medium"] (toHtml dashVM.title)
-            span_ [class_ "leading-none", term "data-tippy-content" "This dashboard is currently your homepage."] do
-              when (isJust dashVM.homepageSince) $ (faSprite_ "house" "regular" "w-4 h-4")
-          div_ [class_ "gap-2 flex items-center"] do
-            time_ [class_ "mr-2 text-slate-400", datetime_ $ Utils.formatUTC dashVM.createdAt] $ toHtml $ formatTime defaultTimeLocale "%eth %b %Y" dashVM.createdAt
-            forM_ dashVM.tags (a_ [class_ "cbadge-sm badge-neutral cbadge bg-slate-200"] . toHtml @Text)
-        div_ [class_ "flex items-center justify-center gap-3"] do
-          button_ [class_ "rounded-full border border-slate-300 p-2 leading-none text-gray-700"]
-            $ faSprite_ "star" (bool "regular" "solid" $ isJust dashVM.starredSince) "w-5 h-5"
-          div_ [class_ "space-x-2"] $ faSprite_ "chart-area" "regular" "w-5 h-5" >> (span_ . toHtml $ maybe "0" (show . length . (.widgets)) dash <> " charts")
->>>>>>> cf59ee10
 
 
 dashboardsGetH :: Projects.ProjectId -> ATAuthCtx (RespHeaders (PageCtx DashboardsGet))
