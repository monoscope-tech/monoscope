--- conflicted
+++ resolved
@@ -71,11 +71,7 @@
 import Pages.Components qualified as Components
 import Pages.LogExplorer.LogItem (getServiceName)
 import Pkg.Components.LogQueryBox (LogQueryBoxConfig (..), logQueryBox_, visTypes)
-<<<<<<< HEAD
 import Pkg.Components.Table (BulkAction (..), Column, Features (..), Table (..))
-=======
-import Pkg.Components.Table (Config (..), Features (..), SearchMode (..), Table (..), ZeroState (..), col)
->>>>>>> c1d2c33f
 import Pkg.Components.Table qualified as Table
 import Pkg.Components.TimePicker qualified as TimePicker
 import Pkg.Components.Widget qualified as Widget
@@ -173,7 +169,7 @@
               , data_ "reload_on_change" $ maybe "false" (T.toLower . show) var.reloadOnChange
               , value_ $ maybeToMonoid var.value
               ]
-            <> memptyIfFalse (var.multi == Just True) [data_ "mode" "select"]
+              <> memptyIfFalse (var.multi == Just True) [data_ "mode" "select"]
     script_
       [text|
   const tagifyInstances = new Map();
@@ -381,7 +377,7 @@
   forOf (#children . _Just . traverse) widget' $ \child ->
     processWidget pid now timeRange allParams
       $ child
-      & #_dashboardId %~ (<|> widget'._dashboardId)
+        & #_dashboardId %~ (<|> widget'._dashboardId)
 
 
 processEagerWidget :: Projects.ProjectId -> UTCTime -> (Maybe Text, Maybe Text, Maybe Text) -> [(Text, Maybe Text)] -> Widget.Widget -> ATAuthCtx Widget.Widget
@@ -391,30 +387,30 @@
     let issuesVM = V.map (AnomalyList.IssueVM False True now "24h") issues
     pure
       $ widget
-      & #html
-        ?~ renderText
-          ( div_ [class_ "flex flex-col gap-4 h-full w-full overflow-hidden"]
-              $ forM_ issuesVM \vm@(AnomalyList.IssueVM hideByDefault _ _ _ issue) ->
-                div_ [class_ "border border-strokeWeak rounded-2xl overflow-hidden"] do
-                  Table.renderRowWithColumns
-                    [ class_ $ "flex gap-8 items-start itemsListItem " <> if hideByDefault then "card-round" else "px-0.5 py-4"
-                    , style_ (if hideByDefault then "display:none" else "")
-                    ]
-                    (AnomalyList.issueColumns issue.projectId)
-                    vm
-          )
-      & #html
-        ?~ renderText
-          ( div_ [class_ "flex flex-col gap-4 h-full w-full overflow-hidden"]
-              $ forM_ issuesVM \vm@(AnomalyList.IssueVM hideByDefault _ _ _ issue) ->
-                div_ [class_ "border border-strokeWeak rounded-2xl overflow-hidden"] do
-                  Table.renderRowWithColumns
-                    [ class_ $ "flex gap-8 items-start itemsListItem " <> if hideByDefault then "surface-raised rounded-2xl" else "px-0.5 py-4"
-                    , style_ (if hideByDefault then "display:none" else "")
-                    ]
-                    (AnomalyList.issueColumns issue.projectId)
-                    vm
-          )
+        & #html
+          ?~ renderText
+            ( div_ [class_ "flex flex-col gap-4 h-full w-full overflow-hidden"]
+                $ forM_ issuesVM \vm@(AnomalyList.IssueVM hideByDefault _ _ _ issue) ->
+                  div_ [class_ "border border-strokeWeak rounded-2xl overflow-hidden"] do
+                    Table.renderRowWithColumns
+                      [ class_ $ "flex gap-8 items-start itemsListItem " <> if hideByDefault then "card-round" else "px-0.5 py-4"
+                      , style_ (if hideByDefault then "display:none" else "")
+                      ]
+                      (AnomalyList.issueColumns issue.projectId)
+                      vm
+            )
+        & #html
+          ?~ renderText
+            ( div_ [class_ "flex flex-col gap-4 h-full w-full overflow-hidden"]
+                $ forM_ issuesVM \vm@(AnomalyList.IssueVM hideByDefault _ _ _ issue) ->
+                  div_ [class_ "border border-strokeWeak rounded-2xl overflow-hidden"] do
+                    Table.renderRowWithColumns
+                      [ class_ $ "flex gap-8 items-start itemsListItem " <> if hideByDefault then "surface-raised rounded-2xl" else "px-0.5 py-4"
+                      , style_ (if hideByDefault then "display:none" else "")
+                      ]
+                      (AnomalyList.issueColumns issue.projectId)
+                      vm
+            )
   Widget.WTStat -> do
     stat <- Charts.queryMetrics (Just Charts.DTFloat) (Just pid) widget.query widget.sql sinceStr fromDStr toDStr Nothing allParams
     pure $ widget & #dataset ?~ def{Widget.source = AE.Null, Widget.value = stat.dataFloat}
@@ -424,8 +420,8 @@
     -- Render the table with data server-side
     pure
       $ widget
-      & #html
-        ?~ renderText (Widget.renderTableWithDataAndParams widget tableData.dataText allParams)
+        & #html
+          ?~ renderText (Widget.renderTableWithDataAndParams widget tableData.dataText allParams)
   Widget.WTTraces -> do
     tracesD <- Charts.queryMetrics (Just Charts.DTText) (Just pid) widget.query widget.sql sinceStr fromDStr toDStr Nothing allParams
     let trIds = V.map V.last tracesD.dataText
@@ -442,21 +438,21 @@
 
     pure
       $ widget
-      & #html
-        ?~ renderText (Widget.renderTraceDataTable widget tracesD.dataText grouped spansGrouped colorsJson)
+        & #html
+          ?~ renderText (Widget.renderTraceDataTable widget tracesD.dataText grouped spansGrouped colorsJson)
   _ -> do
     metricsD <- Charts.queryMetrics (Just Charts.DTMetric) (Just pid) widget.query widget.sql sinceStr fromDStr toDStr Nothing allParams
     pure
       $ widget
-      & #dataset
-        ?~ Widget.WidgetDataset
-          { source = AE.toJSON $ V.cons (AE.toJSON <$> metricsD.headers) (AE.toJSON <<$>> metricsD.dataset)
-          , rowsPerMin = metricsD.rowsPerMin
-          , value = Just metricsD.rowsCount
-          , from = metricsD.from
-          , to = metricsD.to
-          , stats = metricsD.stats
-          }
+        & #dataset
+          ?~ Widget.WidgetDataset
+            { source = AE.toJSON $ V.cons (AE.toJSON <$> metricsD.headers) (AE.toJSON <<$>> metricsD.dataset)
+            , rowsPerMin = metricsD.rowsPerMin
+            , value = Just metricsD.rowsCount
+            , from = metricsD.from
+            , to = metricsD.to
+            , stats = metricsD.stats
+            }
 
 
 dashboardWidgetPutH :: Projects.ProjectId -> Dashboards.DashboardId -> Maybe Text -> Widget.Widget -> ATAuthCtx (RespHeaders Widget.Widget)
@@ -536,10 +532,10 @@
       let newLayout =
             Just
               $ maybe def Relude.id orig.layout
-              & #x %~ (<|> item.x)
-              & #y %~ (<|> item.y)
-              & #w %~ (<|> item.w)
-              & #h %~ (<|> item.h)
+                & #x %~ (<|> item.x)
+                & #y %~ (<|> item.y)
+                & #w %~ (<|> item.w)
+                & #h %~ (<|> item.h)
       pure
         orig
           { Widget.layout = newLayout
@@ -712,7 +708,7 @@
                     , class_ $ "hidden page-drawer-tab-" <> T.toLower tabName
                     , name_ $ wid <> "-drawer-tab"
                     ]
-                  <> [checked_ | isActive]
+                    <> [checked_ | isActive]
                 toHtml tabName
           mkTab "Overview" (effectiveActiveTab /= "edit")
           mkTab "Edit" (effectiveActiveTab == "edit")
@@ -924,7 +920,6 @@
             }   
         |]
 
-<<<<<<< HEAD
   div_ [id_ "itemsListPage", class_ "mx-auto gap-8 w-full flex flex-col h-full overflow-hidden group/pg"] do
     let getTeams x = catMaybes $ (\xx -> find (\t -> t.id == xx) dg.teams) <$> V.toList x.teams
 
@@ -974,91 +969,6 @@
       toHtml table
 
 
-=======
-  div_ [id_ "itemsListPage", class_ $ "mx-auto gap-8 w-full flex flex-col h-full overflow-hidden group/pg" <> if dg.embedded then "" else "pb-2 px-6 pt-8"] do
-    let getTeams x = mapMaybe (\xx -> find (\t -> t.id == xx) dg.teams) (V.toList x.teams)
-    let dashboardCardItems =
-          V.map
-            ( \d ->
-                DashboardCard
-                  { id = d.id
-                  , title = d.title
-                  , createdAt = d.createdAt
-                  , createdBy = d.createdBy
-                  , starredSince = d.starredSince
-                  , homepageSince = d.homepageSince
-                  , teams = V.fromList $ getTeams d
-                  , widgetCount = maybe 0 (\x -> length x.widgets) $ loadDashboardFromVM d
-                  }
-            )
-            dg.dashboards
-
-    let table =
-          Table
-            { config = def{elemID = "dashboardsListForm", renderAsTable = True}
-            , columns =
-                [ col "Title" renderDashboardTitle
-                , col "Modified" renderDateModified
-                , col "Teams" renderTeams
-                , col "Widgets" renderWidgetCount
-                ]
-            , rows = dashboardCardItems
-            , features =
-                def
-                  { search = Just ClientSide
-                  , zeroState =
-                      Just
-                        $ ZeroState
-                          { icon = "empty-set"
-                          , title = "No dashboards created yet"
-                          , description = "Create dashboards to visualize and monitor your project's metrics and logs."
-                          , actionText = "Create dashboard"
-                          , destination =
-                              Left $ "/p/" <> dg.projectId.toText <> "/log_explorer#create-alert-toggle"
-                          }
-                  }
-            }
-    div_ [class_ "w-full overflow-y-auto", id_ "dashboardsTableContainer"] do
-      toHtml table
-
-
-data DashboardCard = DashboardCard
-  { id :: Dashboards.DashboardId
-  , title :: Text
-  , createdAt :: Time.UTCTime
-  , createdBy :: Users.UserId
-  , starredSince :: Maybe Time.UTCTime
-  , homepageSince :: Maybe Time.UTCTime
-  , teams :: V.Vector ManageMembers.Team
-  , widgetCount :: Int
-  }
-  deriving (Generic, Show)
-
-
-renderDashboardTitle :: DashboardCard -> Html ()
-renderDashboardTitle dc = div_ [class_ "flex items-center gap-2"] do
-  span_ [class_ "text-sm font-medium"] $ toHtml dc.title
-  when (isJust dc.starredSince) $ span_ [class_ "text-yellow-400"] $ faSprite_ "star" "solid" "w-4 h-4"
-  when (isJust dc.homepageSince) $ span_ [class_ "text-green-500"] $ faSprite_ "home" "solid" "w-4 h-4"
-
-
-renderDateModified :: DashboardCard -> Html ()
-renderDateModified dc = div_ [class_ "text-sm text-textWeak"] $ toHtml $ formatTime defaultTimeLocale "%b %-d, %Y %-I:%M %p" dc.createdAt
-
-
-renderTeams :: DashboardCard -> Html ()
-renderTeams dc = div_ [class_ "flex items-center gap-2"] do
-  if V.null dc.teams
-    then span_ [class_ "text-sm text-textWeak"] "No teams"
-    else forM_ dc.teams \team -> do
-      span_ [class_ "px-2 py-1 bg-fillWeak rounded-full text-sm"] $ toHtml team.handle
-
-
-renderWidgetCount :: DashboardCard -> Html ()
-renderWidgetCount dc = div_ [class_ "text-sm text-textWeak"] $ toHtml $ show dc.widgetCount
-
-
->>>>>>> c1d2c33f
 addTeamsDrowndown_ :: Projects.ProjectId -> V.Vector ManageMembers.Team -> Html ()
 addTeamsDrowndown_ pid teams = div_ [class_ "dropdown dropdown-end"] do
   label_ [tabindex_ "0", role_ "button", class_ "flex items-center gap-2 btn btn-sm"] do
@@ -1102,7 +1012,6 @@
               , pageTitle = "Dashboards"
               , freeTierExceeded = freeTierExceeded
               , config = appCtx.config
-<<<<<<< HEAD
               , pageActions = Just $ label_ [Lucid.for_ "newDashboardMdl", class_ "btn btn-sm btn-primary gap-2"] do
                   faSprite_ "plus" "regular" "h-4 w-4"
                   "New Dashboard"
@@ -1114,17 +1023,6 @@
   deriving (Generic, Show)
 
 
-=======
-              , pageActions = Just $ label_ [Lucid.for_ "newDashboardMdl", class_ "btn btn-primary text-white"] (faSprite_ "plus" "regular" "h-4 w-4 mr-2" >> "New Dashboard")
-              }
-      addRespHeaders $ DashboardsGet (PageCtx bwconf $ DashboardsGetD{dashboards, projectId = pid, embedded = False, teams})
-
-
-data DashboardRes = DashboardNoContent | DashboardPostError Text
-  deriving (Generic, Show)
-
-
->>>>>>> c1d2c33f
 instance ToHtml DashboardRes where
   toHtml DashboardNoContent = ""
   toHtml (DashboardPostError msg) = div_ [class_ "text-textError"] $ toHtml msg
