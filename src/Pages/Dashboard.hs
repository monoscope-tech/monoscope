--- conflicted
+++ resolved
@@ -95,19 +95,9 @@
 dashboardPage pid paramInput currTime projectStats newEndpoints reqLatenciesRolledByStepsJ daysLeft dateRange exceededFreeTier hasRequest = do
   let bulkActionBase = "/p/" <> pid.toText <> "/anomalies/bulk_actions"
   section_ [class_ "  mx-auto px-6 w-full space-y-12 pb-24 overflow-y-scroll  h-full"] do
-<<<<<<< HEAD
     when exceededFreeTier $ freeTierLimitExceededBanner pid.toText
-    -- 7 day Trial is currently disabled
-    -- when (daysLeft /= "-")
-    --  $ div_ [class_ "w-full  py-1 mt-2 rounded text-green-600 text-center"] do
-    --    "Free trial ends in "
-    --    span_ [class_ "font-bold"] $ toHtml daysLeft
-    unless (null newEndpoints)
-      $ div_ [id_ "modalContainer"] do
-=======
     unless (null newEndpoints) $
       div_ [id_ "modalContainer"] do
->>>>>>> 44fd882f
         input_ [type_ "checkbox", id_ "newEndpointsModal", class_ "modal-toggle"]
         div_ [class_ "modal", role_ "dialog", hxSwap_ "outerHTML"] do
           form_
