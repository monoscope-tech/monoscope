--- conflicted
+++ resolved
@@ -432,7 +432,6 @@
     div_ [class_ "flex items-center justify-center "] $ div_ [class_ "w-60 h-16 px-3"] $ Charts.throughput anomaly.projectId anomaly.targetHash chartQuery Nothing 14 Nothing False (Nothing, Nothing) Nothing
     div_ [class_ "w-36 flex items-center justify-center"] $ span_ [class_ "tabular-nums text-xl", term "data-tippy-content" "Events for this Anomaly in the last 14days"] $ show $ anomaly.eventsCount14d
 
-<<<<<<< HEAD
 anomalyDetailsGetH :: Sessions.PersistentSession -> Projects.ProjectId -> Text -> Maybe Text -> DashboardM (Html ())
 anomalyDetailsGetH sess pid targetHash hxBoostedM = do
   pool <- asks pool
@@ -488,8 +487,6 @@
       div_ [] do
         div_ [class_ "grow overflow-y-auto h-full whitespace-nowrap text-sm divide-y overflow-x-hidden", id_ "log-item-table-body"] $ do
           Log.logItemRows anomaly.projectId requestsItems [] ""
-=======
->>>>>>> fa9bf51e
 
 anomaly2ChartQuery :: Anomalies.AnomalyTypes -> Text -> Charts.QueryBy
 anomaly2ChartQuery Anomalies.ATEndpoint = Charts.QBEndpointHash
