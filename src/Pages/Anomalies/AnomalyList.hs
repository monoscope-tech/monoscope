--- conflicted
+++ resolved
@@ -1,16 +1,16 @@
-module Pages.Anomalies.AnomalyList (
-  anomalyListGetH,
-  anomalyDetailsGetH,
-  anomalyBulkActionsPostH,
-  acknowlegeAnomalyGetH,
-  unAcknowlegeAnomalyGetH,
-  archiveAnomalyGetH,
-  unArchiveAnomalyGetH,
-  anomalyListSlider,
-  AnomalyBulkForm,
-  anomalyAcknowlegeButton,
-  anomalyArchiveButton,
-)
+module Pages.Anomalies.AnomalyList
+  ( anomalyListGetH,
+    anomalyDetailsGetH,
+    anomalyBulkActionsPostH,
+    acknowlegeAnomalyGetH,
+    unAcknowlegeAnomalyGetH,
+    archiveAnomalyGetH,
+    unArchiveAnomalyGetH,
+    anomalyListSlider,
+    AnomalyBulkForm,
+    anomalyAcknowlegeButton,
+    anomalyArchiveButton,
+  )
 where
 
 import BackgroundJobs qualified
@@ -67,13 +67,11 @@
 import Utils
 import Web.FormUrlEncoded (FromForm)
 
-
 newtype AnomalyBulkForm = AnomalyBulk
   { anomalyId :: [Text]
   }
   deriving stock (Show, Generic)
   deriving anyclass (FromForm)
-
 
 acknowlegeAnomalyGetH :: Projects.ProjectId -> Anomalies.AnomalyId -> ATAuthCtx (Html ())
 acknowlegeAnomalyGetH pid aid = do
@@ -93,7 +91,6 @@
       _ <- liftIO $ withResource appCtx.pool \conn -> createJob conn "background_jobs" $ BackgroundJobs.GenSwagger pid sess.userId
       pure $ anomalyAcknowlegeButton pid aid True
 
-
 unAcknowlegeAnomalyGetH :: Projects.ProjectId -> Anomalies.AnomalyId -> ATAuthCtx (Html ())
 unAcknowlegeAnomalyGetH pid aid = do
   -- TODO: temporary, to work with current logic
@@ -110,7 +107,6 @@
       _ <- dbtToEff $ execute Update q (Only aid)
       pure $ anomalyAcknowlegeButton pid aid False
 
-
 archiveAnomalyGetH :: Projects.ProjectId -> Anomalies.AnomalyId -> ATAuthCtx (Html ())
 archiveAnomalyGetH pid aid = do
   -- TODO: temporary, to work with current logic
@@ -127,7 +123,6 @@
       _ <- dbtToEff $ execute Update q (Only aid)
       pure $ anomalyArchiveButton pid aid True
 
-
 unArchiveAnomalyGetH :: Projects.ProjectId -> Anomalies.AnomalyId -> ATAuthCtx (Html ())
 unArchiveAnomalyGetH pid aid = do
   -- TODO: temporary, to work with current logic
@@ -143,7 +138,6 @@
       let q = [sql| update apis.anomalies set archived_at=null where id=? |]
       _ <- dbtToEff $ execute Update q (Only aid)
       pure $ anomalyArchiveButton pid aid False
-
 
 -- When given a list of anomalyIDs and an action, said action would be applied to the anomalyIDs.
 -- Then a notification should be triggered, as well as an action to reload the anomaly List.
@@ -173,14 +167,12 @@
       let hxTriggerData = decodeUtf8 $ encode [aesonQQ| {"refreshMain": "", "successToast": [#{action <> "d anomalies Successfully"}]}|]
       pure $ addHeader hxTriggerData ""
 
-
 data ParamInput = ParamInput
-  { currentURL :: Text
-  , ackd :: Bool
-  , archived :: Bool
-  , sort :: Text
+  { currentURL :: Text,
+    ackd :: Bool,
+    archived :: Bool,
+    sort :: Text
   }
-
 
 anomalyListGetH :: Projects.ProjectId -> Maybe Text -> Maybe Text -> Maybe Text -> Maybe Text -> Maybe Text -> Maybe Text -> Maybe Endpoints.EndpointId -> Maybe Text -> Maybe Text -> ATAuthCtx (Html ())
 anomalyListGetH pid layoutM ackdM archivedM sortM page loadM endpointM hxRequestM hxBoostedM = do
@@ -210,24 +202,24 @@
       currTime <- liftIO getCurrentTime
       let bwconf =
             (def :: BWConfig)
-              { sessM = Just sess
-              , currProject = project
-              , pageTitle = "Changes & Errors"
+              { sessM = Just sess,
+                currProject = project,
+                pageTitle = "Changes & Errors"
               }
       let currentURL = "/p/" <> pid.toText <> "/anomalies?layout=" <> fromMaybe "false" layoutM <> "&ackd=" <> fromMaybe "false" ackdM <> "&archived=" <> fromMaybe "false" archivedM
       let nextFetchUrl = maybe (Just $ currentURL <> "&load_more=true&page=" <> show (pageInt + 1)) (\x -> if x == "slider" then Nothing else Just $ currentURL <> "&load_more=true&page=" <> show (pageInt + 1)) layoutM
 
       let paramInput =
             ParamInput
-              { currentURL = currentURL
-              , ackd = fromMaybe False ackd
-              , archived = fromMaybe False archived
-              , sort = fromMaybe "" sortM
+              { currentURL = currentURL,
+                ackd = fromMaybe False ackd,
+                archived = fromMaybe False archived,
+                sort = fromMaybe "" sortM
               }
 
       let elementBelowTabs =
-            div_ [class_ "grid grid-cols-5", hxGet_ paramInput.currentURL, hxSwap_ "outerHTML", hxTrigger_ "refreshMain"] $
-              anomalyList paramInput pid currTime anomalies nextFetchUrl
+            div_ [class_ "grid grid-cols-5", hxGet_ paramInput.currentURL, hxSwap_ "outerHTML", hxTrigger_ "refreshMain"]
+              $ anomalyList paramInput pid currTime anomalies nextFetchUrl
       let anom = case nextFetchUrl of
             Just url -> do
               mapM_ (renderAnomaly False currTime) anomalies
@@ -246,14 +238,13 @@
         (_, Just "true", Nothing, _) -> pure elementBelowTabs
         _ -> pure $ bodyWrapper bwconf $ anomalyListPage paramInput pid currTime anomalies nextFetchUrl
 
-
 anomalyListPage :: ParamInput -> Projects.ProjectId -> UTCTime -> Vector Anomalies.AnomalyVM -> Maybe Text -> Html ()
 anomalyListPage paramInput pid currTime anomalies nextFetchUrl = div_ [class_ "w-full mx-auto  px-16 pt-10 pb-24  overflow-y-scroll h-full"] do
   div_
-    [ style_ "z-index:26"
-    , class_ "fixed hidden right-0 top-0 justify-end left-0 bottom-0 w-full bg-black bg-opacity-5"
-    , id_ "expand-an-modal"
-    , [__|on click add .hidden to #expand-an-modal|]
+    [ style_ "z-index:26",
+      class_ "fixed hidden right-0 top-0 justify-end left-0 bottom-0 w-full bg-black bg-opacity-5",
+      id_ "expand-an-modal",
+      [__|on click add .hidden to #expand-an-modal|]
     ]
     do
       div_ [class_ "h-full bg-white border-l ml-auto shadow pt-8 overflow-y-scroll", style_ "width:min(90vw, 800px);transition: all 1s", [__|on click halt|]] do
@@ -272,17 +263,16 @@
     a_ [class_ $ "inline-block  py-2 " <> if paramInput.archived then " font-bold text-black " else "", href_ $ uri <> "&archived=true"] "Archived"
   div_ [class_ "grid grid-cols-5 card-round", id_ "anomalyListBelowTab", hxGet_ paramInput.currentURL, hxSwap_ "outerHTML", hxTrigger_ "refreshMain"] $ anomalyList paramInput pid currTime anomalies nextFetchUrl
 
-
 anomalyList :: ParamInput -> Projects.ProjectId -> UTCTime -> Vector Anomalies.AnomalyVM -> Maybe Text -> Html ()
 anomalyList paramInput pid currTime anomalies nextFetchUrl = form_ [class_ "col-span-5 bg-white divide-y ", id_ "anomalyListForm"] do
   let bulkActionBase = "/p/" <> pid.toText <> "/anomalies/bulk_actions"
   let currentURL' = deleteParam "sort" paramInput.currentURL
   let sortMenu =
-        [ ("First Seen", "First time the issue occured", "first_seen")
-        , ("Last Seen", "Last time the issue occured", "last_seen")
-        , ("Events", "Number of events", "events")
-        ]
-          :: [(Text, Text, Text)]
+        [ ("First Seen", "First time the issue occured", "first_seen"),
+          ("Last Seen", "Last time the issue occured", "last_seen"),
+          ("Events", "Number of events", "events")
+        ] ::
+          [(Text, Text, Text)]
   let currentSortTitle = maybe "First Seen" fst3 $ find (\(_, _, identifier) -> identifier == paramInput.sort) sortMenu
   div_
     [class_ "flex py-3 gap-8 items-center  bg-gray-50"]
@@ -303,9 +293,9 @@
           sortMenu & mapM_ \(title, desc, identifier) -> do
             let isActive = paramInput.sort == identifier || (paramInput.sort == "" && identifier == "first_seen")
             a_
-              [ class_ $ "block flex flex-row px-3 py-2 hover:bg-blue-50 rounded-md cursor-pointer " <> (if isActive then " text-blue-800 " else "")
-              , href_ $ currentURL' <> "&sort=" <> identifier
-              , hxIndicator_ "#sortLoader"
+              [ class_ $ "block flex flex-row px-3 py-2 hover:bg-blue-50 rounded-md cursor-pointer " <> (if isActive then " text-blue-800 " else ""),
+                href_ $ currentURL' <> "&sort=" <> identifier,
+                hxIndicator_ "#sortLoader"
               ]
               do
                 div_ [class_ "flex flex-col items-center justify-center px-3"] do
@@ -335,7 +325,6 @@
           "LOAD MORE"
         else ""
     Nothing -> ""
-
 
 anomalyListSlider :: UTCTime -> Projects.ProjectId -> Maybe Endpoints.EndpointId -> Maybe (Vector Anomalies.AnomalyVM) -> Html ()
 anomalyListSlider _ _ _ (Just []) = ""
@@ -367,8 +356,8 @@
         span_ [class_ "text-lg text-slate-700"] "Ongoing Anomalies and Monitors"
       div_ [class_ "flex items-center gap-2 mt-2"] do
         a_
-          [ class_ "cursor-pointer"
-          , [__|on click hide #{$anomalyIds[$currentAnomaly]} then
+          [ class_ "cursor-pointer",
+            [__|on click hide #{$anomalyIds[$currentAnomaly]} then
                           js($currentAnomaly, $anomalyIds) return (Math.max(0, $currentAnomaly-1) % $anomalyIds.length) end then 
                           set $currentAnomaly to it then
                           show #{$anomalyIds[$currentAnomaly]} then 
@@ -377,8 +366,8 @@
           $ faSprite_ "arrow-left" "regular" "h-4 w-4"
         span_ [src_ " mx-4", id_ "anomalySliderPagination"] "1/1"
         a_
-          [ class_ "cursor-pointer"
-          , [__|on click hide #{$anomalyIds[$currentAnomaly]} then
+          [ class_ "cursor-pointer",
+            [__|on click hide #{$anomalyIds[$currentAnomaly]} then
                           js($currentAnomaly, $anomalyIds) return (($currentAnomaly+1) % $anomalyIds.length) end then 
                           set $currentAnomaly to it then
                           show #{$anomalyIds[$currentAnomaly]} then
@@ -387,11 +376,10 @@
           $ faSprite_ "arrow-right" "regular" "h-4 w-4"
 
     div_
-      [ class_ "parent-slider"
-      , [__|init setAnomalySliderPag() then show #{$anomalyIds[$currentAnomaly]} |]
+      [ class_ "parent-slider",
+        [__|init setAnomalySliderPag() then show #{$anomalyIds[$currentAnomaly]} |]
       ]
       $ mapM_ (renderAnomaly True currTime) anomalies
-
 
 anomalyTimeline :: ZonedTime -> Maybe ZonedTime -> Html ()
 anomalyTimeline createdAt acknowlegedAt = small_ [class_ "inline-block  px-8 py-6 space-x-2"] $ case acknowlegedAt of
@@ -406,7 +394,6 @@
     span_ [class_ "inline-block"] "-"
     time_ [class_ "inline-block"] $ toHtml @String $ formatTime defaultTimeLocale "%F %R" ackTime
 
-
 shapeParameterStats_ :: Int -> Int -> Int -> Html ()
 shapeParameterStats_ newF deletedF updatedFF = div_ [class_ "inline-block"] do
   div_ [class_ "grid grid-cols-3 gap-2 text-center text-xs w-96"] do
@@ -420,13 +407,11 @@
       div_ [class_ "text-base"] $ toHtml @String $ show deletedF
       small_ [class_ "block"] "deleted fields"
 
-
 -- anomalyAccentColor isAcknowleged isArchived
 anomalyAccentColor :: Bool -> Bool -> Text
 anomalyAccentColor _ True = "bg-slate-400"
 anomalyAccentColor True False = "bg-green-200"
 anomalyAccentColor False False = "bg-red-800"
-
 
 anomalyItem :: Bool -> UTCTime -> Anomalies.AnomalyVM -> Text -> Text -> Maybe (Html ()) -> Maybe (Html ()) -> Html ()
 anomalyItem hideByDefault currTime anomaly icon title subTitle content = do
@@ -448,8 +433,8 @@
             span_ [class_ "inline-block space-x-1"] do
               mIcon_ "clock" "w-3 h-3"
               span_
-                [ class_ "decoration-black underline ml-1"
-                , term "data-tippy-content" $ "first seen: " <> show anomaly.createdAt
+                [ class_ "decoration-black underline ml-1",
+                  term "data-tippy-content" $ "first seen: " <> show anomaly.createdAt
                 ]
                 $ toHtml
                 $ prettyTimeAuto currTime
@@ -466,7 +451,6 @@
     div_ [class_ "flex items-center justify-center "] $ div_ [class_ "w-60 h-16 px-3"] $ Charts.throughput anomaly.projectId anomaly.targetHash chartQuery Nothing 14 Nothing False (Nothing, Nothing) Nothing
     div_ [class_ "w-36 flex items-center justify-center"] $ span_ [class_ "tabular-nums text-xl", term "data-tippy-content" "Events for this Anomaly in the last 14days"] $ show anomaly.eventsCount14d
 
-
 anomalyDetailsGetH :: Projects.ProjectId -> Text -> Maybe Text -> ATAuthCtx (Html ())
 anomalyDetailsGetH pid targetHash hxBoostedM = do
   -- TODO: temporary, to work with current logic
@@ -485,9 +469,9 @@
         pure (project, anomaly)
       let bwconf =
             (def :: BWConfig)
-              { sessM = Just sess
-              , currProject = project
-              , pageTitle = "Anomaly Details"
+              { sessM = Just sess,
+                currProject = project,
+                pageTitle = "Anomaly Details"
               }
       case anomaly of
         Just an -> do
@@ -527,7 +511,6 @@
                   h1_ [class_ "my-10 py-2 border-b w-full text-lg font-semibold"] "Anomaly Details"
                   anomalyDetailsPage an Nothing Nothing (Just anFormats) chartQuery currTime False
         Nothing -> pure $ bodyWrapper bwconf $ h4_ [] "ANOMALY NOT FOUND"
-
 
 anomalyDetailsPage :: AnomalyVM -> Maybe (Vector Shapes.ShapeWithFields) -> Maybe (Map FieldCategoryEnum [Field], Map FieldCategoryEnum [Field], Map FieldCategoryEnum [Field]) -> Maybe (Vector Text) -> Maybe QueryBy -> UTCTime -> Bool -> Html ()
 anomalyDetailsPage anomaly shapesWithFieldsMap fields prvFormatsM chartQuery currTime modal = do
@@ -577,8 +560,8 @@
               span_ [class_ "inline-block space-x-1"] do
                 mIcon_ "clock" "w-3 h-3"
                 span_
-                  [ class_ "decoration-black underline ml-1"
-                  , term "data-tippy-content" $ "first seen: " <> show anomaly.createdAt
+                  [ class_ "decoration-black underline ml-1",
+                    term "data-tippy-content" $ "first seen: " <> show anomaly.createdAt
                   ]
                   $ toHtml
                   $ prettyTimeAuto currTime
@@ -614,14 +597,12 @@
           let events_url = "/p/" <> (UUID.toText $ Projects.unProjectId $ anomaly.projectId) <> "/log_explorer?layout=resultTable&query=" <> escapedQueryPartial
           div_ [hxGet_ events_url, hxTrigger_ "intersect once", hxSwap_ "outerHTML"] $ span_ [class_ "loading loading-dots loading-md"] ""
 
-
 buildQueryForAnomaly :: Anomalies.AnomalyTypes -> Text -> Text
 buildQueryForAnomaly Anomalies.ATEndpoint hash = "endpoint_hash==\"" <> hash <> "\""
 buildQueryForAnomaly Anomalies.ATShape hash = "shape_hash==\"" <> hash <> "\""
 buildQueryForAnomaly Anomalies.ATFormat hash = "format_hashes[*]==\"" <> hash <> "\""
 buildQueryForAnomaly Anomalies.ATField hash = "field[*]==\"" <> hash <> "\""
 buildQueryForAnomaly Anomalies.ATUnknown hash = ""
-
 
 endpointOverview :: Maybe (Vector Shapes.ShapeWithFields) -> Html ()
 endpointOverview shapesWithFieldsMap =
@@ -631,7 +612,6 @@
         reqResSection "Request" True (Vector.toList s)
         reqResSection "Response" False (Vector.toList s)
       Nothing -> pass
-
 
 requestShapeOverview :: Maybe (Map FieldCategoryEnum [Field], Map FieldCategoryEnum [Field], Map FieldCategoryEnum [Field]) -> Html ()
 requestShapeOverview fieldChanges = do
@@ -673,7 +653,6 @@
               subSubSection "Response Body" (Map.lookup Fields.FCResponseBody th)
       Nothing -> pass
 
-
 anomalyFormatOverview :: AnomalyVM -> Vector Text -> Html ()
 anomalyFormatOverview an prevFormats =
   section_ [class_ "space-y-10"] do
@@ -703,7 +682,6 @@
           forM_ exs \ex -> do
             li_ [class_ "ml-10 text-slate-800 text-sm"] $ toHtml ex
 
-
 -- div_ [class_ "flex flex-col gap-4 mt-6 text-gray-600"] do
 --   div_ [class_ "flex gap-2"] do
 --     span_ [class_ "font-semibold"] "Field format:"
@@ -728,7 +706,6 @@
 anomaly2ChartQuery Anomalies.ATUnknown = error "Should not convert unknown anomaly to chart"
 anomaly2ChartQuery Anomalies.ATField = error "Should not see field anomaly to chart in anomaly UI. ATField gets hidden under shape"
 
-
 anomalyDisplayConfig :: Anomalies.AnomalyVM -> (Text, Text)
 anomalyDisplayConfig anomaly = case anomaly.anomalyType of
   Anomalies.ATField -> ("New Field Found", "/assets/svgs/anomalies/fields.svg")
@@ -736,7 +713,6 @@
   Anomalies.ATEndpoint -> ("New Endpoint", "/assets/svgs/endpoint.svg")
   Anomalies.ATFormat -> ("Modified field", "/assets/svgs/anomalies/fields.svg")
   Anomalies.ATUnknown -> ("Unknown anomaly", "/assets/svgs/anomalies/fields.svg")
-
 
 renderAnomaly :: Bool -> UTCTime -> Anomalies.AnomalyVM -> Html ()
 renderAnomaly hideByDefault currTime anomaly = do
@@ -774,72 +750,55 @@
     Anomalies.ATField -> error "Anomalies.ATField anomaly should never show up in practice "
     Anomalies.ATUnknown -> error "Anomalies.ATField anomaly should never show up in practice "
 
-
 anomalyAcknowlegeButton :: Projects.ProjectId -> Anomalies.AnomalyId -> Bool -> Html ()
 anomalyAcknowlegeButton pid aid acked = do
   let acknowlegeAnomalyEndpoint = "/p/" <> pid.toText <> "/anomalies/" <> Anomalies.anomalyIdText aid <> if acked then "/unacknowlege" else "/acknowlege"
   a_
-<<<<<<< HEAD
     [ class_
         $ "inline-block child-hover cursor-pointer py-2 px-3 rounded border border-gray-200 text-xs hover:shadow shadow-blue-100 "
-        <> (if acked then "bg-green-100 text-green-900" else "")
-=======
-    [ class_ $
-        "inline-block child-hover cursor-pointer py-2 px-3 rounded border border-gray-200 text-xs hover:shadow shadow-blue-100 "
-          <> (if acked then "bg-green-100 text-green-900" else "")
->>>>>>> de780270
-    , term "data-tippy-content" "acknowlege anomaly"
-    , hxGet_ acknowlegeAnomalyEndpoint
-    , hxSwap_ "outerHTML"
+        <> (if acked then "bg-green-100 text-green-900" else ""),
+      term "data-tippy-content" "acknowlege anomaly",
+      hxGet_ acknowlegeAnomalyEndpoint,
+      hxSwap_ "outerHTML"
     ]
     if acked then "✓ Acknowleged" else "✓ Acknowlege"
-
 
 anomalyArchiveButton :: Projects.ProjectId -> Anomalies.AnomalyId -> Bool -> Html ()
 anomalyArchiveButton pid aid archived = do
   let archiveAnomalyEndpoint = "/p/" <> pid.toText <> "/anomalies/" <> Anomalies.anomalyIdText aid <> if archived then "/unarchive" else "/archive"
   a_
-<<<<<<< HEAD
     [ class_
         $ "inline-block xchild-hover cursor-pointer py-2 px-3 rounded border border-gray-200 text-xs hover:shadow shadow-blue-100 "
-        <> (if archived then " bg-green-100 text-green-900" else "")
-=======
-    [ class_ $
-        "inline-block xchild-hover cursor-pointer py-2 px-3 rounded border border-gray-200 text-xs hover:shadow shadow-blue-100 "
-          <> (if archived then " bg-green-100 text-green-900" else "")
->>>>>>> de780270
-    , term "data-tippy-content" $ if archived then "unarchive" else "archive"
-    , hxGet_ archiveAnomalyEndpoint
-    , hxSwap_ "outerHTML"
+        <> (if archived then " bg-green-100 text-green-900" else ""),
+      term "data-tippy-content" $ if archived then "unarchive" else "archive",
+      hxGet_ archiveAnomalyEndpoint,
+      hxSwap_ "outerHTML"
     ]
     $ faSprite_ "inbox-full" "solid" "h-4 w-4"
-
 
 reqResSection :: Text -> Bool -> [Shapes.ShapeWithFields] -> Html ()
 reqResSection title isRequest shapesWithFieldsMap =
   section_ [class_ "space-y-3"] do
     div_ [class_ "flex justify-between mt-5"] do
       div_ [class_ "flex flex-row"] do
-        a_ [class_ "cursor-pointer", [__|on click toggle .neg-rotate-90 on me then toggle .hidden on (next .reqResSubSection)|]] $
-          faSprite_ "chevron-down" "light" "h-4 mr-3 mt-1 w-4"
+        a_ [class_ "cursor-pointer", [__|on click toggle .neg-rotate-90 on me then toggle .hidden on (next .reqResSubSection)|]]
+          $ faSprite_ "chevron-down" "light" "h-4 mr-3 mt-1 w-4"
         span_ [class_ "text-lg text-slate-800"] $ toHtml title
 
-    div_ [class_ "bg-white border border-gray-100 rounded-xl py-5 px-5 space-y-6 reqResSubSection"] $
-      forM_ (zip [(1 :: Int) ..] shapesWithFieldsMap) $
-        \(index, s) -> do
-          let sh = if index == 1 then title <> "_fields" else title <> "_fields hidden"
-          div_ [class_ sh, id_ $ title <> "_" <> show index] do
-            if isRequest
-              then do
-                subSubSection (title <> " Path Params") (Map.lookup Fields.FCPathParam s.fieldsMap)
-                subSubSection (title <> " Query Params") (Map.lookup Fields.FCQueryParam s.fieldsMap)
-                subSubSection (title <> " Headers") (Map.lookup Fields.FCRequestHeader s.fieldsMap)
-                subSubSection (title <> " Body") (Map.lookup Fields.FCRequestBody s.fieldsMap)
-              else do
-                subSubSection (title <> " Headers") (Map.lookup Fields.FCResponseHeader s.fieldsMap)
-                subSubSection (title <> " Body") (Map.lookup Fields.FCResponseBody s.fieldsMap)
-
-
+    div_ [class_ "bg-white border border-gray-100 rounded-xl py-5 px-5 space-y-6 reqResSubSection"]
+      $ forM_ (zip [(1 :: Int) ..] shapesWithFieldsMap)
+      $ \(index, s) -> do
+        let sh = if index == 1 then title <> "_fields" else title <> "_fields hidden"
+        div_ [class_ sh, id_ $ title <> "_" <> show index] do
+          if isRequest
+            then do
+              subSubSection (title <> " Path Params") (Map.lookup Fields.FCPathParam s.fieldsMap)
+              subSubSection (title <> " Query Params") (Map.lookup Fields.FCQueryParam s.fieldsMap)
+              subSubSection (title <> " Headers") (Map.lookup Fields.FCRequestHeader s.fieldsMap)
+              subSubSection (title <> " Body") (Map.lookup Fields.FCRequestBody s.fieldsMap)
+            else do
+              subSubSection (title <> " Headers") (Map.lookup Fields.FCResponseHeader s.fieldsMap)
+              subSubSection (title <> " Body") (Map.lookup Fields.FCResponseBody s.fieldsMap)
 
 -- | subSubSection ..
 subSubSection :: Text -> Maybe [Fields.Field] -> Html ()
@@ -860,9 +819,9 @@
             case fieldM of
               Nothing -> do
                 a_
-                  [ class_ "flex flex-row items-center"
-                  , style_ depthPadding
-                  , [__| on click toggle .neg-rotate-90 on <.chevron/> in me then collapseUntil((me), (my @data-depth))  |]
+                  [ class_ "flex flex-row items-center",
+                    style_ depthPadding,
+                    [__| on click toggle .neg-rotate-90 on <.chevron/> in me then collapseUntil((me), (my @data-depth))  |]
                   ]
                   do
                     faSprite_ "chevron-down" "light" "h-6 w-6 mr-1 chevron cursor-pointer p-1"
@@ -874,9 +833,9 @@
                           else EndpointComponents.fieldTypeToDisplay Fields.FTObject
               Just field -> do
                 a_
-                  [ class_ "flex flex-row cursor-pointer"
-                  , style_ depthPadding
-                  , term "data-depth" $ show depth
+                  [ class_ "flex flex-row cursor-pointer",
+                    style_ depthPadding,
+                    term "data-depth" $ show depth
                   ]
                   do
                     faSprite_ "chevron-down" "light" "h-4 mr-3 mt-4 w-4 invisible"
