module Pages.Anomalies.AnomalyList (
  anomalyListGetH,
  anomalyBulkActionsPostH,
  acknowlegeAnomalyGetH,
  unAcknowlegeAnomalyGetH,
  archiveAnomalyGetH,
  unArchiveAnomalyGetH,
  anomalyListSlider,
  AnomalyBulkForm,
  anomalyAcknowlegeButton, 
  anomalyArchiveButton
) where

import Config
import Data.Aeson (encode)
import Data.Aeson.QQ (aesonQQ)
import Data.Default (def)
import Data.Text (replace)
import Data.Text qualified as T
import Data.Time (UTCTime, ZonedTime, defaultTimeLocale, formatTime, getCurrentTime, zonedTimeToUTC)
import Data.Tuple.Extra (fst3)
import Data.Vector (Vector)
import Data.Vector qualified as Vector
import Database.PostgreSQL.Entity.DBT (QueryNature (Update), execute, withPool)
import Database.PostgreSQL.Simple (Only (Only))
import Database.PostgreSQL.Simple.SqlQQ (sql)
import Lucid
import Lucid.Htmx
import Lucid.Hyperscript
import Models.Apis.Anomalies qualified as Anomalies
import Models.Apis.Endpoints qualified as Endpoints
import Models.Apis.RequestDumps (RequestDump (RequestDump))
import Models.Apis.RequestDumps qualified as RequestDump
import Models.Projects.Projects qualified as Projects
import Models.Users.Sessions qualified as Sessions
import NeatInterpolation (text)
import Optics.Core ((^.))
import Pages.BodyWrapper (BWConfig (..), bodyWrapper)
import Pages.Charts.Charts qualified as Charts
import Relude
import Servant (Headers, addHeader)
import Servant.Htmx (HXTrigger)
import Text.Time.Pretty (prettyTimeAuto)
import Utils
import Web.FormUrlEncoded (FromForm)

data AnomalyBulkForm = AnomalyBulk
  { anomalyId :: [Text]
  }
  deriving stock (Show, Generic)
  deriving anyclass (FromForm)

acknowlegeAnomalyGetH :: Sessions.PersistentSession -> Projects.ProjectId -> Anomalies.AnomalyId -> DashboardM (Html ())
acknowlegeAnomalyGetH sess pid aid = do
  pool <- asks pool
  let q = [sql| update apis.anomalies set acknowleged_by=?, acknowleged_at=NOW() where id=? |]
  _ <- liftIO $ withPool pool $ execute Update q (sess.userId, aid)
  pure $ anomalyAcknowlegeButton pid aid True

unAcknowlegeAnomalyGetH :: Sessions.PersistentSession -> Projects.ProjectId -> Anomalies.AnomalyId -> DashboardM (Html ())
unAcknowlegeAnomalyGetH sess pid aid = do
  pool <- asks pool
  let q = [sql| update apis.anomalies set acknowleged_by=null, acknowleged_at=null where id=? |]
  _ <- liftIO $ withPool pool $ execute Update q (Only aid)
  pure $ anomalyAcknowlegeButton pid aid False

archiveAnomalyGetH :: Sessions.PersistentSession -> Projects.ProjectId -> Anomalies.AnomalyId -> DashboardM (Html ())
archiveAnomalyGetH sess pid aid = do
  pool <- asks pool
  let q = [sql| update apis.anomalies set archived_at=NOW() where id=? |]
  _ <- liftIO $ withPool pool $ execute Update q (Only aid)
  pure $ anomalyArchiveButton pid aid True

unArchiveAnomalyGetH :: Sessions.PersistentSession -> Projects.ProjectId -> Anomalies.AnomalyId -> DashboardM (Html ())
unArchiveAnomalyGetH sess pid aid = do
  pool <- asks pool
  let q = [sql| update apis.anomalies set archived_at=null where id=? |]
  _ <- liftIO $ withPool pool $ execute Update q (Only aid)
  pure $ anomalyArchiveButton pid aid False

-- When given a list of anomalyIDs and an action, said action would be applied to the anomalyIDs.
-- Then a notification should be triggered, as well as an action to reload the anomaly List.
anomalyBulkActionsPostH :: Sessions.PersistentSession -> Projects.ProjectId -> Text -> AnomalyBulkForm -> DashboardM (Headers '[HXTrigger] (Html ()))
anomalyBulkActionsPostH sess pid action items = do
  pool <- asks pool
  _ <- case action of
    "acknowlege" -> liftIO $ withPool pool $ execute Update [sql| update apis.anomalies set acknowleged_by=?, acknowleged_at=NOW() where id=ANY(?::uuid[]) |] (sess.userId, Vector.fromList items.anomalyId)
    "archive" -> liftIO $ withPool pool $ execute Update [sql| update apis.anomalies set archived_at=NOW() where id=ANY(?::uuid[]) |] (Only $ Vector.fromList items.anomalyId)
    _ -> error $ "unhandled anomaly bulk action state " <> action
  let hxTriggerData = decodeUtf8 $ encode [aesonQQ| {"refreshMain": "", "successToast": [#{action <> "d anomalies Successfully"}]}|]
  pure $ addHeader hxTriggerData ""

data ParamInput = ParamInput
  { currentURL :: Text
  , ackd :: Bool
  , archived :: Bool
  , sort :: Text
  }

anomalyListGetH :: Sessions.PersistentSession -> Projects.ProjectId -> Maybe Text -> Maybe Text -> Maybe Text -> Maybe Text -> Maybe Endpoints.EndpointId -> Maybe Text -> Maybe Text -> DashboardM (Html ())
anomalyListGetH sess pid layoutM ackdM archivedM sortM endpointM hxRequestM hxBoostedM = do
  let ackd = textToBool <$> ackdM
  let archived = textToBool <$> archivedM
  pool <- asks pool
  
  let limit = maybe Nothing (\x -> if x == "slider" then (Just 51) else Nothing) layoutM

  (project, anomalies) <- liftIO $
    withPool pool $ do
      project <- Projects.selectProjectForUser (Sessions.userId sess, pid)
      anomalies <- Anomalies.selectAnomalies pid Nothing ackd archived sortM limit
      pure (project, anomalies)
  currTime <- liftIO getCurrentTime
  let bwconf =
        (def :: BWConfig)
          { sessM = Just sess
          , currProject = project
          , pageTitle = "Anomalies"
          }
  let currentURL = "/p/" <> pid.toText <> "/anomalies?layout=" <> fromMaybe "false" layoutM <> "&ackd=" <> fromMaybe "false" ackdM <> "&archived=" <> fromMaybe "false" archivedM
  let paramInput =
        ParamInput
          { currentURL = currentURL
          , ackd = fromMaybe False ackd
          , archived = fromMaybe False archived
          , sort = fromMaybe "" sortM
          }

  let elementBelowTabs =
        div_ [class_ "grid grid-cols-5", hxGet_ paramInput.currentURL, hxSwap_ "outerHTML", hxTrigger_ "refreshMain"] $
          anomalyList paramInput pid currTime anomalies

  case (layoutM, hxRequestM, hxBoostedM) of
    (Just "slider", Just "true", _) -> pure $ anomalyListSlider currTime pid endpointM (Just anomalies)
    (_, Just "true", Just "false") -> pure elementBelowTabs
    (_, Just "true", Nothing) -> pure elementBelowTabs
    _ -> pure $ bodyWrapper bwconf $ anomalyListPage paramInput pid currTime anomalies

anomalyListPage :: ParamInput -> Projects.ProjectId -> UTCTime -> Vector Anomalies.AnomalyVM -> Html ()
anomalyListPage paramInput pid currTime anomalies = div_ [class_ "container mx-auto  px-4 pt-10 pb-24"] $ do
  h3_ [class_ "text-xl text-slate-700 flex place-items-center"] "Anomalies"
  div_ [class_ "py-2 px-2 space-x-6 border-b border-slate-20 mt-6 mb-8 text-sm font-light", hxBoost_ "true"] do
    let uri = deleteParam "archived" $ deleteParam "ackd" paramInput.currentURL
    a_ [class_ $ "inline-block py-2 " <> if not paramInput.ackd && not paramInput.archived then " font-bold text-black " else "", href_ $ uri <> "&ackd=false&archived=false"] "Inbox"
    a_ [class_ $ "inline-block  py-2 " <> if paramInput.ackd && not paramInput.archived then " font-bold text-black " else "", href_ $ uri <> "&ackd=true&archived=false"] "Acknowleged"
    a_ [class_ $ "inline-block  py-2 " <> if paramInput.archived then " font-bold text-black " else "", href_ $ uri <> "&archived=true"] "Archived"
  div_ [class_ "grid grid-cols-5 card-round", id_ "anomalyListBelowTab", hxGet_ paramInput.currentURL, hxSwap_ "outerHTML", hxTrigger_ "refreshMain"] $ anomalyList paramInput pid currTime anomalies

anomalyList :: ParamInput -> Projects.ProjectId -> UTCTime -> Vector Anomalies.AnomalyVM -> Html ()
anomalyList paramInput pid currTime anomalies = form_ [class_ "col-span-5 bg-white divide-y ", id_ "anomalyListForm"] $ do
  let bulkActionBase = "/p/" <> pid.toText <> "/anomalies/bulk_actions"
  let currentURL' = deleteParam "sort" paramInput.currentURL
  let sortMenu =
        [ ("First Seen", "First time the issue occured", "first_seen")
        , ("Last Seen", "Last time the issue occured", "last_seen")
        , ("Events", "Number of events", "events")
        ] ::
          [(Text, Text, Text)]
  let currentSortTitle = maybe "First Seen" fst3 $ find (\(_, _, identifier) -> identifier == paramInput.sort) sortMenu
  div_
    [class_ "flex py-3 gap-8 items-center  bg-gray-50"]
    do
      div_ [class_ "h-4 flex space-x-3 w-8"] do
        a_ [class_ " w-2 h-full"] ""
        input_ [term "aria-label" "Select Issue", type_ "checkbox"]
      div_ [class_ " grow flex flex-row gap-2"] do
        button_ [class_ "btn-sm bg-transparent border-black hover:shadow-2xl", hxPost_ $ bulkActionBase <> "/acknowlege", hxSwap_ "none"] "✓ acknowlege"
        button_ [class_ "btn-sm bg-transparent space-x-1 border-black hover:shadow-2xl", hxPost_ $ bulkActionBase <> "/archive", hxSwap_ "none"] do
          img_ [src_ "/assets/svgs/anomalies/archive.svg", class_ "h-4 w-4 inline-block"]
          span_ "archive"
      div_ [class_ "relative inline-block"] do
        a_ [class_ "btn-sm bg-transparent border-black hover:shadow-2xl space-x-2", [__|on click toggle .hidden on #sortMenuDiv |]] do
          mIcon_ "sort" "h-4 w-4"
          span_ $ toHtml currentSortTitle
        div_ [id_ "sortMenuDiv", hxBoost_ "true", class_ "p-1 hidden text-sm border border-black-30 absolute right-0 z-10 mt-2 w-72 origin-top-right rounded-md bg-white shadow-lg ring-1 ring-black ring-opacity-5 focus:outline-none", tabindex_ "-1"] do
          sortMenu & mapM_ \(title, desc, identifier) -> do
            let isActive = paramInput.sort == identifier || (paramInput.sort == "" && identifier == "first_seen")
            a_
              [ class_ $ "block flex flex-row px-3 py-2 hover:bg-blue-50 rounded-md cursor-pointer " <> (if isActive then " text-blue-800 " else "")
              , href_ $ currentURL' <> "&sort=" <> identifier
              ]
              do
                div_ [class_ "flex flex-col items-center justify-center px-3"] do
                  if isActive then mIcon_ "checkmark4" "w-4 h-5" else mIcon_ "" "w-4 h-5"
                div_ [class_ "grow space-y-1"] do
                  span_ [class_ "block text-lg"] $ toHtml title
                  span_ [class_ "block "] $ toHtml desc

      div_ [class_ "flex justify-center font-base w-60 content-between gap-14"] do
        span_ "GRAPH"
        div_ [class_ " space-x-2 font-base text-sm"] $ do
          a_ [class_ "cursor-pointer"] "24h"
          a_ [class_ "cursor-pointer font-bold text-base"] "14d"
      div_ [class_ "w-36 flex items-center justify-center"] $ span_ [class_ "font-base"] "EVENTS"

  when (null anomalies) $ div_ [class_ "flex text-center justify-center items-center h-32"] $ do
    strong_ "No anomalies yet"
  mapM_ (renderAnomaly False currTime) anomalies

anomalyListSlider :: UTCTime -> Projects.ProjectId -> Maybe Endpoints.EndpointId -> Maybe (Vector Anomalies.AnomalyVM) -> Html ()
anomalyListSlider _ _ _ (Just []) = ""
<<<<<<< HEAD
anomalyListSlider _ pid eid Nothing = do
  let pidT = pid.toText
  div_ [hxGet_ $ "/p/" <> pid.toText <> "/anomalies?layout=slider" <> maybe "" (\x -> "&endpoint=" <> x.toText) eid, hxSwap_ "outerHTML", hxTrigger_ "load"] $ do
=======
anomalyListSlider _ pid eid Nothing =  do
  div_ [hxGet_ $ "/p/"<>pid.toText<>"/anomalies?layout=slider"<>maybe "" (\x-> "&endpoint=" <> x.toText) eid , hxSwap_ "outerHTML", hxTrigger_ "load"] $ do
>>>>>>> e89d62fc
    div_ [class_ "flex justify-between mt-5 pb-2"] $ do
      div_ [class_ "flex flex-row"] $ do
        img_
          [ src_ "/assets/svgs/cheveron-down.svg"
          , class_ "h-4 mr-3 mt-1 w-4"
          , [__|on click toggle .neg-rotate-90 on me then toggle .hidden on (next .parent-slider)|]
          ]
        span_ [class_ "text-lg text-slate-700"] "Ongoing Anomalies and Monitors"
      div_ [class_ "flex flex-row mt-2"] ""
anomalyListSlider currTime _ _ (Just anomalies) = do
  let anomalyIds = replace "\"" "'" $ show $ fmap (Anomalies.anomalyIdText . (^. #id)) anomalies
  let totalAnomaliesTxt = toText $ if length anomalies > 50 then "50+" else show (length anomalies)
  div_ $ do
    script_ [text| var rem = (x,y)=>((x%y)==0?1:(x%y)); |]
    script_
      [type_ "text/hyperscript"]
      [text| 
         init set $$currentAnomaly to 0 then
              set $$anomalyIds to $anomalyIds

          def setAnomalySliderPag()
            set #anomalySliderPagination.innerHTML to ($$currentAnomaly+1)+'/$totalAnomaliesTxt '
          end
         |]
    div_ [class_ "flex justify-between mt-5 pb-2"] $ do
      div_ [class_ "flex flex-row"] $ do
        img_
          [ src_ "/assets/svgs/cheveron-down.svg"
          , class_ "h-4 mr-3 mt-1 w-4"
          , [__|on click toggle .neg-rotate-90 on me then toggle .hidden on (next .parent-slider)|]
          ]
        span_ [class_ "text-lg text-slate-700"] "Ongoing Anomalies and Monitors"
      div_ [class_ "flex flex-row mt-2"] $ do
        a_
          [ class_ "cursor-pointer"
          , [__|on click hide #{$anomalyIds[$currentAnomaly]} then
                          js($currentAnomaly, $anomalyIds) return (Math.max(0, $currentAnomaly-1) % $anomalyIds.length) end then 
                          set $currentAnomaly to it then
                          show #{$anomalyIds[$currentAnomaly]} then 
                          setAnomalySliderPag()|]
          ]
          $ img_ [src_ "/assets/svgs/leftarrow.svg", class_ " m-2"]
        span_ [src_ " mx-4", id_ "anomalySliderPagination"] "1/1"
        a_
          [ class_ "cursor-pointer"
          , [__|on click hide #{$anomalyIds[$currentAnomaly]} then
                          js($currentAnomaly, $anomalyIds) return (($currentAnomaly+1) % $anomalyIds.length) end then 
                          set $currentAnomaly to it then
                          show #{$anomalyIds[$currentAnomaly]} then
                          setAnomalySliderPag()|]
          ]
          $ img_ [src_ "/assets/svgs/rightarrow.svg", class_ " m-2"]

    div_
      [ class_ "parent-slider"
      , [__|init setAnomalySliderPag() then show #{$anomalyIds[$currentAnomaly]} |]
      ]
      $ mapM_ (renderAnomaly True currTime) anomalies

anomalyTimeline :: ZonedTime -> Maybe ZonedTime -> Html ()
anomalyTimeline createdAt acknowlegedAt = small_ [class_ "inline-block  px-8 py-6 space-x-2"] $ case acknowlegedAt of
  Nothing -> do
    span_ [class_ "bg-red-200 text-red-900 inline-block px-3 rounded-lg"] "ONGOING"
    time_ [class_ "inline-block"] $ toHtml @String $ formatTime defaultTimeLocale "%F %R" createdAt
    span_ [class_ "inline-block"] "-"
    span_ "present"
  Just ackTime -> do
    span_ [class_ "bg-green-200 text-green-900 inline-block px-3 rounded-lg"] "ACKNOWLEGED"
    time_ [class_ "inline-block"] $ toHtml @String $ formatTime defaultTimeLocale "%F %R" createdAt
    span_ [class_ "inline-block"] "-"
    time_ [class_ "inline-block"] $ toHtml @String $ formatTime defaultTimeLocale "%F %R" ackTime

shapeParameterStats_ :: Int -> Int -> Int -> Html ()
shapeParameterStats_ newF deletedF updatedFF = div_ [class_ "inline-block"] do
  div_ [class_ "grid grid-cols-3 gap-2 text-center text-xs w-96"] do
    div_ [class_ "p-2 bg-emerald-100 text-emerald-900 border border-emerald-300"] do
      div_ [class_ "text-base"] $ toHtml @String $ show newF
      small_ [class_ "block"] "new fields"
    div_ [class_ " p-2 bg-slate-100 text-slate-900 border border-slate-300"] do
      div_ [class_ "text-base"] $ toHtml @String $ show updatedFF
      small_ [class_ "block"] "updated fields"
    div_ [class_ "p-2  bg-rose-100 text-rose-900 border border-rose-300"] do
      div_ [class_ "text-base"] $ toHtml @String $ show deletedF
      small_ [class_ "block"] "deleted fields"

-- anomalyAccentColor isAcknowleged isArchived
anomalyAccentColor :: Bool -> Bool -> Text
anomalyAccentColor _ True = "bg-slate-400"
anomalyAccentColor True False = "bg-green-200"
anomalyAccentColor False False = "bg-red-800"

anomalyItem :: Bool -> UTCTime -> Anomalies.AnomalyVM -> Text -> Text -> Maybe (Html ()) -> Maybe (Html ()) -> Html ()
anomalyItem hideByDefault currTime anomaly icon title subTitle content = do
  let anomalyId = Anomalies.anomalyIdText (anomaly.id)
  div_ [class_ $ "flex py-4 gap-8 " <> if hideByDefault then "card-round bg-white px-5" else "", style_ (if hideByDefault then "display:none" else ""), id_ anomalyId] do
    div_ [class_ $ "h-4 flex self-start space-x-3 w-8 " <> if hideByDefault then "hidden" else ""] do
      a_ [class_ $ anomalyAccentColor (isJust anomaly.acknowlegedAt) (isJust anomaly.archivedAt) <> " w-2 h-full"] ""
      input_ [term "aria-label" "Select Issue", type_ "checkbox", name_ "anomalyId", value_ anomalyId]
    div_ [class_ "space-y-3 grow"] do
      div_ [class_ "space-x-3"] do
        a_ [class_ "inline-block font-bold text-blue-700 space-x-2"] do
          img_ [src_ icon, class_ "inline w-4 h-4"]
          span_ $ toHtml title
        small_ [class_ "inline-block text-gray-800"] $ fromMaybe (toHtml @String "") subTitle
      div_ [class_ "flex flex-row gap-8"] do
        div_ do
          div_ [class_ "text-xs decoration-dotted underline-offset-2 space-x-4 "] do
            span_ [class_ "bg-red-50 p-1"] "ongoing"
            span_ [class_ "inline-block space-x-1"] do
              mIcon_ "clock" "w-3 h-3"
              span_
                [ class_ "decoration-black underline ml-1"
                , term "data-tippy-content" $ "first seen: " <> show anomaly.createdAt
                ]
                $ toHtml
                $ prettyTimeAuto currTime
                $ zonedTimeToUTC anomaly.createdAt
              span_ "|"
              span_ [class_ "decoration-black underline", term "data-tippy-content" $ "last seen: " <> show anomaly.lastSeen] $ toHtml $ prettyTimeAuto currTime $ zonedTimeToUTC anomaly.lastSeen
          div_ [class_ "flex items-center gap-2 mt-5"] do
            anomalyArchiveButton anomaly.projectId anomaly.id (isJust anomaly.archivedAt)
            anomalyAcknowlegeButton anomaly.projectId anomaly.id (isJust anomaly.acknowlegedAt)
        fromMaybe (toHtml @String "") content
    let chartQuery = Just $ anomaly2ChartQuery anomaly.anomalyType anomaly.targetHash
    div_ [class_ "flex items-center justify-center "] $ div_ [class_ "w-60 h-16 px-3"] $ Charts.throughput anomaly.projectId anomaly.targetHash chartQuery Nothing 14 Nothing False (Nothing, Nothing) Nothing
    div_ [class_ "w-36 flex items-center justify-center"] $ span_ [class_ "tabular-nums text-xl", term "data-tippy-content" "Events for this Anomaly in the last 14days"] $ show $ anomaly.eventsCount14d

anomaly2ChartQuery :: Anomalies.AnomalyTypes -> Text -> Charts.QueryBy
anomaly2ChartQuery Anomalies.ATEndpoint = Charts.QBEndpointHash
anomaly2ChartQuery Anomalies.ATShape = Charts.QBShapeHash
anomaly2ChartQuery Anomalies.ATFormat = Charts.QBFormatHash
anomaly2ChartQuery Anomalies.ATUnknown = error "Should not convert unknown anomaly to chart"
anomaly2ChartQuery Anomalies.ATField = error "Should not see field anomaly to chart in anomaly UI. ATField gets hidden under shape"

anomalyDisplayConfig :: Anomalies.AnomalyVM -> (Text, Text)
anomalyDisplayConfig anomaly = case anomaly.anomalyType of
  Anomalies.ATField -> ("New Field Found", "/assets/svgs/anomalies/fields.svg")
  Anomalies.ATShape -> ("New Request Shape", "/assets/svgs/anomalies/fields.svg")
  Anomalies.ATEndpoint -> ("New Endpoint", "/assets/svgs/endpoint.svg")
  Anomalies.ATFormat -> ("Modified field", "/assets/svgs/anomalies/fields.svg")
  Anomalies.ATUnknown -> ("Unknown anomaly", "/assets/svgs/anomalies/fields.svg")

renderAnomaly :: Bool -> UTCTime -> Anomalies.AnomalyVM -> Html ()
renderAnomaly hideByDefault currTime anomaly = do
  let (anomalyTitle, icon) = anomalyDisplayConfig anomaly
  case anomaly.anomalyType of
    Anomalies.ATEndpoint -> do
      let endpointTitle = fromMaybe "" anomaly.endpointMethod <> "  " <> fromMaybe "" anomaly.endpointUrlPath
      anomalyItem hideByDefault currTime anomaly icon anomalyTitle (Just $ toHtml endpointTitle) Nothing
    Anomalies.ATShape -> do
      let endpointTitle = fromMaybe "" anomaly.endpointMethod <> "  " <> fromMaybe "" anomaly.endpointUrlPath
      let subTitle = span_ [class_ "space-x-2"] do
            a_ [class_ "cursor-pointer"] $ toHtml anomaly.targetHash
            span_ [] "in"
            span_ [] $ toHtml endpointTitle
      let shapeContent = shapeParameterStats_ (length anomaly.shapeNewUniqueFields) (length anomaly.shapeDeletedFields) (length anomaly.shapeUpdatedFieldFormats)
      anomalyItem hideByDefault currTime anomaly icon anomalyTitle (Just subTitle) (Just shapeContent)
    Anomalies.ATFormat -> do
      let endpointTitle = toHtml $ fromMaybe "" anomaly.endpointMethod <> "  " <> fromMaybe "" anomaly.endpointUrlPath
      let subTitle = span_ [class_ "space-x-2"] do
            a_ [class_ "cursor-pointer"] $ toHtml $ fromMaybe "" anomaly.fieldKeyPath
            span_ [] "in"
            span_ [] $ toHtml endpointTitle
      let formatContent = div_ [class_ "block"] do
            div_ [class_ "text-sm"] do
              div_ do
                small_ "current format: "
                span_ $ maybe "" show anomaly.formatType
              div_ do
                small_ "previous formats: "
                span_ "" -- TODO: Should be comma separated list of formats for that field.
              div_ do
                small_ "examples: "
                small_ $ toHtml $ maybe "" (T.intercalate ", " . Vector.toList) anomaly.formatExamples
      anomalyItem hideByDefault currTime anomaly icon anomalyTitle (Just subTitle) (Just formatContent)
    Anomalies.ATField -> error "Anomalies.ATField anomaly should never show up in practice "
    Anomalies.ATUnknown -> error "Anomalies.ATField anomaly should never show up in practice "

anomalyAcknowlegeButton :: Projects.ProjectId -> Anomalies.AnomalyId -> Bool -> Html ()
anomalyAcknowlegeButton pid aid acked = do
  let acknowlegeAnomalyEndpoint = "/p/" <> pid.toText <> "/anomalies/" <> Anomalies.anomalyIdText aid <> if acked then "/unacknowlege" else "/acknowlege"
  a_
    [ class_ $
        "inline-block child-hover cursor-pointer py-2 px-3 rounded border border-gray-200 text-xs hover:shadow shadow-blue-100 "
          <> (if acked then "bg-green-100 text-green-900" else "")
    , term "data-tippy-content" "acknowlege anomaly"
    , hxGet_ acknowlegeAnomalyEndpoint
    , hxSwap_ "outerHTML"
    ]
    if acked then "✓ Acknowleged" else "✓ Acknowlege"

anomalyArchiveButton :: Projects.ProjectId -> Anomalies.AnomalyId -> Bool -> Html ()
anomalyArchiveButton pid aid archived = do
  let archiveAnomalyEndpoint = "/p/" <> pid.toText <> "/anomalies/" <> Anomalies.anomalyIdText aid <> if archived then "/unarchive" else "/archive"
  a_
    [ class_ $
        "inline-block xchild-hover cursor-pointer py-2 px-3 rounded border border-gray-200 text-xs hover:shadow shadow-blue-100 "
          <> (if archived then " bg-green-100 text-green-900" else "")
    , term "data-tippy-content" $ if archived then "unarchive" else "archive"
    , hxGet_ archiveAnomalyEndpoint
    , hxSwap_ "outerHTML"
    ]
    $ img_ [src_ "/assets/svgs/anomalies/archive.svg", class_ "h-4 w-4"]<|MERGE_RESOLUTION|>--- conflicted
+++ resolved
@@ -199,14 +199,8 @@
 
 anomalyListSlider :: UTCTime -> Projects.ProjectId -> Maybe Endpoints.EndpointId -> Maybe (Vector Anomalies.AnomalyVM) -> Html ()
 anomalyListSlider _ _ _ (Just []) = ""
-<<<<<<< HEAD
-anomalyListSlider _ pid eid Nothing = do
-  let pidT = pid.toText
-  div_ [hxGet_ $ "/p/" <> pid.toText <> "/anomalies?layout=slider" <> maybe "" (\x -> "&endpoint=" <> x.toText) eid, hxSwap_ "outerHTML", hxTrigger_ "load"] $ do
-=======
 anomalyListSlider _ pid eid Nothing =  do
   div_ [hxGet_ $ "/p/"<>pid.toText<>"/anomalies?layout=slider"<>maybe "" (\x-> "&endpoint=" <> x.toText) eid , hxSwap_ "outerHTML", hxTrigger_ "load"] $ do
->>>>>>> e89d62fc
     div_ [class_ "flex justify-between mt-5 pb-2"] $ do
       div_ [class_ "flex flex-row"] $ do
         img_
