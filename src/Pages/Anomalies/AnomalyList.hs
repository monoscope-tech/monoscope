module Pages.Anomalies.AnomalyList (
  anomalyListGetH,
  anomalyDetailsGetH,
  anomalyBulkActionsPostH,
  acknowlegeAnomalyGetH,
  unAcknowlegeAnomalyGetH,
  archiveAnomalyGetH,
  unArchiveAnomalyGetH,
  anomalyListSlider,
  AnomalyBulkForm,
  anomalyAcknowlegeButton,
  anomalyArchiveButton,
) where

import Config
import Data.Aeson (encode)
import Data.Aeson.QQ (aesonQQ)
import Data.Default (def)
import Data.Map qualified as Map
import Data.Pool
import Data.Text (replace)
import Data.Text qualified as T
import Data.Time (UTCTime, ZonedTime, defaultTimeLocale, formatTime, getCurrentTime, getTimeZone, zonedTimeToUTC)
import Data.Tuple.Extra (fst3)
import Data.Vector (Vector)
import Data.Vector qualified as Vector
import Database.PostgreSQL.Entity.DBT (QueryNature (Update), execute, withPool)
import Database.PostgreSQL.Simple (Connection, Only (Only))
import Database.PostgreSQL.Simple.SqlQQ (sql)
import Lucid
import Lucid.Htmx
import Lucid.Hyperscript
import Models.Apis.Anomalies (AnomalyVM)
import Models.Apis.Anomalies qualified as Anomalies
import Models.Apis.Endpoints qualified as Endpoints
import Models.Apis.Fields.Query qualified as Fields
import Models.Apis.Fields.Types
import Models.Apis.Fields.Types qualified as Fields
import Models.Apis.RequestDumps (RequestDump (RequestDump))
import Models.Apis.RequestDumps qualified as RequestDump
import Models.Apis.Shapes (getShapeFields)
import Models.Apis.Shapes qualified as Shapes
import Models.Projects.Projects qualified as Projects
import Models.Users.Sessions qualified as Sessions
import NeatInterpolation (text)
import Optics.Core ((^.))
import Pages.BodyWrapper (BWConfig (..), bodyWrapper)
import Pages.Charts.Charts (QueryBy)
import Pages.Charts.Charts qualified as Charts
import Pages.Endpoints.EndpointComponents qualified as EndpointComponents
import Pages.Log qualified as Log
import Pkg.Components (loader)
import Relude
import Relude.Unsafe qualified as Unsafe
import Servant (Headers, addHeader)
import Servant.Htmx (HXTrigger)
import Text.Time.Pretty (prettyTimeAuto)
import Utils
import Web.FormUrlEncoded (FromForm)


newtype AnomalyBulkForm = AnomalyBulk
  { anomalyId :: [Text]
  }
  deriving stock (Show, Generic)
  deriving anyclass (FromForm)


acknowlegeAnomalyGetH :: Sessions.PersistentSession -> Projects.ProjectId -> Anomalies.AnomalyId -> DashboardM (Html ())
acknowlegeAnomalyGetH sess pid aid = do
  pool <- asks pool
  isMember <- liftIO $ withPool pool $ userIsProjectMember sess pid
  if not isMember
    then do
      pure $ userNotMemeberPage sess
    else do
      let q = [sql| update apis.anomalies set acknowleged_by=?, acknowleged_at=NOW() where id=? |]
      r <- liftIO $ withPool pool $ execute Update q (sess.userId, aid)
      pure $ anomalyAcknowlegeButton pid aid True


unAcknowlegeAnomalyGetH :: Sessions.PersistentSession -> Projects.ProjectId -> Anomalies.AnomalyId -> DashboardM (Html ())
unAcknowlegeAnomalyGetH sess pid aid = do
  pool <- asks pool
  isMember <- liftIO $ withPool pool $ userIsProjectMember sess pid
  if not isMember
    then do
      pure $ userNotMemeberPage sess
    else do
      let q = [sql| update apis.anomalies set acknowleged_by=null, acknowleged_at=null where id=? |]
      _ <- liftIO $ withPool pool $ execute Update q (Only aid)
      pure $ anomalyAcknowlegeButton pid aid False


archiveAnomalyGetH :: Sessions.PersistentSession -> Projects.ProjectId -> Anomalies.AnomalyId -> DashboardM (Html ())
archiveAnomalyGetH sess pid aid = do
  pool <- asks pool
  isMember <- liftIO $ withPool pool $ userIsProjectMember sess pid
  if not isMember
    then do
      pure $ userNotMemeberPage sess
    else do
      let q = [sql| update apis.anomalies set archived_at=NOW() where id=? |]
      _ <- liftIO $ withPool pool $ execute Update q (Only aid)
      pure $ anomalyArchiveButton pid aid True


unArchiveAnomalyGetH :: Sessions.PersistentSession -> Projects.ProjectId -> Anomalies.AnomalyId -> DashboardM (Html ())
unArchiveAnomalyGetH sess pid aid = do
  pool <- asks pool
  isMember <- liftIO $ withPool pool $ userIsProjectMember sess pid
  if not isMember
    then do
      pure $ userNotMemeberPage sess
    else do
      let q = [sql| update apis.anomalies set archived_at=null where id=? |]
      _ <- liftIO $ withPool pool $ execute Update q (Only aid)
      pure $ anomalyArchiveButton pid aid False


-- When given a list of anomalyIDs and an action, said action would be applied to the anomalyIDs.
-- Then a notification should be triggered, as well as an action to reload the anomaly List.
anomalyBulkActionsPostH :: Sessions.PersistentSession -> Projects.ProjectId -> Text -> AnomalyBulkForm -> DashboardM (Headers '[HXTrigger] (Html ()))
anomalyBulkActionsPostH sess pid action items = do
  pool <- asks pool
  isMember <- liftIO $ withPool pool $ userIsProjectMember sess pid
  if not isMember
    then do
      let hxTriggerData = decodeUtf8 $ encode [aesonQQ| {"refreshMain": "", "errorToast": [#{action <> " anomalies not successfull."}]}|]
      pure $ addHeader hxTriggerData ""
    else do
      v <- case action of
        "acknowlege" -> liftIO $ withPool pool $ execute Update [sql| update apis.anomalies set acknowleged_by=?, acknowleged_at=NOW() where id=ANY(?::uuid[]) |] (sess.userId, Vector.fromList items.anomalyId)
        "archive" -> liftIO $ withPool pool $ execute Update [sql| update apis.anomalies set archived_at=NOW() where id=ANY(?::uuid[]) |] (Only $ Vector.fromList items.anomalyId)
        _ -> error $ "unhandled anomaly bulk action state " <> action
      let hxTriggerData = decodeUtf8 $ encode [aesonQQ| {"refreshMain": "", "successToast": [#{action <> "d anomalies Successfully"}]}|]
      pure $ addHeader hxTriggerData ""


data ParamInput = ParamInput
  { currentURL :: Text
  , ackd :: Bool
  , archived :: Bool
  , sort :: Text
  }


anomalyListGetH :: Sessions.PersistentSession -> Projects.ProjectId -> Maybe Text -> Maybe Text -> Maybe Text -> Maybe Text -> Maybe Text -> Maybe Text -> Maybe Endpoints.EndpointId -> Maybe Text -> Maybe Text -> DashboardM (Html ())
anomalyListGetH sess pid layoutM ackdM archivedM sortM page loadM endpointM hxRequestM hxBoostedM = do
  let ackd = textToBool <$> ackdM
  let archived = textToBool <$> archivedM
  pool <- asks pool
  isMember <- liftIO $ withPool pool $ userIsProjectMember sess pid
  if not isMember
    then do
      pure $ userNotMemeberPage sess
    else do
      let fetchLimit = 61
      let limit = maybe (Just fetchLimit) (\x -> if x == "slider" then Just 51 else Just fetchLimit) layoutM
      let pageInt = case page of
            Just p -> if limit == Just 51 then 0 else Unsafe.read (toString p)
            Nothing -> 0
      (project, anomalies) <- liftIO
        $ withPool pool
        $ do
          project <- Projects.selectProjectForUser (Sessions.userId sess, pid)
          anomalies <- Anomalies.selectAnomalies pid Nothing ackd archived sortM limit (pageInt * fetchLimit)
          pure (project, anomalies)
      currTime <- liftIO getCurrentTime
      let bwconf =
            (def :: BWConfig)
              { sessM = Just sess
              , currProject = project
              , pageTitle = "Changes & Errors"
              }
      let currentURL = "/p/" <> pid.toText <> "/anomalies?layout=" <> fromMaybe "false" layoutM <> "&ackd=" <> fromMaybe "false" ackdM <> "&archived=" <> fromMaybe "false" archivedM
      let nextFetchUrl = maybe (Just $ currentURL <> "&load_more=true&page=" <> show (pageInt + 1)) (\x -> if x == "slider" then Nothing else Just $ currentURL <> "&load_more=true&page=" <> show (pageInt + 1)) layoutM

      let paramInput =
            ParamInput
              { currentURL = currentURL
              , ackd = fromMaybe False ackd
              , archived = fromMaybe False archived
              , sort = fromMaybe "" sortM
              }

      let elementBelowTabs =
            div_ [class_ "grid grid-cols-5", hxGet_ paramInput.currentURL, hxSwap_ "outerHTML", hxTrigger_ "refreshMain"]
              $ anomalyList paramInput pid currTime anomalies nextFetchUrl
      let anom = case nextFetchUrl of
            Just url -> do
              mapM_ (renderAnomaly False currTime) anomalies
              if length anomalies > fetchLimit - 1
                then a_ [class_ "cursor-pointer block p-1 blue-800 bg-blue-100 hover:bg-blue-200 text-center", hxTrigger_ "click", hxSwap_ "outerHTML", hxGet_ url] do
                  div_ [class_ "htmx-indicator query-indicator"] do
                    loader
                  "LOAD MORE"
                else ""
            Nothing -> mapM_ (renderAnomaly False currTime) anomalies

      case (layoutM, hxRequestM, hxBoostedM, loadM) of
        (Just "slider", Just "true", _, _) -> pure $ anomalyListSlider currTime pid endpointM (Just anomalies)
        (_, _, _, Just "true") -> pure anom
        (_, Just "true", Just "false", _) -> pure elementBelowTabs
        (_, Just "true", Nothing, _) -> pure elementBelowTabs
        _ -> pure $ bodyWrapper bwconf $ anomalyListPage paramInput pid currTime anomalies nextFetchUrl


anomalyListPage :: ParamInput -> Projects.ProjectId -> UTCTime -> Vector Anomalies.AnomalyVM -> Maybe Text -> Html ()
anomalyListPage paramInput pid currTime anomalies nextFetchUrl = div_ [class_ "w-full mx-auto  px-16 pt-10 pb-24"] $ do
  div_
    [ style_ "z-index:26; width: min(90vw, 800px)"
    , class_ "fixed hidden right-0 top-[50px] bg-white overflow-y-scroll h-[calc(100%-50px)] border-l border-l-2 shadow"
    , id_ "expand-an-modal"
    ]
    $ do
      div_ [class_ "relative ml-auto w-full", style_ ""] do
        div_ [class_ "flex justify-end  w-full p-4 "] do
          button_ [[__|on click add .hidden to #expand-an-modal|]] do
            img_ [class_ "h-8", src_ "/assets/svgs/close.svg"]
        div_ [id_ "an-modal-content-loader", class_ "bg-white rounded-lg shadow p-4 absolute top-1/2 left-1/2 transform -translate-x-1/2 -translate-y-1/2"] do
          loader
        div_ [class_ "px-2", id_ "an-modal-content"] pass
  h3_ [class_ "text-xl text-slate-700 flex place-items-center"] "Changes & Errors"
  div_ [class_ "py-2 px-2 space-x-6 border-b border-slate-20 mt-6 mb-8 text-sm font-light", hxBoost_ "true"] do
    let uri = deleteParam "archived" $ deleteParam "ackd" paramInput.currentURL
    a_ [class_ $ "inline-block py-2 " <> if not paramInput.ackd && not paramInput.archived then " font-bold text-black " else "", href_ $ uri <> "&ackd=false&archived=false"] "Inbox"
    a_ [class_ $ "inline-block  py-2 " <> if paramInput.ackd && not paramInput.archived then " font-bold text-black " else "", href_ $ uri <> "&ackd=true&archived=false"] "Acknowleged"
    a_ [class_ $ "inline-block  py-2 " <> if paramInput.archived then " font-bold text-black " else "", href_ $ uri <> "&archived=true"] "Archived"
  div_ [class_ "grid grid-cols-5 card-round", id_ "anomalyListBelowTab", hxGet_ paramInput.currentURL, hxSwap_ "outerHTML", hxTrigger_ "refreshMain"] $ anomalyList paramInput pid currTime anomalies nextFetchUrl
  script_
    [text|
      function changeTab(tabId) {
        const tabLinks = document.querySelectorAll('.sdk_tab');
        tabLinks.forEach(link => link.classList.remove('sdk_tab_active'));
        const clickedTabLink = document.getElementById(tabId);
        clickedTabLink.classList.add('sdk_tab_active')
        const tabContents = document.querySelectorAll('.sdk_tab_content');
        tabContents.forEach(content => {
          content.classList.add("hidden")
          content.classList.remove ("sdk_tab_content_active")
        });
        const tabContent = document.getElementById(tabId + '_content');
        tabContent.classList.remove("hidden")
        setTimeout(()=>{tabContent.classList.add("sdk_tab_content_active")},10)
      }
|]


anomalyList :: ParamInput -> Projects.ProjectId -> UTCTime -> Vector Anomalies.AnomalyVM -> Maybe Text -> Html ()
anomalyList paramInput pid currTime anomalies nextFetchUrl = form_ [class_ "col-span-5 bg-white divide-y ", id_ "anomalyListForm"] $ do
  let bulkActionBase = "/p/" <> pid.toText <> "/anomalies/bulk_actions"
  let currentURL' = deleteParam "sort" paramInput.currentURL
  let sortMenu =
        [ ("First Seen", "First time the issue occured", "first_seen")
        , ("Last Seen", "Last time the issue occured", "last_seen")
        , ("Events", "Number of events", "events")
        ]
          :: [(Text, Text, Text)]
  let currentSortTitle = maybe "First Seen" fst3 $ find (\(_, _, identifier) -> identifier == paramInput.sort) sortMenu
  div_
    [class_ "flex py-3 gap-8 items-center  bg-gray-50"]
    do
      div_ [class_ "h-4 flex space-x-3 w-8"] do
        a_ [class_ " w-2 h-full"] ""
        input_ [term "aria-label" "Select Issue", type_ "checkbox"]
      div_ [class_ " grow flex flex-row gap-2"] do
        button_ [class_ "btn-sm bg-transparent border-black hover:shadow-2xl", hxPost_ $ bulkActionBase <> "/acknowlege", hxSwap_ "none"] "✓ acknowlege"
        button_ [class_ "btn-sm bg-transparent space-x-1 border-black hover:shadow-2xl", hxPost_ $ bulkActionBase <> "/archive", hxSwap_ "none"] do
          faIcon_ "fa-inbox-full" "fa-sharp fa-light fa-inbox-full" "h-4 w-4 inline-block"
          span_ "archive"
      div_ [class_ "relative inline-block"] do
        a_ [class_ "btn-sm bg-transparent border-black hover:shadow-2xl space-x-2", [__|on click toggle .hidden on #sortMenuDiv |]] do
          mIcon_ "sort" "h-4 w-4"
          span_ $ toHtml currentSortTitle
        div_ [id_ "sortMenuDiv", hxBoost_ "true", class_ "p-1 hidden text-sm border border-black-30 absolute right-0 z-10 mt-2 w-72 origin-top-right rounded-md bg-white shadow-lg ring-1 ring-black ring-opacity-5 focus:outline-none", tabindex_ "-1"] do
          sortMenu & mapM_ \(title, desc, identifier) -> do
            let isActive = paramInput.sort == identifier || (paramInput.sort == "" && identifier == "first_seen")
            a_
              [ class_ $ "block flex flex-row px-3 py-2 hover:bg-blue-50 rounded-md cursor-pointer " <> (if isActive then " text-blue-800 " else "")
              , href_ $ currentURL' <> "&sort=" <> identifier
              , hxIndicator_ "#sortLoader"
              ]
              do
                div_ [class_ "flex flex-col items-center justify-center px-3"] do
                  if isActive then mIcon_ "checkmark4" "w-4 h-5" else mIcon_ "" "w-4 h-5"
                div_ [class_ "grow space-y-1"] do
                  span_ [class_ "block text-lg"] $ toHtml title
                  span_ [class_ "block "] $ toHtml desc

      div_ [class_ "flex justify-center font-base w-60 content-between gap-14"] do
        span_ "GRAPH"
        div_ [class_ " space-x-2 font-base text-sm"] $ do
          a_ [class_ "cursor-pointer"] "24h"
          a_ [class_ "cursor-pointer font-bold text-base"] "14d"
      div_ [class_ "w-36 flex items-center justify-center"] $ span_ [class_ "font-base"] "EVENTS"
      div_ [class_ "p-12 fixed rounded-lg shadow bg-white top-1/2 left-1/2 transform -translate-x-1/2 -translate-y-1/2 htmx-indicator query-indicator", id_ "sortLoader"] do
        loader

  when (null anomalies) $ div_ [class_ "flex text-center justify-center items-center h-32"] $ do
    strong_ "No anomalies yet"
  mapM_ (renderAnomaly False currTime) anomalies
  case nextFetchUrl of
    Just url ->
      if length anomalies > 60
        then a_ [class_ "cursor-pointer block p-1 blue-800 bg-blue-100 hover:bg-blue-200 text-center", hxTrigger_ "click", hxSwap_ "outerHTML", hxGet_ url] do
          div_ [class_ "htmx-indicator query-indicator"] do
            loader
          "LOAD MORE"
        else ""
    Nothing -> ""


anomalyListSlider :: UTCTime -> Projects.ProjectId -> Maybe Endpoints.EndpointId -> Maybe (Vector Anomalies.AnomalyVM) -> Html ()
anomalyListSlider _ _ _ (Just []) = ""
anomalyListSlider _ pid eid Nothing = do
  div_ [hxGet_ $ "/p/" <> pid.toText <> "/anomalies?layout=slider" <> maybe "" (\x -> "&endpoint=" <> x.toText) eid, hxSwap_ "outerHTML", hxTrigger_ "load"] $ do
    div_ [class_ "flex justify-between mt-5 pb-2"] $ do
      div_ [class_ "flex flex-row"] $ do
        img_
          [ src_ "/assets/svgs/cheveron-down.svg"
          , class_ "h-4 mr-3 mt-1 w-4"
          , [__|on click toggle .neg-rotate-90 on me then toggle .hidden on (next .parent-slider)|]
          ]
        span_ [class_ "text-lg text-slate-700"] "Ongoing Anomalies and Monitors"
      div_ [class_ "flex flex-row mt-2"] ""
anomalyListSlider currTime _ _ (Just anomalies) = do
  let anomalyIds = replace "\"" "'" $ show $ fmap (Anomalies.anomalyIdText . (^. #id)) anomalies
  let totalAnomaliesTxt = toText $ if length anomalies > 50 then "50+" else show (length anomalies)
  div_ $ do
    script_ [text| var rem = (x,y)=>((x%y)==0?1:(x%y)); |]
    script_
      [type_ "text/hyperscript"]
      [text| 
         init set $$currentAnomaly to 0 then
              set $$anomalyIds to $anomalyIds

          def setAnomalySliderPag()
            set #anomalySliderPagination.innerHTML to ($$currentAnomaly+1)+'/$totalAnomaliesTxt '
          end
         |]
    div_ [class_ "flex justify-between mt-5 pb-2"] $ do
      div_ [class_ "flex flex-row"] $ do
        img_
          [ src_ "/assets/svgs/cheveron-down.svg"
          , class_ "h-4 mr-3 mt-1 w-4"
          , [__|on click toggle .neg-rotate-90 on me then toggle .hidden on (next .parent-slider)|]
          ]
        span_ [class_ "text-lg text-slate-700"] "Ongoing Anomalies and Monitors"
      div_ [class_ "flex flex-row mt-2"] $ do
        a_
          [ class_ "cursor-pointer"
          , [__|on click hide #{$anomalyIds[$currentAnomaly]} then
                          js($currentAnomaly, $anomalyIds) return (Math.max(0, $currentAnomaly-1) % $anomalyIds.length) end then 
                          set $currentAnomaly to it then
                          show #{$anomalyIds[$currentAnomaly]} then 
                          setAnomalySliderPag()|]
          ]
          $ faIcon_ "fa-arrow-left" "fa-regular fa-arrow-left" " m-2"
        span_ [src_ " mx-4", id_ "anomalySliderPagination"] "1/1"
        a_
          [ class_ "cursor-pointer"
          , [__|on click hide #{$anomalyIds[$currentAnomaly]} then
                          js($currentAnomaly, $anomalyIds) return (($currentAnomaly+1) % $anomalyIds.length) end then 
                          set $currentAnomaly to it then
                          show #{$anomalyIds[$currentAnomaly]} then
                          setAnomalySliderPag()|]
          ]
          $ faIcon_ "fa-arrow-right" "fa-regular fa-arrow-right" " m-2"

    div_
      [ class_ "parent-slider"
      , [__|init setAnomalySliderPag() then show #{$anomalyIds[$currentAnomaly]} |]
      ]
      $ mapM_ (renderAnomaly True currTime) anomalies


anomalyTimeline :: ZonedTime -> Maybe ZonedTime -> Html ()
anomalyTimeline createdAt acknowlegedAt = small_ [class_ "inline-block  px-8 py-6 space-x-2"] $ case acknowlegedAt of
  Nothing -> do
    span_ [class_ "bg-red-200 text-red-900 inline-block px-3 rounded-lg"] "ONGOING"
    time_ [class_ "inline-block"] $ toHtml @String $ formatTime defaultTimeLocale "%F %R" createdAt
    span_ [class_ "inline-block"] "-"
    span_ "present"
  Just ackTime -> do
    span_ [class_ "bg-green-200 text-green-900 inline-block px-3 rounded-lg"] "ACKNOWLEGED"
    time_ [class_ "inline-block"] $ toHtml @String $ formatTime defaultTimeLocale "%F %R" createdAt
    span_ [class_ "inline-block"] "-"
    time_ [class_ "inline-block"] $ toHtml @String $ formatTime defaultTimeLocale "%F %R" ackTime


shapeParameterStats_ :: Int -> Int -> Int -> Html ()
shapeParameterStats_ newF deletedF updatedFF = div_ [class_ "inline-block"] do
  div_ [class_ "grid grid-cols-3 gap-2 text-center text-xs w-96"] do
    div_ [class_ "p-2 bg-emerald-100 text-emerald-900 border border-emerald-300"] do
      div_ [class_ "text-base"] $ toHtml @String $ show newF
      small_ [class_ "block"] "new fields"
    div_ [class_ " p-2 bg-slate-100 text-slate-900 border border-slate-300"] do
      div_ [class_ "text-base"] $ toHtml @String $ show updatedFF
      small_ [class_ "block"] "updated fields"
    div_ [class_ "p-2  bg-rose-100 text-rose-900 border border-rose-300"] do
      div_ [class_ "text-base"] $ toHtml @String $ show deletedF
      small_ [class_ "block"] "deleted fields"


-- anomalyAccentColor isAcknowleged isArchived
anomalyAccentColor :: Bool -> Bool -> Text
anomalyAccentColor _ True = "bg-slate-400"
anomalyAccentColor True False = "bg-green-200"
anomalyAccentColor False False = "bg-red-800"


anomalyItem :: Bool -> UTCTime -> Anomalies.AnomalyVM -> Text -> Text -> Maybe (Html ()) -> Maybe (Html ()) -> Html ()
anomalyItem hideByDefault currTime anomaly icon title subTitle content = do
  let anomalyId = Anomalies.anomalyIdText anomaly.id
  div_ [class_ $ "flex py-4 gap-8 " <> if hideByDefault then "card-round bg-white px-5" else "", style_ (if hideByDefault then "display:none" else ""), id_ anomalyId] do
    div_ [class_ $ "h-4 flex self-start space-x-3 w-8 " <> if hideByDefault then "hidden" else ""] do
      a_ [class_ $ anomalyAccentColor (isJust anomaly.acknowlegedAt) (isJust anomaly.archivedAt) <> " w-2 h-full"] ""
      input_ [term "aria-label" "Select Issue", type_ "checkbox", name_ "anomalyId", value_ anomalyId]
    div_ [class_ "space-y-3 grow"] do
      div_ [class_ "space-x-3"] do
        a_ [class_ "inline-block font-bold text-blue-700 space-x-2"] do
          img_ [src_ icon, class_ "inline w-4 h-4"]
          span_ $ toHtml title
        small_ [class_ "inline-block text-gray-800"] $ fromMaybe (toHtml @String "") subTitle
      div_ [class_ "flex flex-row gap-8"] do
        div_ do
          div_ [class_ "text-xs decoration-dotted underline-offset-2 space-x-4 "] do
            span_ [class_ "bg-red-50 p-1"] "ongoing"
            span_ [class_ "inline-block space-x-1"] do
              mIcon_ "clock" "w-3 h-3"
              span_
                [ class_ "decoration-black underline ml-1"
                , term "data-tippy-content" $ "first seen: " <> show anomaly.createdAt
                ]
                $ toHtml
                $ prettyTimeAuto currTime
                $ zonedTimeToUTC anomaly.createdAt
          -- span_ "|"
          -- span_ [class_ "decoration-black underline", term "data-tippy-content" $ "last seen: " <> show anomaly.lastSeen] $ toHtml $ prettyTimeAuto currTime $ zonedTimeToUTC anomaly.lastSeen
          div_ [class_ "flex items-center gap-2 mt-5"] do
            anomalyArchiveButton anomaly.projectId anomaly.id (isJust anomaly.archivedAt)
            anomalyAcknowlegeButton anomaly.projectId anomaly.id (isJust anomaly.acknowlegedAt)
            button_
              [ class_ "inline-block xchild-hover cursor-pointer py-2 px-3 rounded border border-gray-200 text-xs hover:shadow shadow-blue-100"
              , type_ "button"
              , term "data-an-url" $ "/p/" <> anomaly.projectId.toText <> "/anomaly/" <> anomaly.targetHash <> "?modal=True"
              , term "data-tippy-content" "Expand"
              , [__|on click remove .hidden from #expand-an-modal then
                  remove .hidden from #an-modal-content-loader
                  fetch `${@data-an-url}` as html then put it into #an-modal-content
                  add .hidden to #an-modal-content-loader
                  end
                |]
              ]
              $ mIcon_ "enlarge" "w-3 h-3"
        fromMaybe (toHtml @String "") content
    let chartQuery = Just $ anomaly2ChartQuery anomaly.anomalyType anomaly.targetHash
    div_ [class_ "flex items-center justify-center "] $ div_ [class_ "w-60 h-16 px-3"] $ Charts.throughput anomaly.projectId anomaly.targetHash chartQuery Nothing 14 Nothing False (Nothing, Nothing) Nothing
    div_ [class_ "w-36 flex items-center justify-center"] $ span_ [class_ "tabular-nums text-xl", term "data-tippy-content" "Events for this Anomaly in the last 14days"] $ show $ anomaly.eventsCount14d


anomalyDetailsGetH :: Sessions.PersistentSession -> Projects.ProjectId -> Text -> Maybe Text -> DashboardM (Html ())
anomalyDetailsGetH sess pid targetHash hxBoostedM = do
  pool <- asks pool
  isMember <- liftIO $ withPool pool $ userIsProjectMember sess pid
  if not isMember
    then do
      pure $ userNotMemeberPage sess
    else do
      (project, anomaly) <- liftIO
        $ withPool pool
        $ do
          project <- Projects.selectProjectForUser (Sessions.userId sess, pid)
          anomaly <- Anomalies.getAnomalyVM pid targetHash
          traceShowM anomaly
          pure (project, anomaly)
      let bwconf =
            (def :: BWConfig)
              { sessM = Just sess
              , currProject = project
              , pageTitle = "Anomaly Details"
              }
      case anomaly of
        Just an -> do
          let chartQuery = Just $ anomaly2ChartQuery an.anomalyType an.targetHash
          events <- liftIO $ withPool pool $ RequestDump.selectAnomalyEvents pid an.targetHash an.anomalyType
          currTime <- liftIO getCurrentTime

          -- for endpoint anomalies
          shapes <- liftIO $ withPool pool $ Shapes.shapesByEndpointHash pid targetHash
          fields <- liftIO $ withPool pool $ Fields.selectFields pid targetHash
          let shapesWithFieldsMap = Vector.map (`getShapeFields` fields) shapes

          -- for shape anomalies
          anFields <- liftIO $ withPool pool do
            newF <- Fields.selectFieldsByHashes pid an.shapeNewUniqueFields
            let newFM = groupFieldsByCategory newF
            updF <- Fields.selectFieldsByHashes pid an.shapeUpdatedFieldFormats
            let updfM = groupFieldsByCategory updF
            delF <- Fields.selectFieldsByHashes pid an.shapeDeletedFields
            let delFM = groupFieldsByCategory delF
            pure (newFM, updfM, delFM)

          case hxBoostedM of
            Just _ -> case an.anomalyType of
              Anomalies.ATEndpoint -> pure $ anomalyDetailsPage an events (Just shapesWithFieldsMap) Nothing chartQuery currTime True
              Anomalies.ATShape -> pure $ anomalyDetailsPage an events Nothing (Just anFields) chartQuery currTime True
              _ -> pure $ anomalyDetailsPage an events (Just shapesWithFieldsMap) Nothing chartQuery currTime True
            Nothing -> pure $ bodyWrapper bwconf $ div_ [class_ "w-full px-32"] do
              h1_ [class_ "my-10 py-2 border-b w-full text-lg font-semibold"] "Anomaly Details"
              case an.anomalyType of
                Anomalies.ATEndpoint -> anomalyDetailsPage an events (Just shapesWithFieldsMap) Nothing chartQuery currTime False
                Anomalies.ATShape -> anomalyDetailsPage an events Nothing (Just anFields) chartQuery currTime False
                _ -> anomalyDetailsPage an events (Just shapesWithFieldsMap) Nothing chartQuery currTime False
        Nothing -> pure $ bodyWrapper bwconf $ h4_ [] "ANOMALY NOT FOUND"


anomalyDetailsPage :: AnomalyVM -> Vector RequestDump.RequestDumpLogItem -> Maybe (Vector Shapes.ShapeWithFields) -> Maybe (Map FieldCategoryEnum [Field], Map FieldCategoryEnum [Field], Map FieldCategoryEnum [Field]) -> Maybe QueryBy -> UTCTime -> Bool -> Html ()
anomalyDetailsPage anomaly requestsItems shapesWithFieldsMap fields chartQuery currTime modal = do
  div_ [class_ "w-full h-full"] do
    div_ [class_ "w-full"] do
      div_ [class_ "flex items-center justify-between gap-2 flex-wrap"] do
        case anomaly.anomalyType of
          Anomalies.ATEndpoint -> do
            div_ [class_ "flex flex-col gap-4 shrink-0"] do
              a_ [class_ "inline-block font-bold text-blue-700 space-x-2"] do
                img_ [src_ "/assets/svgs/endpoint.svg", class_ "inline w-6 h-6 -mt-1"]
                span_ [class_ "text-2xl"] "New Endpoint"
              div_ [class_ "flex items-center gap-3"] do
                let methodColor = Utils.getMethodBgColor (fromMaybe "" anomaly.endpointMethod)
                div_ [class_ $ "px-4 py-1 text-sm rounded-lg text-white font-semibold " <> methodColor] $ toHtml $ fromMaybe "" anomaly.endpointMethod
                span_ [] $ toHtml $ fromMaybe "" anomaly.endpointUrlPath
          Anomalies.ATShape -> do
            div_ [class_ "flex flex-col gap-4 shrink-0"] do
              a_ [class_ "inline-block font-bold text-blue-700 space-x-2"] do
                img_ [src_ "/assets/svgs/anomalies/fields.svg", class_ "inline w-6 h-6 -mt-1"]
                span_ [class_ "text-2xl"] "New Request Shape"
              div_ [class_ "flex items-center gap-3"] do
                let methodColor = Utils.getMethodBgColor (fromMaybe "" anomaly.endpointMethod)
                p_ [class_ "italic"] "in"
                div_ [class_ $ "px-4 py-1 text-sm rounded-lg text-white font-semibold " <> methodColor] $ toHtml $ fromMaybe "" anomaly.endpointMethod
                span_ [] $ toHtml $ fromMaybe "" anomaly.endpointUrlPath
              div_ [class_ "mt-4"] do
                shapeParameterStats_ (length anomaly.shapeNewUniqueFields) (length anomaly.shapeDeletedFields) (length anomaly.shapeUpdatedFieldFormats)
          Anomalies.ATFormat -> do
            div_ [class_ "flex flex-col gap-4 shrink-0"] do
              a_ [class_ "inline-block font-bold text-blue-700 space-x-2"] do
                img_ [src_ "/assets/svgs/anomalies/fields.svg", class_ "inline w-6 h-6 -mt-1"]
                span_ [class_ "text-2xl"] "Modified field"
              div_ [class_ "flex items-center gap-3"] do
                let methodColor = Utils.getMethodBgColor (fromMaybe "" anomaly.endpointMethod)
                p_ [class_ "italic"] "in"
                div_ [class_ $ "px-4 py-1 text-sm rounded-lg text-white font-semibold " <> methodColor] $ toHtml $ fromMaybe "" anomaly.endpointMethod
                span_ [] $ toHtml $ fromMaybe "" anomaly.endpointUrlPath
          _ -> pass
        div_ [class_ "flex items-center gap-8 shrink-0 text-gray-600"] do
          div_ [class_ "flex items-center gap-6 -mt-4"] do
            div_ [class_ "flex flex-col gap-2"] do
              h4_ [class_ "font-semibold"] "Events"
              span_ [class_ "inline-block space-x-1"] $ show anomaly.eventsCount14d
            div_ [class_ "flex flex-col gap-2"] do
              h4_ [class_ "font-semibold"] "First seen"
              span_ [class_ "inline-block space-x-1"] do
                mIcon_ "clock" "w-3 h-3"
                span_
                  [ class_ "decoration-black underline ml-1"
                  , term "data-tippy-content" $ "first seen: " <> show anomaly.createdAt
                  ]
                  $ toHtml
                  $ prettyTimeAuto currTime
                  $ zonedTimeToUTC anomaly.createdAt
            div_ [class_ "flex flex-col gap-2"] do
              h4_ [class_ "font-semibold"] "Last seen"
              span_ [class_ "decoration-black underline", term "data-tippy-content" $ "last seen: " <> show anomaly.lastSeen] $ toHtml $ prettyTimeAuto currTime $ zonedTimeToUTC anomaly.lastSeen
          div_ [class_ "w-[200px] h-[80px] mt-4 shrink-0"] do
            Charts.throughput anomaly.projectId anomaly.targetHash chartQuery Nothing 14 Nothing False (Nothing, Nothing) Nothing
    div_ [class_ "w-full flex items-center gap-4 mt-4 overflow-y-auto h-full"] do
      if modal
        then do
          a_ [href_ $ "/p/" <> anomaly.projectId.toText <> "/anomaly/" <> anomaly.targetHash, term "data-tippy-content" "Go to page"] do
            mIcon_ "enlarge" "w-3 h-3"
        else do
          anomalyArchiveButton anomaly.projectId anomaly.id (isJust anomaly.archivedAt)
          anomalyAcknowlegeButton anomaly.projectId anomaly.id (isJust anomaly.acknowlegedAt)

    div_ [class_ "mt-6 space-y-4"] do
      div_ [class_ "flex items-center gap-10 font-semibold border-b"] do
        button_
          [ class_ "sdk_tab sdk_tab_active"
          , onclick_ "changeTab('overview')"
          , id_ "overview"
          ]
          "Overview"
        button_
          [ class_ "sdk_tab"
          , onclick_ "changeTab('events')"
          , id_ "events"
          ]
          "All events"
      div_ [] do
        div_ [class_ "w-full bg-white rounded-lg overflow-y-auto h-full sdk_tab_content sdk_tab_content_active", id_ "overview_content"] do
          case anomaly.anomalyType of
            Anomalies.ATEndpoint -> endpointOverview shapesWithFieldsMap
            Anomalies.ATShape -> requestShapeOverview fields
            Anomalies.ATFormat -> anomalyFormatOverview anomaly
            _ -> ""
        div_ [class_ "grow overflow-y-auto h-full whitespace-nowrap text-sm divide-y overflow-x-hidden sdk_tab_content", id_ "events_content"] $ do
          Log.logItemRows anomaly.projectId requestsItems [] ""
  script_
    [text|
      function changeTab(tabId) {
        const tabLinks = document.querySelectorAll('.sdk_tab');
        tabLinks.forEach(link => link.classList.remove('sdk_tab_active'));
        const clickedTabLink = document.getElementById(tabId);
        clickedTabLink.classList.add('sdk_tab_active')
        const tabContents = document.querySelectorAll('.sdk_tab_content');
        tabContents.forEach(content => {
          content.classList.add("hidden")
          content.classList.remove ("sdk_tab_content_active")
        });
        const tabContent = document.getElementById(tabId + '_content');
        tabContent.classList.remove("hidden")
        setTimeout(()=>{tabContent.classList.add("sdk_tab_content_active")},10)
      }
|]
  script_
    [type_ "text/hyperscript"]
    [text|
      def LogItemExpandable(me)
          if I match <.expanded-log/> then 
            remove next <.log-item-info/> then 
            remove .expanded-log from me
          else
            add .expanded-log to me
            remove .hidden from next <.item-loading />
            fetch `$${@data-log-item-path}` as html then put it after me then
             add .hidden to next <.item-loading />
            _hyperscript.processNode(next <.log-item-info />) then
          end 
      end
    |]
  style_
    [text|
    .tree-children {
      display: block;
    }
    .expand-button {
      display:none;
    }
    .tree-children-count { display: none; }
    .collapsed .tree-children {
      display: none !important; 
    }
    .collapsed .tree-children-count {display: inline !important;}
    .collapsed .children {display: inline-block; padding-left:0}
    .collapsed .closing-token {padding-left:0}
  |]


endpointOverview :: Maybe (Vector Shapes.ShapeWithFields) -> Html ()
endpointOverview shapesWithFieldsMap =
  div_ [] do
    -- div_ [class_ "flex justify-end items-center"] $ do
    --   img_
    --     [ src_ "/assets/svgs/leftarrow.svg"
    --     , class_ " m-2 cursor-pointer"
    --     , [__|on click slideReqRes('prev') |]
    --     ]
    --   let l = "1/" <> show (length shapesWithFieldsMap)
    --   let id = "current_indicator"
    --   span_ [src_ " mx-4", id_ id] l
    --   img_
    --     [ src_ "/assets/svgs/rightarrow.svg"
    --     , class_ "m-2 cursor-pointer"
    --     , [__|on click slideReqRes('next') |]
    --     ]
    case shapesWithFieldsMap of
      Just s -> do
        reqResSection "Request" True (Vector.toList s)
        reqResSection "Response" False (Vector.toList s)
      Nothing -> pass


requestShapeOverview :: Maybe (Map FieldCategoryEnum [Field], Map FieldCategoryEnum [Field], Map FieldCategoryEnum [Field]) -> Html ()
requestShapeOverview fieldChanges = do
  div_ [class_ "flex flex-col gap-6"] $ do
    case fieldChanges of
      Just f ->
        div_ [class_ "flex flex-col gap-6"] do
          let (fs, sn, th) = case f of
                (xx, y, z) -> (xx, y, y)
          div_ [class_ "flex flex-col"] do
            h3_ [class_ "text-green-500 py-1  w-fit font-semibold border-b border-b-green-500 mb-2"] "New Unique Fields"
            div_ [class_ "px-2"] do
              p_ [class_ "hidden last:block"] "No new unique fields"
              subSubSection "Request Path Params" (Map.lookup Fields.FCPathParam fs)
              subSubSection "Request Query Params" (Map.lookup Fields.FCQueryParam fs)
              subSubSection "Request Headers" (Map.lookup Fields.FCRequestHeader fs)
              subSubSection "Request Body" (Map.lookup Fields.FCRequestBody fs)
              subSubSection "Response Headers" (Map.lookup Fields.FCResponseHeader fs)
              subSubSection "Response Body" (Map.lookup Fields.FCResponseBody fs)
          div_ [class_ "flex flex-col"] do
            h3_ [class_ "text-gray-500 py-1 w-fit font-semibold border-b border-b-gray-500 mb-2"] "Updated Fields"
            div_ [class_ "px-2"] do
              p_ [class_ "hidden last:block"] "No updated fields"
              subSubSection "Request Path Params" (Map.lookup Fields.FCPathParam sn)
              subSubSection "Request Query Params" (Map.lookup Fields.FCQueryParam sn)
              subSubSection "Request Headers" (Map.lookup Fields.FCRequestHeader sn)
              subSubSection "Request Body" (Map.lookup Fields.FCRequestBody sn)
              subSubSection "Response Headers" (Map.lookup Fields.FCResponseHeader sn)
              subSubSection "Response Body" (Map.lookup Fields.FCResponseBody sn)
          div_ [class_ "flex flex-col"] do
            h3_ [class_ "text-red-500 w-fit py-1 font-semibold border-b border-b-red-500 mb-2"] "Deleted Fields"
            div_ [class_ "px-2"] do
              p_ [class_ "hidden last:block"] "No deleted fields"
              subSubSection "Request Path Params" (Map.lookup Fields.FCPathParam th)
              subSubSection "Request Query Params" (Map.lookup Fields.FCQueryParam th)
              subSubSection "Request Headers" (Map.lookup Fields.FCRequestHeader th)
              subSubSection "Request Body" (Map.lookup Fields.FCRequestBody th)
              subSubSection "Response Headers" (Map.lookup Fields.FCResponseHeader th)
              subSubSection "Response Body" (Map.lookup Fields.FCResponseBody th)
      Nothing -> pass
anomalyFormatOverview :: AnomalyVM -> Html ()
anomalyFormatOverview an =
  div_ [class_ "flex flex-col gap-4 mt-6 text-gray-600"] do
    div_ [class_ "flex gap-2"] do
      span_ [class_ "font-semibold"] "Field format:"
      span_ [] $ toHtml $ fieldTypeToText $ fromMaybe FTString an.formatType
    div_ [class_ "flex gap-2"] do
      span_ [class_ "font-semibold"] "Field Category:"
      span_ [] $ toHtml $ fieldCategoryEnumToText $ fromMaybe FCRequestBody an.fieldCategory
    div_ [class_ "flex gap-2"] do
      span_ [class_ "font-semibold"] "Field Key Path:"
      span_ [] $ toHtml $ fromMaybe "" an.fieldKeyPath
    div_ [class_ "flex gap-2"] do
      span_ [class_ "font-semibold"] "Field Key:"
      span_ [] $ toHtml $ fromMaybe "" an.fieldKey
    div_ [class_ "flex gap-2 items-center"] do
      span_ [class_ "font-semibold"] "Examples:"
      span_ $ toHtml $ maybe "" (T.intercalate ", " . Vector.toList) an.formatExamples


anomaly2ChartQuery :: Anomalies.AnomalyTypes -> Text -> Charts.QueryBy
anomaly2ChartQuery Anomalies.ATEndpoint = Charts.QBEndpointHash
anomaly2ChartQuery Anomalies.ATShape = Charts.QBShapeHash
anomaly2ChartQuery Anomalies.ATFormat = Charts.QBFormatHash
anomaly2ChartQuery Anomalies.ATUnknown = error "Should not convert unknown anomaly to chart"
anomaly2ChartQuery Anomalies.ATField = error "Should not see field anomaly to chart in anomaly UI. ATField gets hidden under shape"


anomalyDisplayConfig :: Anomalies.AnomalyVM -> (Text, Text)
anomalyDisplayConfig anomaly = case anomaly.anomalyType of
  Anomalies.ATField -> ("New Field Found", "/assets/svgs/anomalies/fields.svg")
  Anomalies.ATShape -> ("New Request Shape", "/assets/svgs/anomalies/fields.svg")
  Anomalies.ATEndpoint -> ("New Endpoint", "/assets/svgs/endpoint.svg")
  Anomalies.ATFormat -> ("Modified field", "/assets/svgs/anomalies/fields.svg")
  Anomalies.ATUnknown -> ("Unknown anomaly", "/assets/svgs/anomalies/fields.svg")


renderAnomaly :: Bool -> UTCTime -> Anomalies.AnomalyVM -> Html ()
renderAnomaly hideByDefault currTime anomaly = do
  let (anomalyTitle, icon) = anomalyDisplayConfig anomaly
  case anomaly.anomalyType of
    Anomalies.ATEndpoint -> do
      let endpointTitle = fromMaybe "" anomaly.endpointMethod <> "  " <> fromMaybe "" anomaly.endpointUrlPath
      anomalyItem hideByDefault currTime anomaly icon anomalyTitle (Just $ toHtml endpointTitle) Nothing
    Anomalies.ATShape -> do
      let endpointTitle = fromMaybe "" anomaly.endpointMethod <> "  " <> fromMaybe "" anomaly.endpointUrlPath
      let subTitle = span_ [class_ "space-x-2"] do
            a_ [class_ "cursor-pointer"] $ toHtml anomaly.targetHash
            span_ [] "in"
            span_ [] $ toHtml endpointTitle
      let shapeContent = shapeParameterStats_ (length anomaly.shapeNewUniqueFields) (length anomaly.shapeDeletedFields) (length anomaly.shapeUpdatedFieldFormats)
      anomalyItem hideByDefault currTime anomaly icon anomalyTitle (Just subTitle) (Just shapeContent)
    Anomalies.ATFormat -> do
      let endpointTitle = toHtml $ fromMaybe "" anomaly.endpointMethod <> "  " <> fromMaybe "" anomaly.endpointUrlPath
      let subTitle = span_ [class_ "space-x-2"] do
            a_ [class_ "cursor-pointer"] $ toHtml $ fromMaybe "" anomaly.fieldKeyPath
            span_ [] "in"
            span_ [] $ toHtml endpointTitle
      let formatContent = div_ [class_ "block"] do
            div_ [class_ "text-sm"] do
              div_ do
                small_ "current format: "
                span_ $ maybe "" show anomaly.formatType
              div_ do
                small_ "previous formats: "
                span_ "" -- TODO: Should be comma separated list of formats for that field.
              div_ do
                small_ "examples: "
                small_ $ toHtml $ maybe "" (T.intercalate ", " . Vector.toList) anomaly.formatExamples
      anomalyItem hideByDefault currTime anomaly icon anomalyTitle (Just subTitle) (Just formatContent)
    Anomalies.ATField -> error "Anomalies.ATField anomaly should never show up in practice "
    Anomalies.ATUnknown -> error "Anomalies.ATField anomaly should never show up in practice "


anomalyAcknowlegeButton :: Projects.ProjectId -> Anomalies.AnomalyId -> Bool -> Html ()
anomalyAcknowlegeButton pid aid acked = do
  let acknowlegeAnomalyEndpoint = "/p/" <> pid.toText <> "/anomalies/" <> Anomalies.anomalyIdText aid <> if acked then "/unacknowlege" else "/acknowlege"
  a_
    [ class_
        $ "inline-block child-hover cursor-pointer py-2 px-3 rounded border border-gray-200 text-xs hover:shadow shadow-blue-100 "
        <> (if acked then "bg-green-100 text-green-900" else "")
    , term "data-tippy-content" "acknowlege anomaly"
    , hxGet_ acknowlegeAnomalyEndpoint
    , hxSwap_ "outerHTML"
    ]
    if acked then "✓ Acknowleged" else "✓ Acknowlege"


anomalyArchiveButton :: Projects.ProjectId -> Anomalies.AnomalyId -> Bool -> Html ()
anomalyArchiveButton pid aid archived = do
  let archiveAnomalyEndpoint = "/p/" <> pid.toText <> "/anomalies/" <> Anomalies.anomalyIdText aid <> if archived then "/unarchive" else "/archive"
  a_
    [ class_
        $ "inline-block xchild-hover cursor-pointer py-2 px-3 rounded border border-gray-200 text-xs hover:shadow shadow-blue-100 "
        <> (if archived then " bg-green-100 text-green-900" else "")
    , term "data-tippy-content" $ if archived then "unarchive" else "archive"
    , hxGet_ archiveAnomalyEndpoint
    , hxSwap_ "outerHTML"
    ]
<<<<<<< HEAD
    $ img_ [src_ "/assets/svgs/anomalies/archive.svg", class_ "h-4 w-4"]


reqResSection :: Text -> Bool -> [Shapes.ShapeWithFields] -> Html ()
reqResSection title isRequest shapesWithFieldsMap =
  section_ [class_ "space-y-3"] $ do
    div_ [class_ "flex justify-between mt-5"] $ do
      div_ [class_ "flex flex-row"] $ do
        a_ [class_ "cursor-pointer", [__|on click toggle .neg-rotate-90 on me then toggle .hidden on (next .reqResSubSection)|]]
          $ img_
            [ src_ "/assets/svgs/cheveron-down.svg"
            , class_ "h-4 mr-3 mt-1 w-4"
            ]
        span_ [class_ "text-lg text-slate-800"] $ toHtml title

    div_ [class_ "bg-white border border-gray-100 rounded-xl py-5 px-5 space-y-6 reqResSubSection"]
      $ forM_ (zip [(1 :: Int) ..] shapesWithFieldsMap)
      $ \(index, s) -> do
        let sh = if index == 1 then title <> "_fields" else title <> "_fields hidden"
        div_ [class_ sh, id_ $ title <> "_" <> show index] $ do
          if isRequest
            then do
              subSubSection (title <> " Path Params") (Map.lookup Fields.FCPathParam s.fieldsMap)
              subSubSection (title <> " Query Params") (Map.lookup Fields.FCQueryParam s.fieldsMap)
              subSubSection (title <> " Headers") (Map.lookup Fields.FCRequestHeader s.fieldsMap)
              subSubSection (title <> " Body") (Map.lookup Fields.FCRequestBody s.fieldsMap)
            else do
              subSubSection (title <> " Headers") (Map.lookup Fields.FCResponseHeader s.fieldsMap)
              subSubSection (title <> " Body") (Map.lookup Fields.FCResponseBody s.fieldsMap)


-- | subSubSection ..
subSubSection :: Text -> Maybe [Fields.Field] -> Html ()
subSubSection title fieldsM =
  case fieldsM of
    Nothing -> ""
    Just fields -> do
      div_ [class_ "space-y-1 mb-4"] $ do
        div_ [class_ "flex flex-row items-center"] $ do
          img_
            [ src_ "/assets/svgs/cheveron-down.svg"
            , class_ "h-6 mr-3 w-6 p-1 cursor-pointer"
            , [__|on click toggle .neg-rotate-90 on me then toggle .hidden on (next .subSectionContent)|]
            ]
          div_ [class_ "px-4 rounded-xl w-full font-bold text-sm text-slate-900"] $ toHtml title
        div_ [class_ "space-y-1 subSectionContent"] $ do
          fieldsToNormalized fields & mapM_ \(key, fieldM) -> do
            let segments = T.splitOn "." key
            let depth = length segments
            let depthPadding = "margin-left:" <> show (20 + (depth * 20)) <> "px"
            let displayKey = last ("" :| segments)
            case fieldM of
              Nothing -> do
                a_
                  [ class_ "flex flex-row items-center"
                  , style_ depthPadding
                  , [__| on click toggle .neg-rotate-90 on <.chevron/> in me then collapseUntil((me), (my @data-depth))  |]
                  ]
                  $ do
                    img_ [src_ "/assets/svgs/cheveron-down.svg", class_ "h-6 w-6 mr-1 chevron cursor-pointer p-1"]
                    div_ [class_ "border flex flex-row border-gray-100 px-5 py-2 rounded-xl w-full"] $ do
                      span_ [class_ "text-sm text-slate-800 inline-flex items-center"] $ toHtml displayKey
                      span_ [class_ "text-sm text-slate-600 inline-flex items-center ml-4"] $ do
                        if "[*]" `T.isSuffixOf` key
                          then EndpointComponents.fieldTypeToDisplay Fields.FTList
                          else EndpointComponents.fieldTypeToDisplay Fields.FTObject
              Just field -> do
                a_
                  [ class_ "flex flex-row cursor-pointer"
                  , style_ depthPadding
                  , term "data-depth" $ show depth
                  ]
                  $ do
                    img_ [src_ "/assets/svgs/cheveron-down.svg", class_ "h-4 mr-3 mt-4 w-4 ", style_ "visibility: hidden"]
                    div_ [class_ "border-b flex flex-row border-gray-100 px-5 py-2 rounded-xl w-full items-center"] $ do
                      span_ [class_ "grow text-sm text-slate-800 inline-flex items-center"] $ toHtml displayKey
                      span_ [class_ "text-sm text-slate-600 mx-12 inline-flex items-center"] $ EndpointComponents.fieldTypeToDisplay $ field.fieldType
=======
    $ faIcon_ "fa-inbox-full" "fa-sharp fa-light fa-inbox-full" "h-4 w-4"
>>>>>>> d9311dfd
<|MERGE_RESOLUTION|>--- conflicted
+++ resolved
@@ -820,8 +820,7 @@
     , hxGet_ archiveAnomalyEndpoint
     , hxSwap_ "outerHTML"
     ]
-<<<<<<< HEAD
-    $ img_ [src_ "/assets/svgs/anomalies/archive.svg", class_ "h-4 w-4"]
+    $ faIcon_ "fa-inbox-full" "fa-sharp fa-light fa-inbox-full" "h-4 w-4"
 
 
 reqResSection :: Text -> Bool -> [Shapes.ShapeWithFields] -> Html ()
@@ -897,7 +896,4 @@
                     img_ [src_ "/assets/svgs/cheveron-down.svg", class_ "h-4 mr-3 mt-4 w-4 ", style_ "visibility: hidden"]
                     div_ [class_ "border-b flex flex-row border-gray-100 px-5 py-2 rounded-xl w-full items-center"] $ do
                       span_ [class_ "grow text-sm text-slate-800 inline-flex items-center"] $ toHtml displayKey
-                      span_ [class_ "text-sm text-slate-600 mx-12 inline-flex items-center"] $ EndpointComponents.fieldTypeToDisplay $ field.fieldType
-=======
-    $ faIcon_ "fa-inbox-full" "fa-sharp fa-light fa-inbox-full" "h-4 w-4"
->>>>>>> d9311dfd
+                      span_ [class_ "text-sm text-slate-600 mx-12 inline-flex items-center"] $ EndpointComponents.fieldTypeToDisplay $ field.fieldType