--- conflicted
+++ resolved
@@ -853,16 +853,8 @@
   section_ [class_ "space-y-3"] do
     div_ [class_ "flex justify-between mt-5"] do
       div_ [class_ "flex flex-row"] do
-<<<<<<< HEAD
         a_ [class_ "cursor-pointer", [__|on click toggle .neg-rotate-90 on me then toggle .hidden on (next .reqResSubSection)|]] $
           faIcon_ "fa-chevron-down" "fa-light fa-chevron-down" "h-4 mr-3 mt-1 w-4"
-=======
-        a_ [class_ "cursor-pointer", [__|on click toggle .neg-rotate-90 on me then toggle .hidden on (next .reqResSubSection)|]]
-          $ img_
-            [ src_ "/assets/svgs/cheveron-down.svg"
-            , class_ "h-4 mr-3 mt-1 w-4"
-            ]
->>>>>>> b2a86b15
         span_ [class_ "text-lg text-slate-800"] $ toHtml title
 
     div_ [class_ "bg-white border border-gray-100 rounded-xl py-5 px-5 space-y-6 reqResSubSection"]
