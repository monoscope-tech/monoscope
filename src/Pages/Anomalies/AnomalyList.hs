module Pages.Anomalies.AnomalyList (
  anomalyListGetH,
  anomalyDetailsGetH,
  anomalyBulkActionsPostH,
  acknowlegeAnomalyGetH,
  unAcknowlegeAnomalyGetH,
  archiveAnomalyGetH,
  unArchiveAnomalyGetH,
  anomalyListSlider,
  AnomalyBulkForm,
  anomalyAcknowlegeButton,
  anomalyArchiveButton,
) where

import Config
import Data.Aeson (encode)
import Data.Aeson.QQ (aesonQQ)
import Data.Default (def)
import Data.Map qualified as Map
import Data.Pool
import Data.Text (replace)
import Data.Text qualified as T
import Data.Time (UTCTime, ZonedTime, defaultTimeLocale, formatTime, getCurrentTime, getTimeZone, zonedTimeToUTC)
import Data.Tuple.Extra (fst3)
import Data.Vector (Vector)
import Data.Vector qualified as Vector
import Database.PostgreSQL.Entity.DBT (QueryNature (Update), execute, withPool)
import Database.PostgreSQL.Simple (Connection, Only (Only))
import Database.PostgreSQL.Simple.SqlQQ (sql)
import Lucid
import Lucid.Htmx
import Lucid.Hyperscript
import Models.Apis.Anomalies (AnomalyVM)
import Models.Apis.Anomalies qualified as Anomalies
import Models.Apis.Endpoints qualified as Endpoints
<<<<<<< HEAD
import Models.Apis.Fields.Query qualified as Fields
import Models.Apis.Fields.Types
import Models.Apis.Fields.Types qualified as Fields
import Models.Apis.RequestDumps (RequestDump (RequestDump))
import Models.Apis.RequestDumps qualified as RequestDump
import Models.Apis.Shapes (getShapeFields)
import Models.Apis.Shapes qualified as Shapes
=======
>>>>>>> b30bc52b
import Models.Projects.Projects qualified as Projects
import Models.Users.Sessions qualified as Sessions
import NeatInterpolation (text)
import Optics.Core ((^.))
import Pages.BodyWrapper (BWConfig (..), bodyWrapper)
import Pages.Charts.Charts (QueryBy)
import Pages.Charts.Charts qualified as Charts
import Pages.Endpoints.EndpointComponents qualified as EndpointComponents
import Pages.Log qualified as Log
import Pkg.Components (loader)
import Relude
import Relude.Unsafe qualified as Unsafe
import Servant (Headers, addHeader)
import Servant.Htmx (HXTrigger)
import Text.Time.Pretty (prettyTimeAuto)
import Utils
import Web.FormUrlEncoded (FromForm)


newtype AnomalyBulkForm = AnomalyBulk
  { anomalyId :: [Text]
  }
  deriving stock (Show, Generic)
  deriving anyclass (FromForm)


acknowlegeAnomalyGetH :: Sessions.PersistentSession -> Projects.ProjectId -> Anomalies.AnomalyId -> DashboardM (Html ())
acknowlegeAnomalyGetH sess pid aid = do
  pool <- asks pool
  isMember <- liftIO $ withPool pool $ userIsProjectMember sess pid
  if not isMember
    then do
      pure $ userNotMemeberPage sess
    else do
      let q = [sql| update apis.anomalies set acknowleged_by=?, acknowleged_at=NOW() where id=? |]
      r <- liftIO $ withPool pool $ execute Update q (sess.userId, aid)
      pure $ anomalyAcknowlegeButton pid aid True


unAcknowlegeAnomalyGetH :: Sessions.PersistentSession -> Projects.ProjectId -> Anomalies.AnomalyId -> DashboardM (Html ())
unAcknowlegeAnomalyGetH sess pid aid = do
  pool <- asks pool
  isMember <- liftIO $ withPool pool $ userIsProjectMember sess pid
  if not isMember
    then do
      pure $ userNotMemeberPage sess
    else do
      let q = [sql| update apis.anomalies set acknowleged_by=null, acknowleged_at=null where id=? |]
      _ <- liftIO $ withPool pool $ execute Update q (Only aid)
      pure $ anomalyAcknowlegeButton pid aid False


archiveAnomalyGetH :: Sessions.PersistentSession -> Projects.ProjectId -> Anomalies.AnomalyId -> DashboardM (Html ())
archiveAnomalyGetH sess pid aid = do
  pool <- asks pool
  isMember <- liftIO $ withPool pool $ userIsProjectMember sess pid
  if not isMember
    then do
      pure $ userNotMemeberPage sess
    else do
      let q = [sql| update apis.anomalies set archived_at=NOW() where id=? |]
      _ <- liftIO $ withPool pool $ execute Update q (Only aid)
      pure $ anomalyArchiveButton pid aid True


unArchiveAnomalyGetH :: Sessions.PersistentSession -> Projects.ProjectId -> Anomalies.AnomalyId -> DashboardM (Html ())
unArchiveAnomalyGetH sess pid aid = do
  pool <- asks pool
  isMember <- liftIO $ withPool pool $ userIsProjectMember sess pid
  if not isMember
    then do
      pure $ userNotMemeberPage sess
    else do
      let q = [sql| update apis.anomalies set archived_at=null where id=? |]
      _ <- liftIO $ withPool pool $ execute Update q (Only aid)
      pure $ anomalyArchiveButton pid aid False


-- When given a list of anomalyIDs and an action, said action would be applied to the anomalyIDs.
-- Then a notification should be triggered, as well as an action to reload the anomaly List.
anomalyBulkActionsPostH :: Sessions.PersistentSession -> Projects.ProjectId -> Text -> AnomalyBulkForm -> DashboardM (Headers '[HXTrigger] (Html ()))
anomalyBulkActionsPostH sess pid action items = do
  pool <- asks pool
  isMember <- liftIO $ withPool pool $ userIsProjectMember sess pid
  if not isMember
    then do
      let hxTriggerData = decodeUtf8 $ encode [aesonQQ| {"refreshMain": "", "errorToast": [#{action <> " anomalies not successfull."}]}|]
      pure $ addHeader hxTriggerData ""
    else do
      v <- case action of
        "acknowlege" -> liftIO $ withPool pool $ execute Update [sql| update apis.anomalies set acknowleged_by=?, acknowleged_at=NOW() where id=ANY(?::uuid[]) |] (sess.userId, Vector.fromList items.anomalyId)
        "archive" -> liftIO $ withPool pool $ execute Update [sql| update apis.anomalies set archived_at=NOW() where id=ANY(?::uuid[]) |] (Only $ Vector.fromList items.anomalyId)
        _ -> error $ "unhandled anomaly bulk action state " <> action
      let hxTriggerData = decodeUtf8 $ encode [aesonQQ| {"refreshMain": "", "successToast": [#{action <> "d anomalies Successfully"}]}|]
      pure $ addHeader hxTriggerData ""


data ParamInput = ParamInput
  { currentURL :: Text
  , ackd :: Bool
  , archived :: Bool
  , sort :: Text
  }


anomalyListGetH :: Sessions.PersistentSession -> Projects.ProjectId -> Maybe Text -> Maybe Text -> Maybe Text -> Maybe Text -> Maybe Text -> Maybe Text -> Maybe Endpoints.EndpointId -> Maybe Text -> Maybe Text -> DashboardM (Html ())
anomalyListGetH sess pid layoutM ackdM archivedM sortM page loadM endpointM hxRequestM hxBoostedM = do
  let ackd = textToBool <$> ackdM
  let archived = textToBool <$> archivedM
  pool <- asks pool
  isMember <- liftIO $ withPool pool $ userIsProjectMember sess pid
  if not isMember
    then do
      pure $ userNotMemeberPage sess
    else do
      let fetchLimit = 61
      let limit = maybe (Just fetchLimit) (\x -> if x == "slider" then Just 51 else Just fetchLimit) layoutM
      let pageInt = case page of
            Just p -> if limit == Just 51 then 0 else Unsafe.read (toString p)
            Nothing -> 0
      (project, anomalies) <- liftIO
        $ withPool pool
        $ do
          project <- Projects.selectProjectForUser (Sessions.userId sess, pid)
          anomalies <- Anomalies.selectAnomalies pid Nothing ackd archived sortM limit (pageInt * fetchLimit)
          pure (project, anomalies)
      currTime <- liftIO getCurrentTime
      let bwconf =
            (def :: BWConfig)
              { sessM = Just sess
              , currProject = project
              , pageTitle = "Changes & Errors"
              }
      let currentURL = "/p/" <> pid.toText <> "/anomalies?layout=" <> fromMaybe "false" layoutM <> "&ackd=" <> fromMaybe "false" ackdM <> "&archived=" <> fromMaybe "false" archivedM
      let nextFetchUrl = maybe (Just $ currentURL <> "&load_more=true&page=" <> show (pageInt + 1)) (\x -> if x == "slider" then Nothing else Just $ currentURL <> "&load_more=true&page=" <> show (pageInt + 1)) layoutM

      let paramInput =
            ParamInput
              { currentURL = currentURL
              , ackd = fromMaybe False ackd
              , archived = fromMaybe False archived
              , sort = fromMaybe "" sortM
              }

      let elementBelowTabs =
            div_ [class_ "grid grid-cols-5", hxGet_ paramInput.currentURL, hxSwap_ "outerHTML", hxTrigger_ "refreshMain"]
              $ anomalyList paramInput pid currTime anomalies nextFetchUrl
      let anom = case nextFetchUrl of
            Just url -> do
              mapM_ (renderAnomaly False currTime) anomalies
              if length anomalies > fetchLimit - 1
                then a_ [class_ "cursor-pointer block p-1 blue-800 bg-blue-100 hover:bg-blue-200 text-center", hxTrigger_ "click", hxSwap_ "outerHTML", hxGet_ url] do
                  div_ [class_ "htmx-indicator query-indicator"] do
                    loader
                  "LOAD MORE"
                else ""
            Nothing -> mapM_ (renderAnomaly False currTime) anomalies

      case (layoutM, hxRequestM, hxBoostedM, loadM) of
        (Just "slider", Just "true", _, _) -> pure $ anomalyListSlider currTime pid endpointM (Just anomalies)
        (_, _, _, Just "true") -> pure anom
        (_, Just "true", Just "false", _) -> pure elementBelowTabs
        (_, Just "true", Nothing, _) -> pure elementBelowTabs
        _ -> pure $ bodyWrapper bwconf $ anomalyListPage paramInput pid currTime anomalies nextFetchUrl


anomalyListPage :: ParamInput -> Projects.ProjectId -> UTCTime -> Vector Anomalies.AnomalyVM -> Maybe Text -> Html ()
anomalyListPage paramInput pid currTime anomalies nextFetchUrl = div_ [class_ "w-full mx-auto  px-16 pt-10 pb-24"] $ do
  div_
    [ style_ "z-index:26; width: min(90vw, 800px)"
    , class_ "fixed hidden right-0 top-[50px] bg-white overflow-y-scroll h-[calc(100%-50px)] border-l border-l-2 shadow"
    , id_ "expand-an-modal"
    ]
    $ do
      div_ [class_ "relative ml-auto w-full", style_ ""] do
        div_ [class_ "flex justify-end  w-full p-4 "] do
          button_ [[__|on click add .hidden to #expand-an-modal|]] do
            img_ [class_ "h-8", src_ "/assets/svgs/close.svg"]
        div_ [id_ "an-modal-content-loader", class_ "bg-white rounded-lg shadow p-4 absolute top-1/2 left-1/2 transform -translate-x-1/2 -translate-y-1/2"] do
          loader
        div_ [class_ "px-2", id_ "an-modal-content"] pass
  h3_ [class_ "text-xl text-slate-700 flex place-items-center"] "Changes & Errors"
  div_ [class_ "py-2 px-2 space-x-6 border-b border-slate-20 mt-6 mb-8 text-sm font-light", hxBoost_ "true"] do
    let uri = deleteParam "archived" $ deleteParam "ackd" paramInput.currentURL
    a_ [class_ $ "inline-block py-2 " <> if not paramInput.ackd && not paramInput.archived then " font-bold text-black " else "", href_ $ uri <> "&ackd=false&archived=false"] "Inbox"
    a_ [class_ $ "inline-block  py-2 " <> if paramInput.ackd && not paramInput.archived then " font-bold text-black " else "", href_ $ uri <> "&ackd=true&archived=false"] "Acknowleged"
    a_ [class_ $ "inline-block  py-2 " <> if paramInput.archived then " font-bold text-black " else "", href_ $ uri <> "&archived=true"] "Archived"
  div_ [class_ "grid grid-cols-5 card-round", id_ "anomalyListBelowTab", hxGet_ paramInput.currentURL, hxSwap_ "outerHTML", hxTrigger_ "refreshMain"] $ anomalyList paramInput pid currTime anomalies nextFetchUrl
  script_
    [text|
      function changeTab(tabId) {
        const tabLinks = document.querySelectorAll('.sdk_tab');
        tabLinks.forEach(link => link.classList.remove('sdk_tab_active'));
        const clickedTabLink = document.getElementById(tabId);
        clickedTabLink.classList.add('sdk_tab_active')
        const tabContents = document.querySelectorAll('.sdk_tab_content');
        tabContents.forEach(content => {
          content.classList.add("hidden")
          content.classList.remove ("sdk_tab_content_active")
        });
        const tabContent = document.getElementById(tabId + '_content');
        tabContent.classList.remove("hidden")
        setTimeout(()=>{tabContent.classList.add("sdk_tab_content_active")},10)
      }
|]


anomalyList :: ParamInput -> Projects.ProjectId -> UTCTime -> Vector Anomalies.AnomalyVM -> Maybe Text -> Html ()
anomalyList paramInput pid currTime anomalies nextFetchUrl = form_ [class_ "col-span-5 bg-white divide-y ", id_ "anomalyListForm"] $ do
  let bulkActionBase = "/p/" <> pid.toText <> "/anomalies/bulk_actions"
  let currentURL' = deleteParam "sort" paramInput.currentURL
  let sortMenu =
        [ ("First Seen", "First time the issue occured", "first_seen")
        , ("Last Seen", "Last time the issue occured", "last_seen")
        , ("Events", "Number of events", "events")
        ]
          :: [(Text, Text, Text)]
  let currentSortTitle = maybe "First Seen" fst3 $ find (\(_, _, identifier) -> identifier == paramInput.sort) sortMenu
  div_
    [class_ "flex py-3 gap-8 items-center  bg-gray-50"]
    do
      div_ [class_ "h-4 flex space-x-3 w-8"] do
        a_ [class_ " w-2 h-full"] ""
        input_ [term "aria-label" "Select Issue", type_ "checkbox"]
      div_ [class_ " grow flex flex-row gap-2"] do
        button_ [class_ "btn-sm bg-transparent border-black hover:shadow-2xl", hxPost_ $ bulkActionBase <> "/acknowlege", hxSwap_ "none"] "✓ acknowlege"
        button_ [class_ "btn-sm bg-transparent space-x-1 border-black hover:shadow-2xl", hxPost_ $ bulkActionBase <> "/archive", hxSwap_ "none"] do
          img_ [src_ "/assets/svgs/anomalies/archive.svg", class_ "h-4 w-4 inline-block"]
          span_ "archive"
      div_ [class_ "relative inline-block"] do
        a_ [class_ "btn-sm bg-transparent border-black hover:shadow-2xl space-x-2", [__|on click toggle .hidden on #sortMenuDiv |]] do
          mIcon_ "sort" "h-4 w-4"
          span_ $ toHtml currentSortTitle
        div_ [id_ "sortMenuDiv", hxBoost_ "true", class_ "p-1 hidden text-sm border border-black-30 absolute right-0 z-10 mt-2 w-72 origin-top-right rounded-md bg-white shadow-lg ring-1 ring-black ring-opacity-5 focus:outline-none", tabindex_ "-1"] do
          sortMenu & mapM_ \(title, desc, identifier) -> do
            let isActive = paramInput.sort == identifier || (paramInput.sort == "" && identifier == "first_seen")
            a_
              [ class_ $ "block flex flex-row px-3 py-2 hover:bg-blue-50 rounded-md cursor-pointer " <> (if isActive then " text-blue-800 " else "")
              , href_ $ currentURL' <> "&sort=" <> identifier
              ]
              do
                div_ [class_ "flex flex-col items-center justify-center px-3"] do
                  if isActive then mIcon_ "checkmark4" "w-4 h-5" else mIcon_ "" "w-4 h-5"
                div_ [class_ "grow space-y-1"] do
                  span_ [class_ "block text-lg"] $ toHtml title
                  span_ [class_ "block "] $ toHtml desc

      div_ [class_ "flex justify-center font-base w-60 content-between gap-14"] do
        span_ "GRAPH"
        div_ [class_ " space-x-2 font-base text-sm"] $ do
          a_ [class_ "cursor-pointer"] "24h"
          a_ [class_ "cursor-pointer font-bold text-base"] "14d"
      div_ [class_ "w-36 flex items-center justify-center"] $ span_ [class_ "font-base"] "EVENTS"

  when (null anomalies) $ div_ [class_ "flex text-center justify-center items-center h-32"] $ do
    strong_ "No anomalies yet"
  mapM_ (renderAnomaly False currTime) anomalies
  case nextFetchUrl of
    Just url ->
      if length anomalies > 60
        then a_ [class_ "cursor-pointer block p-1 blue-800 bg-blue-100 hover:bg-blue-200 text-center", hxTrigger_ "click", hxSwap_ "outerHTML", hxGet_ url] do
          div_ [class_ "htmx-indicator query-indicator"] do
            loader
          "LOAD MORE"
        else ""
    Nothing -> ""


anomalyListSlider :: UTCTime -> Projects.ProjectId -> Maybe Endpoints.EndpointId -> Maybe (Vector Anomalies.AnomalyVM) -> Html ()
anomalyListSlider _ _ _ (Just []) = ""
anomalyListSlider _ pid eid Nothing = do
  div_ [hxGet_ $ "/p/" <> pid.toText <> "/anomalies?layout=slider" <> maybe "" (\x -> "&endpoint=" <> x.toText) eid, hxSwap_ "outerHTML", hxTrigger_ "load"] $ do
    div_ [class_ "flex justify-between mt-5 pb-2"] $ do
      div_ [class_ "flex flex-row"] $ do
        img_
          [ src_ "/assets/svgs/cheveron-down.svg"
          , class_ "h-4 mr-3 mt-1 w-4"
          , [__|on click toggle .neg-rotate-90 on me then toggle .hidden on (next .parent-slider)|]
          ]
        span_ [class_ "text-lg text-slate-700"] "Ongoing Anomalies and Monitors"
      div_ [class_ "flex flex-row mt-2"] ""
anomalyListSlider currTime _ _ (Just anomalies) = do
  let anomalyIds = replace "\"" "'" $ show $ fmap (Anomalies.anomalyIdText . (^. #id)) anomalies
  let totalAnomaliesTxt = toText $ if length anomalies > 50 then "50+" else show (length anomalies)
  div_ $ do
    script_ [text| var rem = (x,y)=>((x%y)==0?1:(x%y)); |]
    script_
      [type_ "text/hyperscript"]
      [text| 
         init set $$currentAnomaly to 0 then
              set $$anomalyIds to $anomalyIds

          def setAnomalySliderPag()
            set #anomalySliderPagination.innerHTML to ($$currentAnomaly+1)+'/$totalAnomaliesTxt '
          end
         |]
    div_ [class_ "flex justify-between mt-5 pb-2"] $ do
      div_ [class_ "flex flex-row"] $ do
        img_
          [ src_ "/assets/svgs/cheveron-down.svg"
          , class_ "h-4 mr-3 mt-1 w-4"
          , [__|on click toggle .neg-rotate-90 on me then toggle .hidden on (next .parent-slider)|]
          ]
        span_ [class_ "text-lg text-slate-700"] "Ongoing Anomalies and Monitors"
      div_ [class_ "flex flex-row mt-2"] $ do
        a_
          [ class_ "cursor-pointer"
          , [__|on click hide #{$anomalyIds[$currentAnomaly]} then
                          js($currentAnomaly, $anomalyIds) return (Math.max(0, $currentAnomaly-1) % $anomalyIds.length) end then 
                          set $currentAnomaly to it then
                          show #{$anomalyIds[$currentAnomaly]} then 
                          setAnomalySliderPag()|]
          ]
          $ img_ [src_ "/assets/svgs/leftarrow.svg", class_ " m-2"]
        span_ [src_ " mx-4", id_ "anomalySliderPagination"] "1/1"
        a_
          [ class_ "cursor-pointer"
          , [__|on click hide #{$anomalyIds[$currentAnomaly]} then
                          js($currentAnomaly, $anomalyIds) return (($currentAnomaly+1) % $anomalyIds.length) end then 
                          set $currentAnomaly to it then
                          show #{$anomalyIds[$currentAnomaly]} then
                          setAnomalySliderPag()|]
          ]
          $ img_ [src_ "/assets/svgs/rightarrow.svg", class_ " m-2"]

    div_
      [ class_ "parent-slider"
      , [__|init setAnomalySliderPag() then show #{$anomalyIds[$currentAnomaly]} |]
      ]
      $ mapM_ (renderAnomaly True currTime) anomalies


anomalyTimeline :: ZonedTime -> Maybe ZonedTime -> Html ()
anomalyTimeline createdAt acknowlegedAt = small_ [class_ "inline-block  px-8 py-6 space-x-2"] $ case acknowlegedAt of
  Nothing -> do
    span_ [class_ "bg-red-200 text-red-900 inline-block px-3 rounded-lg"] "ONGOING"
    time_ [class_ "inline-block"] $ toHtml @String $ formatTime defaultTimeLocale "%F %R" createdAt
    span_ [class_ "inline-block"] "-"
    span_ "present"
  Just ackTime -> do
    span_ [class_ "bg-green-200 text-green-900 inline-block px-3 rounded-lg"] "ACKNOWLEGED"
    time_ [class_ "inline-block"] $ toHtml @String $ formatTime defaultTimeLocale "%F %R" createdAt
    span_ [class_ "inline-block"] "-"
    time_ [class_ "inline-block"] $ toHtml @String $ formatTime defaultTimeLocale "%F %R" ackTime


shapeParameterStats_ :: Int -> Int -> Int -> Html ()
shapeParameterStats_ newF deletedF updatedFF = div_ [class_ "inline-block"] do
  div_ [class_ "grid grid-cols-3 gap-2 text-center text-xs w-96"] do
    div_ [class_ "p-2 bg-emerald-100 text-emerald-900 border border-emerald-300"] do
      div_ [class_ "text-base"] $ toHtml @String $ show newF
      small_ [class_ "block"] "new fields"
    div_ [class_ " p-2 bg-slate-100 text-slate-900 border border-slate-300"] do
      div_ [class_ "text-base"] $ toHtml @String $ show updatedFF
      small_ [class_ "block"] "updated fields"
    div_ [class_ "p-2  bg-rose-100 text-rose-900 border border-rose-300"] do
      div_ [class_ "text-base"] $ toHtml @String $ show deletedF
      small_ [class_ "block"] "deleted fields"


-- anomalyAccentColor isAcknowleged isArchived
anomalyAccentColor :: Bool -> Bool -> Text
anomalyAccentColor _ True = "bg-slate-400"
anomalyAccentColor True False = "bg-green-200"
anomalyAccentColor False False = "bg-red-800"


anomalyItem :: Bool -> UTCTime -> Anomalies.AnomalyVM -> Text -> Text -> Maybe (Html ()) -> Maybe (Html ()) -> Html ()
anomalyItem hideByDefault currTime anomaly icon title subTitle content = do
  let anomalyId = Anomalies.anomalyIdText anomaly.id
  div_ [class_ $ "flex py-4 gap-8 " <> if hideByDefault then "card-round bg-white px-5" else "", style_ (if hideByDefault then "display:none" else ""), id_ anomalyId] do
    div_ [class_ $ "h-4 flex self-start space-x-3 w-8 " <> if hideByDefault then "hidden" else ""] do
      a_ [class_ $ anomalyAccentColor (isJust anomaly.acknowlegedAt) (isJust anomaly.archivedAt) <> " w-2 h-full"] ""
      input_ [term "aria-label" "Select Issue", type_ "checkbox", name_ "anomalyId", value_ anomalyId]
    div_ [class_ "space-y-3 grow"] do
      div_ [class_ "space-x-3"] do
        a_ [class_ "inline-block font-bold text-blue-700 space-x-2"] do
          img_ [src_ icon, class_ "inline w-4 h-4"]
          span_ $ toHtml title
        small_ [class_ "inline-block text-gray-800"] $ fromMaybe (toHtml @String "") subTitle
      div_ [class_ "flex flex-row gap-8"] do
        div_ do
          div_ [class_ "text-xs decoration-dotted underline-offset-2 space-x-4 "] do
            span_ [class_ "bg-red-50 p-1"] "ongoing"
            span_ [class_ "inline-block space-x-1"] do
              mIcon_ "clock" "w-3 h-3"
              span_
                [ class_ "decoration-black underline ml-1"
                , term "data-tippy-content" $ "first seen: " <> show anomaly.createdAt
                ]
                $ toHtml
                $ prettyTimeAuto currTime
                $ zonedTimeToUTC anomaly.createdAt
              span_ "|"
              span_ [class_ "decoration-black underline", term "data-tippy-content" $ "last seen: " <> show anomaly.lastSeen] $ toHtml $ prettyTimeAuto currTime $ zonedTimeToUTC anomaly.lastSeen
          div_ [class_ "flex items-center gap-2 mt-5"] do
            anomalyArchiveButton anomaly.projectId anomaly.id (isJust anomaly.archivedAt)
            anomalyAcknowlegeButton anomaly.projectId anomaly.id (isJust anomaly.acknowlegedAt)
            button_
              [ class_ "inline-block xchild-hover cursor-pointer py-2 px-3 rounded border border-gray-200 text-xs hover:shadow shadow-blue-100"
              , type_ "button"
              , term "data-an-url" $ "/p/" <> anomaly.projectId.toText <> "/anomaly/" <> anomaly.targetHash <> "?modal=True"
              , term "data-tippy-content" "Expand"
              , [__|on click remove .hidden from #expand-an-modal then
                  remove .hidden from #an-modal-content-loader
                  fetch `${@data-an-url}` as html then put it into #an-modal-content
                  add .hidden to #an-modal-content-loader
                  end
                |]
              ]
              $ mIcon_ "enlarge" "w-3 h-3"
        fromMaybe (toHtml @String "") content
    let chartQuery = Just $ anomaly2ChartQuery anomaly.anomalyType anomaly.targetHash
    div_ [class_ "flex items-center justify-center "] $ div_ [class_ "w-60 h-16 px-3"] $ Charts.throughput anomaly.projectId anomaly.targetHash chartQuery Nothing 14 Nothing False (Nothing, Nothing) Nothing
    div_ [class_ "w-36 flex items-center justify-center"] $ span_ [class_ "tabular-nums text-xl", term "data-tippy-content" "Events for this Anomaly in the last 14days"] $ show anomaly.eventsCount14d


anomalyDetailsGetH :: Sessions.PersistentSession -> Projects.ProjectId -> Text -> Maybe Text -> DashboardM (Html ())
anomalyDetailsGetH sess pid targetHash hxBoostedM = do
  pool <- asks pool
  isMember <- liftIO $ withPool pool $ userIsProjectMember sess pid
  if not isMember
    then do
      pure $ userNotMemeberPage sess
    else do
      (project, anomaly) <- liftIO
        $ withPool pool
        $ do
          project <- Projects.selectProjectForUser (Sessions.userId sess, pid)
          anomaly <- Anomalies.getAnomalyVM pid targetHash
          traceShowM anomaly
          pure (project, anomaly)
      let bwconf =
            (def :: BWConfig)
              { sessM = Just sess
              , currProject = project
              , pageTitle = "Anomaly Details"
              }
      case anomaly of
        Just an -> do
          let chartQuery = Just $ anomaly2ChartQuery an.anomalyType an.targetHash
          events <- liftIO $ withPool pool $ RequestDump.selectAnomalyEvents pid an.targetHash an.anomalyType
          currTime <- liftIO getCurrentTime

          -- for endpoint anomalies
          shapes <- liftIO $ withPool pool $ Shapes.shapesByEndpointHash pid targetHash
          fields <- liftIO $ withPool pool $ Fields.selectFields pid targetHash
          let shapesWithFieldsMap = Vector.map (`getShapeFields` fields) shapes

          -- for shape anomalies
          anFields <- liftIO $ withPool pool do
            newF <- Fields.selectFieldsByHashes pid an.shapeNewUniqueFields
            let newFM = groupFieldsByCategory newF
            updF <- Fields.selectFieldsByHashes pid an.shapeUpdatedFieldFormats
            let updfM = groupFieldsByCategory updF
            delF <- Fields.selectFieldsByHashes pid an.shapeDeletedFields
            let delFM = groupFieldsByCategory delF
            pure (newFM, updfM, delFM)

          case hxBoostedM of
            Just _ -> case an.anomalyType of
              Anomalies.ATEndpoint -> pure $ anomalyDetailsPage an events (Just shapesWithFieldsMap) Nothing chartQuery currTime True
              Anomalies.ATShape -> pure $ anomalyDetailsPage an events Nothing (Just anFields) chartQuery currTime True
              _ -> pure $ anomalyDetailsPage an events (Just shapesWithFieldsMap) Nothing chartQuery currTime True
            Nothing -> pure $ bodyWrapper bwconf $ div_ [class_ "w-full px-32"] do
              h1_ [class_ "my-10 py-2 border-b w-full text-lg font-semibold"] "Anomaly Details"
              case an.anomalyType of
                Anomalies.ATEndpoint -> anomalyDetailsPage an events (Just shapesWithFieldsMap) Nothing chartQuery currTime False
                Anomalies.ATShape -> anomalyDetailsPage an events Nothing (Just anFields) chartQuery currTime False
                _ -> anomalyDetailsPage an events (Just shapesWithFieldsMap) Nothing chartQuery currTime False
        Nothing -> pure $ bodyWrapper bwconf $ h4_ [] "ANOMALY NOT FOUND"


anomalyDetailsPage :: AnomalyVM -> Vector RequestDump.RequestDumpLogItem -> Maybe (Vector Shapes.ShapeWithFields) -> Maybe (Map FieldCategoryEnum [Field], Map FieldCategoryEnum [Field], Map FieldCategoryEnum [Field]) -> Maybe QueryBy -> UTCTime -> Bool -> Html ()
anomalyDetailsPage anomaly requestsItems shapesWithFieldsMap fields chartQuery currTime modal = do
  div_ [class_ "w-full h-full"] do
    div_ [class_ "w-full"] do
      div_ [class_ "flex items-center justify-between gap-2 flex-wrap"] do
        case anomaly.anomalyType of
          Anomalies.ATEndpoint -> do
            div_ [class_ "flex flex-col gap-4 shrink-0"] do
              a_ [class_ "inline-block font-bold text-blue-700 space-x-2"] do
                img_ [src_ "/assets/svgs/endpoint.svg", class_ "inline w-6 h-6 -mt-1"]
                span_ [class_ "text-2xl"] "New Endpoint"
              div_ [class_ "flex items-center gap-3"] do
                let methodColor = Utils.getMethodBgColor (fromMaybe "" anomaly.endpointMethod)
                div_ [class_ $ "px-4 py-1 text-sm rounded-lg text-white font-semibold " <> methodColor] $ toHtml $ fromMaybe "" anomaly.endpointMethod
                span_ [] $ toHtml $ fromMaybe "" anomaly.endpointUrlPath
          Anomalies.ATShape -> do
            div_ [class_ "flex flex-col gap-4 shrink-0"] do
              a_ [class_ "inline-block font-bold text-blue-700 space-x-2"] do
                img_ [src_ "/assets/svgs/anomalies/fields.svg", class_ "inline w-6 h-6 -mt-1"]
                span_ [class_ "text-2xl"] "New Request Shape"
              div_ [class_ "flex items-center gap-3"] do
                let methodColor = Utils.getMethodBgColor (fromMaybe "" anomaly.endpointMethod)
                p_ [class_ "italic"] "in"
                div_ [class_ $ "px-4 py-1 text-sm rounded-lg text-white font-semibold " <> methodColor] $ toHtml $ fromMaybe "" anomaly.endpointMethod
                span_ [] $ toHtml $ fromMaybe "" anomaly.endpointUrlPath
              div_ [class_ "mt-4"] do
                shapeParameterStats_ (length anomaly.shapeNewUniqueFields) (length anomaly.shapeDeletedFields) (length anomaly.shapeUpdatedFieldFormats)
          Anomalies.ATFormat -> do
            div_ [class_ "flex flex-col gap-4 shrink-0"] do
              a_ [class_ "inline-block font-bold text-blue-700 space-x-2"] do
                img_ [src_ "/assets/svgs/anomalies/fields.svg", class_ "inline w-6 h-6 -mt-1"]
                span_ [class_ "text-2xl"] "Modified field"
              div_ [class_ "flex items-center gap-3"] do
                let methodColor = Utils.getMethodBgColor (fromMaybe "" anomaly.endpointMethod)
                p_ [class_ "italic"] "in"
                div_ [class_ $ "px-4 py-1 text-sm rounded-lg text-white font-semibold " <> methodColor] $ toHtml $ fromMaybe "" anomaly.endpointMethod
                span_ [] $ toHtml $ fromMaybe "" anomaly.endpointUrlPath
          _ -> pass
        div_ [class_ "flex items-center gap-8 shrink-0 text-gray-600"] do
          div_ [class_ "flex items-center gap-6 -mt-4"] do
            div_ [class_ "flex flex-col gap-2"] do
              h4_ [class_ "font-semibold"] "Events"
              span_ [class_ "inline-block space-x-1"] $ show anomaly.eventsCount14d
            div_ [class_ "flex flex-col gap-2"] do
              h4_ [class_ "font-semibold"] "First seen"
              span_ [class_ "inline-block space-x-1"] do
                mIcon_ "clock" "w-3 h-3"
                span_
                  [ class_ "decoration-black underline ml-1"
                  , term "data-tippy-content" $ "first seen: " <> show anomaly.createdAt
                  ]
                  $ toHtml
                  $ prettyTimeAuto currTime
                  $ zonedTimeToUTC anomaly.createdAt
            div_ [class_ "flex flex-col gap-2"] do
              h4_ [class_ "font-semibold"] "Last seen"
              span_ [class_ "decoration-black underline", term "data-tippy-content" $ "last seen: " <> show anomaly.lastSeen] $ toHtml $ prettyTimeAuto currTime $ zonedTimeToUTC anomaly.lastSeen
          div_ [class_ "w-[200px] h-[80px] mt-4 shrink-0"] do
            Charts.throughput anomaly.projectId anomaly.targetHash chartQuery Nothing 14 Nothing False (Nothing, Nothing) Nothing
    div_ [class_ "w-full flex items-center gap-4 mt-4 overflow-y-auto h-full"] do
      if modal
        then do
          a_ [href_ $ "/p/" <> anomaly.projectId.toText <> "/anomaly/" <> anomaly.targetHash, term "data-tippy-content" "Go to page"] do
            mIcon_ "enlarge" "w-3 h-3"
        else do
          anomalyArchiveButton anomaly.projectId anomaly.id (isJust anomaly.archivedAt)
          anomalyAcknowlegeButton anomaly.projectId anomaly.id (isJust anomaly.acknowlegedAt)

    div_ [class_ "mt-6 space-y-4"] do
      div_ [class_ "flex items-center gap-10 font-semibold border-b"] do
        button_
          [ class_ "sdk_tab sdk_tab_active"
          , onclick_ "changeTab('overview')"
          , id_ "overview"
          ]
          "Overview"
        button_
          [ class_ "sdk_tab"
          , onclick_ "changeTab('events')"
          , id_ "events"
          ]
          "All events"
      div_ [] do
        div_ [class_ "w-full bg-white rounded-lg overflow-y-auto h-full sdk_tab_content sdk_tab_content_active", id_ "overview_content"] do
          case anomaly.anomalyType of
            Anomalies.ATEndpoint -> endpointOverview shapesWithFieldsMap
            Anomalies.ATShape -> requestShapeOverview fields
            Anomalies.ATFormat -> anomalyFormatOverview anomaly
            _ -> ""
        div_ [class_ "grow overflow-y-auto h-full whitespace-nowrap text-sm divide-y overflow-x-hidden sdk_tab_content", id_ "events_content"] $ do
          Log.logItemRows anomaly.projectId requestsItems [] ""
  script_
    [text|
      function changeTab(tabId) {
        const tabLinks = document.querySelectorAll('.sdk_tab');
        tabLinks.forEach(link => link.classList.remove('sdk_tab_active'));
        const clickedTabLink = document.getElementById(tabId);
        clickedTabLink.classList.add('sdk_tab_active')
        const tabContents = document.querySelectorAll('.sdk_tab_content');
        tabContents.forEach(content => {
          content.classList.add("hidden")
          content.classList.remove ("sdk_tab_content_active")
        });
        const tabContent = document.getElementById(tabId + '_content');
        tabContent.classList.remove("hidden")
        setTimeout(()=>{tabContent.classList.add("sdk_tab_content_active")},10)
      }
|]
  script_
    [type_ "text/hyperscript"]
    [text|
      def LogItemExpandable(me)
          if I match <.expanded-log/> then 
            remove next <.log-item-info/> then 
            remove .expanded-log from me
          else
            add .expanded-log to me
            remove .hidden from next <.item-loading />
            fetch `$${@data-log-item-path}` as html then put it after me then
             add .hidden to next <.item-loading />
            _hyperscript.processNode(next <.log-item-info />) then
          end 
      end
    |]
  style_
    [text|
    .tree-children {
      display: block;
    }
    .expand-button {
      display:none;
    }
    .tree-children-count { display: none; }
    .collapsed .tree-children {
      display: none !important; 
    }
    .collapsed .tree-children-count {display: inline !important;}
    .collapsed .children {display: inline-block; padding-left:0}
    .collapsed .closing-token {padding-left:0}
  |]


endpointOverview :: Maybe (Vector Shapes.ShapeWithFields) -> Html ()
endpointOverview shapesWithFieldsMap =
  div_ [] do
    -- div_ [class_ "flex justify-end items-center"] $ do
    --   img_
    --     [ src_ "/assets/svgs/leftarrow.svg"
    --     , class_ " m-2 cursor-pointer"
    --     , [__|on click slideReqRes('prev') |]
    --     ]
    --   let l = "1/" <> show (length shapesWithFieldsMap)
    --   let id = "current_indicator"
    --   span_ [src_ " mx-4", id_ id] l
    --   img_
    --     [ src_ "/assets/svgs/rightarrow.svg"
    --     , class_ "m-2 cursor-pointer"
    --     , [__|on click slideReqRes('next') |]
    --     ]
    case shapesWithFieldsMap of
      Just s -> do
        reqResSection "Request" True (Vector.toList s)
        reqResSection "Response" False (Vector.toList s)
      Nothing -> pass


requestShapeOverview :: Maybe (Map FieldCategoryEnum [Field], Map FieldCategoryEnum [Field], Map FieldCategoryEnum [Field]) -> Html ()
requestShapeOverview fieldChanges = do
  div_ [class_ "flex flex-col gap-6"] $ do
    case fieldChanges of
      Just f ->
        div_ [class_ "flex flex-col gap-6"] do
          let (fs, sn, th) = case f of
                (xx, y, z) -> (xx, y, y)
          div_ [class_ "flex flex-col"] do
            h3_ [class_ "text-green-500 py-1  w-fit font-semibold border-b border-b-green-500 mb-2"] "New Unique Fields"
            div_ [class_ "px-2"] do
              p_ [class_ "hidden last:block"] "No new unique fields"
              subSubSection "Request Path Params" (Map.lookup Fields.FCPathParam fs)
              subSubSection "Request Query Params" (Map.lookup Fields.FCQueryParam fs)
              subSubSection "Request Headers" (Map.lookup Fields.FCRequestHeader fs)
              subSubSection "Request Body" (Map.lookup Fields.FCRequestBody fs)
              subSubSection "Response Headers" (Map.lookup Fields.FCResponseHeader fs)
              subSubSection "Response Body" (Map.lookup Fields.FCResponseBody fs)
          div_ [class_ "flex flex-col"] do
            h3_ [class_ "text-gray-500 py-1 w-fit font-semibold border-b border-b-gray-500 mb-2"] "Updated Fields"
            div_ [class_ "px-2"] do
              p_ [class_ "hidden last:block"] "No updated fields"
              subSubSection "Request Path Params" (Map.lookup Fields.FCPathParam sn)
              subSubSection "Request Query Params" (Map.lookup Fields.FCQueryParam sn)
              subSubSection "Request Headers" (Map.lookup Fields.FCRequestHeader sn)
              subSubSection "Request Body" (Map.lookup Fields.FCRequestBody sn)
              subSubSection "Response Headers" (Map.lookup Fields.FCResponseHeader sn)
              subSubSection "Response Body" (Map.lookup Fields.FCResponseBody sn)
          div_ [class_ "flex flex-col"] do
            h3_ [class_ "text-red-500 w-fit py-1 font-semibold border-b border-b-red-500 mb-2"] "Deleted Fields"
            div_ [class_ "px-2"] do
              p_ [class_ "hidden last:block"] "No deleted fields"
              subSubSection "Request Path Params" (Map.lookup Fields.FCPathParam th)
              subSubSection "Request Query Params" (Map.lookup Fields.FCQueryParam th)
              subSubSection "Request Headers" (Map.lookup Fields.FCRequestHeader th)
              subSubSection "Request Body" (Map.lookup Fields.FCRequestBody th)
              subSubSection "Response Headers" (Map.lookup Fields.FCResponseHeader th)
              subSubSection "Response Body" (Map.lookup Fields.FCResponseBody th)
      Nothing -> pass
anomalyFormatOverview :: AnomalyVM -> Html ()
anomalyFormatOverview an =
  div_ [class_ "flex flex-col gap-4 mt-6 text-gray-600"] do
    div_ [class_ "flex gap-2"] do
      span_ [class_ "font-semibold"] "Field format:"
      span_ [] $ toHtml $ fieldTypeToText $ fromMaybe FTString an.formatType
    div_ [class_ "flex gap-2"] do
      span_ [class_ "font-semibold"] "Field Category:"
      span_ [] $ toHtml $ fieldCategoryEnumToText $ fromMaybe FCRequestBody an.fieldCategory
    div_ [class_ "flex gap-2"] do
      span_ [class_ "font-semibold"] "Field Key Path:"
      span_ [] $ toHtml $ fromMaybe "" an.fieldKeyPath
    div_ [class_ "flex gap-2"] do
      span_ [class_ "font-semibold"] "Field Key:"
      span_ [] $ toHtml $ fromMaybe "" an.fieldKey
    div_ [class_ "flex gap-2 items-center"] do
      span_ [class_ "font-semibold"] "Examples:"
      span_ $ toHtml $ maybe "" (T.intercalate ", " . Vector.toList) an.formatExamples


anomaly2ChartQuery :: Anomalies.AnomalyTypes -> Text -> Charts.QueryBy
anomaly2ChartQuery Anomalies.ATEndpoint = Charts.QBEndpointHash
anomaly2ChartQuery Anomalies.ATShape = Charts.QBShapeHash
anomaly2ChartQuery Anomalies.ATFormat = Charts.QBFormatHash
anomaly2ChartQuery Anomalies.ATUnknown = error "Should not convert unknown anomaly to chart"
anomaly2ChartQuery Anomalies.ATField = error "Should not see field anomaly to chart in anomaly UI. ATField gets hidden under shape"


anomalyDisplayConfig :: Anomalies.AnomalyVM -> (Text, Text)
anomalyDisplayConfig anomaly = case anomaly.anomalyType of
  Anomalies.ATField -> ("New Field Found", "/assets/svgs/anomalies/fields.svg")
  Anomalies.ATShape -> ("New Request Shape", "/assets/svgs/anomalies/fields.svg")
  Anomalies.ATEndpoint -> ("New Endpoint", "/assets/svgs/endpoint.svg")
  Anomalies.ATFormat -> ("Modified field", "/assets/svgs/anomalies/fields.svg")
  Anomalies.ATUnknown -> ("Unknown anomaly", "/assets/svgs/anomalies/fields.svg")


renderAnomaly :: Bool -> UTCTime -> Anomalies.AnomalyVM -> Html ()
renderAnomaly hideByDefault currTime anomaly = do
  let (anomalyTitle, icon) = anomalyDisplayConfig anomaly
  case anomaly.anomalyType of
    Anomalies.ATEndpoint -> do
      let endpointTitle = fromMaybe "" anomaly.endpointMethod <> "  " <> fromMaybe "" anomaly.endpointUrlPath
      anomalyItem hideByDefault currTime anomaly icon anomalyTitle (Just $ toHtml endpointTitle) Nothing
    Anomalies.ATShape -> do
      let endpointTitle = fromMaybe "" anomaly.endpointMethod <> "  " <> fromMaybe "" anomaly.endpointUrlPath
      let subTitle = span_ [class_ "space-x-2"] do
            a_ [class_ "cursor-pointer"] $ toHtml anomaly.targetHash
            span_ [] "in"
            span_ [] $ toHtml endpointTitle
      let shapeContent = shapeParameterStats_ (length anomaly.shapeNewUniqueFields) (length anomaly.shapeDeletedFields) (length anomaly.shapeUpdatedFieldFormats)
      anomalyItem hideByDefault currTime anomaly icon anomalyTitle (Just subTitle) (Just shapeContent)
    Anomalies.ATFormat -> do
      let endpointTitle = toHtml $ fromMaybe "" anomaly.endpointMethod <> "  " <> fromMaybe "" anomaly.endpointUrlPath
      let subTitle = span_ [class_ "space-x-2"] do
            a_ [class_ "cursor-pointer"] $ toHtml $ fromMaybe "" anomaly.fieldKeyPath
            span_ [] "in"
            span_ [] $ toHtml endpointTitle
      let formatContent = div_ [class_ "block"] do
            div_ [class_ "text-sm"] do
              div_ do
                small_ "current format: "
                span_ $ maybe "" show anomaly.formatType
              div_ do
                small_ "previous formats: "
                span_ "" -- TODO: Should be comma separated list of formats for that field.
              div_ do
                small_ "examples: "
                small_ $ toHtml $ maybe "" (T.intercalate ", " . Vector.toList) anomaly.formatExamples
      anomalyItem hideByDefault currTime anomaly icon anomalyTitle (Just subTitle) (Just formatContent)
    Anomalies.ATField -> error "Anomalies.ATField anomaly should never show up in practice "
    Anomalies.ATUnknown -> error "Anomalies.ATField anomaly should never show up in practice "


anomalyAcknowlegeButton :: Projects.ProjectId -> Anomalies.AnomalyId -> Bool -> Html ()
anomalyAcknowlegeButton pid aid acked = do
  let acknowlegeAnomalyEndpoint = "/p/" <> pid.toText <> "/anomalies/" <> Anomalies.anomalyIdText aid <> if acked then "/unacknowlege" else "/acknowlege"
  a_
    [ class_
        $ "inline-block child-hover cursor-pointer py-2 px-3 rounded border border-gray-200 text-xs hover:shadow shadow-blue-100 "
        <> (if acked then "bg-green-100 text-green-900" else "")
    , term "data-tippy-content" "acknowlege anomaly"
    , hxGet_ acknowlegeAnomalyEndpoint
    , hxSwap_ "outerHTML"
    ]
    if acked then "✓ Acknowleged" else "✓ Acknowlege"


anomalyArchiveButton :: Projects.ProjectId -> Anomalies.AnomalyId -> Bool -> Html ()
anomalyArchiveButton pid aid archived = do
  let archiveAnomalyEndpoint = "/p/" <> pid.toText <> "/anomalies/" <> Anomalies.anomalyIdText aid <> if archived then "/unarchive" else "/archive"
  a_
    [ class_
        $ "inline-block xchild-hover cursor-pointer py-2 px-3 rounded border border-gray-200 text-xs hover:shadow shadow-blue-100 "
        <> (if archived then " bg-green-100 text-green-900" else "")
    , term "data-tippy-content" $ if archived then "unarchive" else "archive"
    , hxGet_ archiveAnomalyEndpoint
    , hxSwap_ "outerHTML"
    ]
    $ img_ [src_ "/assets/svgs/anomalies/archive.svg", class_ "h-4 w-4"]


reqResSection :: Text -> Bool -> [Shapes.ShapeWithFields] -> Html ()
reqResSection title isRequest shapesWithFieldsMap =
  section_ [class_ "space-y-3"] $ do
    div_ [class_ "flex justify-between mt-5"] $ do
      div_ [class_ "flex flex-row"] $ do
        a_ [class_ "cursor-pointer", [__|on click toggle .neg-rotate-90 on me then toggle .hidden on (next .reqResSubSection)|]]
          $ img_
            [ src_ "/assets/svgs/cheveron-down.svg"
            , class_ "h-4 mr-3 mt-1 w-4"
            ]
        span_ [class_ "text-lg text-slate-800"] $ toHtml title

    div_ [class_ "bg-white border border-gray-100 rounded-xl py-5 px-5 space-y-6 reqResSubSection"]
      $ forM_ (zip [(1 :: Int) ..] shapesWithFieldsMap)
      $ \(index, s) -> do
        let sh = if index == 1 then title <> "_fields" else title <> "_fields hidden"
        div_ [class_ sh, id_ $ title <> "_" <> show index] $ do
          if isRequest
            then do
              subSubSection (title <> " Path Params") (Map.lookup Fields.FCPathParam s.fieldsMap)
              subSubSection (title <> " Query Params") (Map.lookup Fields.FCQueryParam s.fieldsMap)
              subSubSection (title <> " Headers") (Map.lookup Fields.FCRequestHeader s.fieldsMap)
              subSubSection (title <> " Body") (Map.lookup Fields.FCRequestBody s.fieldsMap)
            else do
              subSubSection (title <> " Headers") (Map.lookup Fields.FCResponseHeader s.fieldsMap)
              subSubSection (title <> " Body") (Map.lookup Fields.FCResponseBody s.fieldsMap)


-- | subSubSection ..
subSubSection :: Text -> Maybe [Fields.Field] -> Html ()
subSubSection title fieldsM =
  case fieldsM of
    Nothing -> ""
    Just fields -> do
      div_ [class_ "space-y-1 mb-4"] $ do
        div_ [class_ "flex flex-row items-center"] $ do
          img_
            [ src_ "/assets/svgs/cheveron-down.svg"
            , class_ "h-6 mr-3 w-6 p-1 cursor-pointer"
            , [__|on click toggle .neg-rotate-90 on me then toggle .hidden on (next .subSectionContent)|]
            ]
          div_ [class_ "px-4 rounded-xl w-full font-bold text-sm text-slate-900"] $ toHtml title
        div_ [class_ "space-y-1 subSectionContent"] $ do
          fieldsToNormalized fields & mapM_ \(key, fieldM) -> do
            let segments = T.splitOn "." key
            let depth = length segments
            let depthPadding = "margin-left:" <> show (20 + (depth * 20)) <> "px"
            let displayKey = last ("" :| segments)
            case fieldM of
              Nothing -> do
                a_
                  [ class_ "flex flex-row items-center"
                  , style_ depthPadding
                  , [__| on click toggle .neg-rotate-90 on <.chevron/> in me then collapseUntil((me), (my @data-depth))  |]
                  ]
                  $ do
                    img_ [src_ "/assets/svgs/cheveron-down.svg", class_ "h-6 w-6 mr-1 chevron cursor-pointer p-1"]
                    div_ [class_ "border flex flex-row border-gray-100 px-5 py-2 rounded-xl w-full"] $ do
                      span_ [class_ "text-sm text-slate-800 inline-flex items-center"] $ toHtml displayKey
                      span_ [class_ "text-sm text-slate-600 inline-flex items-center ml-4"] $ do
                        if "[*]" `T.isSuffixOf` key
                          then EndpointComponents.fieldTypeToDisplay Fields.FTList
                          else EndpointComponents.fieldTypeToDisplay Fields.FTObject
              Just field -> do
                a_
                  [ class_ "flex flex-row cursor-pointer"
                  , style_ depthPadding
                  , term "data-depth" $ show depth
                  ]
                  $ do
                    img_ [src_ "/assets/svgs/cheveron-down.svg", class_ "h-4 mr-3 mt-4 w-4 ", style_ "visibility: hidden"]
                    div_ [class_ "border-b flex flex-row border-gray-100 px-5 py-2 rounded-xl w-full items-center"] $ do
                      span_ [class_ "grow text-sm text-slate-800 inline-flex items-center"] $ toHtml displayKey
                      span_ [class_ "text-sm text-slate-600 mx-12 inline-flex items-center"] $ EndpointComponents.fieldTypeToDisplay $ field.fieldType<|MERGE_RESOLUTION|>--- conflicted
+++ resolved
@@ -33,7 +33,6 @@
 import Models.Apis.Anomalies (AnomalyVM)
 import Models.Apis.Anomalies qualified as Anomalies
 import Models.Apis.Endpoints qualified as Endpoints
-<<<<<<< HEAD
 import Models.Apis.Fields.Query qualified as Fields
 import Models.Apis.Fields.Types
 import Models.Apis.Fields.Types qualified as Fields
@@ -41,8 +40,6 @@
 import Models.Apis.RequestDumps qualified as RequestDump
 import Models.Apis.Shapes (getShapeFields)
 import Models.Apis.Shapes qualified as Shapes
-=======
->>>>>>> b30bc52b
 import Models.Projects.Projects qualified as Projects
 import Models.Users.Sessions qualified as Sessions
 import NeatInterpolation (text)
@@ -457,7 +454,7 @@
         fromMaybe (toHtml @String "") content
     let chartQuery = Just $ anomaly2ChartQuery anomaly.anomalyType anomaly.targetHash
     div_ [class_ "flex items-center justify-center "] $ div_ [class_ "w-60 h-16 px-3"] $ Charts.throughput anomaly.projectId anomaly.targetHash chartQuery Nothing 14 Nothing False (Nothing, Nothing) Nothing
-    div_ [class_ "w-36 flex items-center justify-center"] $ span_ [class_ "tabular-nums text-xl", term "data-tippy-content" "Events for this Anomaly in the last 14days"] $ show anomaly.eventsCount14d
+    div_ [class_ "w-36 flex items-center justify-center"] $ span_ [class_ "tabular-nums text-xl", term "data-tippy-content" "Events for this Anomaly in the last 14days"] $ show $ anomaly.eventsCount14d
 
 
 anomalyDetailsGetH :: Sessions.PersistentSession -> Projects.ProjectId -> Text -> Maybe Text -> DashboardM (Html ())
