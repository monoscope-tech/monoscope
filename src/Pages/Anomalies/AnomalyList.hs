module Pages.Anomalies.AnomalyList (
  anomalyListGetH,
  anomalyDetailsGetH,
  anomalyBulkActionsPostH,
  acknowlegeAnomalyGetH,
  unAcknowlegeAnomalyGetH,
  archiveAnomalyGetH,
  unArchiveAnomalyGetH,
  anomalyListSlider,
  AnomalyBulkForm,
  anomalyAcknowlegeButton,
  anomalyArchiveButton,
) where

import Data.Aeson (encode)
import Data.Aeson.QQ (aesonQQ)
import Data.Default (def)
import Data.Map qualified as Map
import Data.Text (replace)
import Data.Text qualified as T
import Data.Time (UTCTime, ZonedTime, defaultTimeLocale, formatTime, getCurrentTime, zonedTimeToUTC)
import Data.Tuple.Extra (fst3)
import Data.UUID qualified as UUID
import Data.Vector (Vector)
import Data.Vector qualified as Vector
import Database.PostgreSQL.Entity.DBT (QueryNature (Update), execute, withPool)
import Database.PostgreSQL.Simple (Only (Only))
import Database.PostgreSQL.Simple.SqlQQ (sql)
import Effectful.PostgreSQL.Transact.Effect
import Effectful.Reader.Static (ask, asks)
import Lucid
import Lucid.Aria qualified as Aria
import Lucid.Htmx
import Lucid.Hyperscript
import Models.Apis.Anomalies (AnomalyVM)
import Models.Apis.Anomalies qualified as Anomalies
import Models.Apis.Endpoints qualified as Endpoints
import Models.Apis.Fields.Query qualified as Fields
import Models.Apis.Fields.Types
import Models.Apis.Fields.Types qualified as Fields
import Models.Apis.RequestDumps qualified as RequestDump
import Models.Apis.Shapes (getShapeFields)
import Models.Apis.Shapes qualified as Shapes
import Models.Projects.Projects qualified as Projects
import Models.Users.Sessions qualified as Sessions
import NeatInterpolation (text)
import Network.URI (escapeURIString, isUnescapedInURI, isUnreserved)
import Optics.Core ((^.))
import Pages.BodyWrapper (BWConfig (..), bodyWrapper)
import Pages.Charts.Charts (QueryBy)
import Pages.Charts.Charts qualified as Charts
import Pages.Components qualified as Components
import Pages.Endpoints.EndpointComponents qualified as EndpointComponents
import Pages.NonMember
import Pkg.Components (loader)
import Relude hiding (ask, asks)
import Relude.Unsafe qualified as Unsafe
import Servant (Headers, addHeader)
import Servant.Htmx (HXTrigger)
import System.Config
import System.Types
import Text.Time.Pretty (prettyTimeAuto)
import Utils
import Web.FormUrlEncoded (FromForm)


newtype AnomalyBulkForm = AnomalyBulk
  { anomalyId :: [Text]
  }
  deriving stock (Show, Generic)
  deriving anyclass (FromForm)


acknowlegeAnomalyGetH :: Projects.ProjectId -> Anomalies.AnomalyId -> ATAuthCtx (Html ())
acknowlegeAnomalyGetH pid aid = do
  -- TODO: temporary, to work with current logic
  appCtx <- ask @AuthContext
  sess' <- Sessions.getSession
  let sess = Unsafe.fromJust sess'.persistentSession

  isMember <- dbtToEff $ userIsProjectMember sess pid
  if not isMember
    then do
      pure $ userNotMemeberPage sess
    else do
      let q = [sql| update apis.anomalies set acknowleged_by=?, acknowleged_at=NOW() where id=? |]
      r <- dbtToEff $ execute Update q (sess.userId, aid)
      pure $ anomalyAcknowlegeButton pid aid True


unAcknowlegeAnomalyGetH :: Projects.ProjectId -> Anomalies.AnomalyId -> ATAuthCtx (Html ())
unAcknowlegeAnomalyGetH pid aid = do
  -- TODO: temporary, to work with current logic
  appCtx <- ask @AuthContext
  sess' <- Sessions.getSession
  let sess = Unsafe.fromJust sess'.persistentSession

  isMember <- dbtToEff $ userIsProjectMember sess pid
  if not isMember
    then do
      pure $ userNotMemeberPage sess
    else do
      let q = [sql| update apis.anomalies set acknowleged_by=null, acknowleged_at=null where id=? |]
      _ <- dbtToEff $ execute Update q (Only aid)
      pure $ anomalyAcknowlegeButton pid aid False


archiveAnomalyGetH :: Projects.ProjectId -> Anomalies.AnomalyId -> ATAuthCtx (Html ())
archiveAnomalyGetH pid aid = do
  -- TODO: temporary, to work with current logic
  appCtx <- ask @AuthContext
  sess' <- Sessions.getSession
  let sess = Unsafe.fromJust sess'.persistentSession

  isMember <- dbtToEff $ userIsProjectMember sess pid
  if not isMember
    then do
      pure $ userNotMemeberPage sess
    else do
      let q = [sql| update apis.anomalies set archived_at=NOW() where id=? |]
      _ <- dbtToEff $ execute Update q (Only aid)
      pure $ anomalyArchiveButton pid aid True


unArchiveAnomalyGetH :: Projects.ProjectId -> Anomalies.AnomalyId -> ATAuthCtx (Html ())
unArchiveAnomalyGetH pid aid = do
  -- TODO: temporary, to work with current logic
  appCtx <- ask @AuthContext
  sess' <- Sessions.getSession
  let sess = Unsafe.fromJust sess'.persistentSession

  isMember <- dbtToEff $ userIsProjectMember sess pid
  if not isMember
    then do
      pure $ userNotMemeberPage sess
    else do
      let q = [sql| update apis.anomalies set archived_at=null where id=? |]
      _ <- dbtToEff $ execute Update q (Only aid)
      pure $ anomalyArchiveButton pid aid False


-- When given a list of anomalyIDs and an action, said action would be applied to the anomalyIDs.
-- Then a notification should be triggered, as well as an action to reload the anomaly List.
anomalyBulkActionsPostH :: Projects.ProjectId -> Text -> AnomalyBulkForm -> ATAuthCtx (Headers '[HXTrigger] (Html ()))
anomalyBulkActionsPostH pid action items = do
  -- TODO: temporary, to work with current logic
  appCtx <- ask @AuthContext
  sess' <- Sessions.getSession
  let sess = Unsafe.fromJust sess'.persistentSession

  isMember <- dbtToEff $ userIsProjectMember sess pid
  if not isMember
    then do
      let hxTriggerData = decodeUtf8 $ encode [aesonQQ| {"refreshMain": "", "errorToast": [#{action <> " anomalies not successfull."}]}|]
      pure $ addHeader hxTriggerData ""
    else do
      v <- case action of
        "acknowlege" -> dbtToEff $ execute Update [sql| update apis.anomalies set acknowleged_by=?, acknowleged_at=NOW() where id=ANY(?::uuid[]) |] (sess.userId, Vector.fromList items.anomalyId)
        "archive" -> dbtToEff $ execute Update [sql| update apis.anomalies set archived_at=NOW() where id=ANY(?::uuid[]) |] (Only $ Vector.fromList items.anomalyId)
        _ -> error $ "unhandled anomaly bulk action state " <> action
      let hxTriggerData = decodeUtf8 $ encode [aesonQQ| {"refreshMain": "", "successToast": [#{action <> "d anomalies Successfully"}]}|]
      pure $ addHeader hxTriggerData ""


data ParamInput = ParamInput
  { currentURL :: Text
  , ackd :: Bool
  , archived :: Bool
  , sort :: Text
  }


anomalyListGetH :: Projects.ProjectId -> Maybe Text -> Maybe Text -> Maybe Text -> Maybe Text -> Maybe Text -> Maybe Text -> Maybe Endpoints.EndpointId -> Maybe Text -> Maybe Text -> ATAuthCtx (Html ())
anomalyListGetH pid layoutM ackdM archivedM sortM page loadM endpointM hxRequestM hxBoostedM = do
  -- TODO: temporary, to work with current logic
  appCtx <- ask @AuthContext
  sess' <- Sessions.getSession
  let sess = Unsafe.fromJust sess'.persistentSession

  let ackd = textToBool <$> ackdM
  let archived = textToBool <$> archivedM
  isMember <- dbtToEff $ userIsProjectMember sess pid
  if not isMember
    then do
      pure $ userNotMemeberPage sess
    else do
      let fetchLimit = 61
      let limit = maybe (Just fetchLimit) (\x -> if x == "slider" then Just 51 else Just fetchLimit) layoutM
      let pageInt = case page of
            Just p -> if limit == Just 51 then 0 else Unsafe.read (toString p)
            Nothing -> 0
<<<<<<< HEAD
      (project, anomalies) <- liftIO
        $ withPool
          pool
          do
            project <- Projects.selectProjectForUser (Sessions.userId sess, pid)
            anomalies <- case layoutM of
              Just _ -> Anomalies.selectAnomalies pid endpointM ackd archived sortM limit (pageInt * fetchLimit)
              Nothing -> Anomalies.selectAnomalies pid Nothing ackd archived sortM limit (pageInt * fetchLimit)
            pure (project, anomalies)
=======
      (project, anomalies) <- dbtToEff do
        project <- Projects.selectProjectForUser (Sessions.userId sess, pid)
        anomalies <- case layoutM of
          Just _ -> Anomalies.selectAnomalies pid endpointM ackd archived sortM limit (pageInt * fetchLimit)
          Nothing -> Anomalies.selectAnomalies pid Nothing ackd archived sortM limit (pageInt * fetchLimit)
        pure (project, anomalies)
>>>>>>> 8c642f40
      currTime <- liftIO getCurrentTime
      let bwconf =
            (def :: BWConfig)
              { sessM = Just sess
              , currProject = project
              , pageTitle = "Changes & Errors"
              }
      let currentURL = "/p/" <> pid.toText <> "/anomalies?layout=" <> fromMaybe "false" layoutM <> "&ackd=" <> fromMaybe "false" ackdM <> "&archived=" <> fromMaybe "false" archivedM
      let nextFetchUrl = maybe (Just $ currentURL <> "&load_more=true&page=" <> show (pageInt + 1)) (\x -> if x == "slider" then Nothing else Just $ currentURL <> "&load_more=true&page=" <> show (pageInt + 1)) layoutM

      let paramInput =
            ParamInput
              { currentURL = currentURL
              , ackd = fromMaybe False ackd
              , archived = fromMaybe False archived
              , sort = fromMaybe "" sortM
              }

      let elementBelowTabs =
            div_ [class_ "grid grid-cols-5", hxGet_ paramInput.currentURL, hxSwap_ "outerHTML", hxTrigger_ "refreshMain"]
              $ anomalyList paramInput pid currTime anomalies nextFetchUrl
      let anom = case nextFetchUrl of
            Just url -> do
              mapM_ (renderAnomaly False currTime) anomalies
              if length anomalies > fetchLimit - 1
                then a_ [class_ "cursor-pointer block p-1 blue-800 bg-blue-100 hover:bg-blue-200 text-center", hxTrigger_ "click", hxSwap_ "outerHTML", hxGet_ url] do
                  div_ [class_ "htmx-indicator query-indicator"] do
                    loader
                  "LOAD MORE"
                else ""
            Nothing -> mapM_ (renderAnomaly False currTime) anomalies

      case (layoutM, hxRequestM, hxBoostedM, loadM) of
        (Just "slider", Just "true", _, _) -> pure $ anomalyListSlider currTime pid endpointM (Just anomalies)
        (_, _, _, Just "true") -> pure anom
        (_, Just "true", Just "false", _) -> pure elementBelowTabs
        (_, Just "true", Nothing, _) -> pure elementBelowTabs
        _ -> pure $ bodyWrapper bwconf $ anomalyListPage paramInput pid currTime anomalies nextFetchUrl


anomalyListPage :: ParamInput -> Projects.ProjectId -> UTCTime -> Vector Anomalies.AnomalyVM -> Maybe Text -> Html ()
anomalyListPage paramInput pid currTime anomalies nextFetchUrl = div_ [class_ "w-full mx-auto  px-16 pt-10 pb-24  overflow-y-scroll h-full"] do
  div_
    [ style_ "z-index:26"
    , class_ "fixed hidden right-0 top-0 justify-end left-0 bottom-0 w-full bg-black bg-opacity-5"
    , id_ "expand-an-modal"
    , [__|on click add .hidden to #expand-an-modal|]
    ]
    do
      div_ [class_ "h-full bg-white border-l ml-auto shadow pt-8 overflow-y-scroll", style_ "width:min(90vw, 800px);transition: all 1s", [__|on click halt|]] do
        div_ [class_ "relative w-full", style_ ""] do
          div_ [class_ "flex justify-end  w-full p-4 "] do
            button_ [class_ "bg-gray-200 rounded-full p-2 text-gray-500 hover:bg-gray-300 hover:text-gray-700", [__|on click add .hidden to #expand-an-modal|]] do
              faIcon_ "fa-close" "fa-regular fa-close" "h-4 w-4"
          div_ [id_ "an-modal-content-loader", class_ "bg-white rounded z-50 border p-4 absolute top-[40vh] left-1/2 -translate-x-1/2 -translate-y-1/2"] do
            loader
          div_ [class_ "px-2", id_ "an-modal-content"] pass
  h3_ [class_ "text-xl text-slate-700 flex place-items-center"] "Changes & Errors"
  div_ [class_ "py-2 px-2 space-x-6 border-b border-slate-20 mt-6 mb-8 text-sm font-light", hxBoost_ "true"] do
    let uri = deleteParam "archived" $ deleteParam "ackd" paramInput.currentURL
    a_ [class_ $ "inline-block py-2 " <> if not paramInput.ackd && not paramInput.archived then " font-bold text-black " else "", href_ $ uri <> "&ackd=false&archived=false"] "Inbox"
    a_ [class_ $ "inline-block  py-2 " <> if paramInput.ackd && not paramInput.archived then " font-bold text-black " else "", href_ $ uri <> "&ackd=true&archived=false"] "Acknowleged"
    a_ [class_ $ "inline-block  py-2 " <> if paramInput.archived then " font-bold text-black " else "", href_ $ uri <> "&archived=true"] "Archived"
  div_ [class_ "grid grid-cols-5 card-round", id_ "anomalyListBelowTab", hxGet_ paramInput.currentURL, hxSwap_ "outerHTML", hxTrigger_ "refreshMain"] $ anomalyList paramInput pid currTime anomalies nextFetchUrl


anomalyList :: ParamInput -> Projects.ProjectId -> UTCTime -> Vector Anomalies.AnomalyVM -> Maybe Text -> Html ()
anomalyList paramInput pid currTime anomalies nextFetchUrl = form_ [class_ "col-span-5 bg-white divide-y ", id_ "anomalyListForm"] do
  let bulkActionBase = "/p/" <> pid.toText <> "/anomalies/bulk_actions"
  let currentURL' = deleteParam "sort" paramInput.currentURL
  let sortMenu =
        [ ("First Seen", "First time the issue occured", "first_seen")
        , ("Last Seen", "Last time the issue occured", "last_seen")
        , ("Events", "Number of events", "events")
        ]
          :: [(Text, Text, Text)]
  let currentSortTitle = maybe "First Seen" fst3 $ find (\(_, _, identifier) -> identifier == paramInput.sort) sortMenu
  div_
    [class_ "flex py-3 gap-8 items-center  bg-gray-50"]
    do
      div_ [class_ "h-4 flex space-x-3 w-8"] do
        a_ [class_ " w-2 h-full"] ""
        input_ [term "aria-label" "Select Issue", type_ "checkbox"]
      div_ [class_ " grow flex flex-row gap-2"] do
        button_ [class_ "btn-sm bg-transparent border-black hover:shadow-2xl", hxPost_ $ bulkActionBase <> "/acknowlege", hxSwap_ "none"] "✓ acknowlege"
        button_ [class_ "btn-sm bg-transparent space-x-1 border-black hover:shadow-2xl", hxPost_ $ bulkActionBase <> "/archive", hxSwap_ "none"] do
          faSprite_ "inbox-full" "solid" "h-4 w-4 inline-block"
          span_ "archive"
      div_ [class_ "relative inline-block"] do
        a_ [class_ "btn-sm bg-transparent border-black hover:shadow-2xl space-x-2", [__|on click toggle .hidden on #sortMenuDiv |]] do
          mIcon_ "sort" "h-4 w-4"
          span_ $ toHtml currentSortTitle
        div_ [id_ "sortMenuDiv", hxBoost_ "true", class_ "p-1 hidden text-sm border border-black-30 absolute right-0 z-10 mt-2 w-72 origin-top-right rounded-md bg-white shadow-lg ring-1 ring-black ring-opacity-5 focus:outline-none", tabindex_ "-1"] do
          sortMenu & mapM_ \(title, desc, identifier) -> do
            let isActive = paramInput.sort == identifier || (paramInput.sort == "" && identifier == "first_seen")
            a_
              [ class_ $ "block flex flex-row px-3 py-2 hover:bg-blue-50 rounded-md cursor-pointer " <> (if isActive then " text-blue-800 " else "")
              , href_ $ currentURL' <> "&sort=" <> identifier
              , hxIndicator_ "#sortLoader"
              ]
              do
                div_ [class_ "flex flex-col items-center justify-center px-3"] do
                  if isActive then mIcon_ "checkmark4" "w-4 h-5" else mIcon_ "" "w-4 h-5"
                div_ [class_ "grow space-y-1"] do
                  span_ [class_ "block text-lg"] $ toHtml title
                  span_ [class_ "block "] $ toHtml desc

      div_ [class_ "flex justify-center font-base w-60 content-between gap-14"] do
        span_ "GRAPH"
        div_ [class_ " space-x-2 font-base text-sm"] do
          a_ [class_ "cursor-pointer"] "24h"
          a_ [class_ "cursor-pointer font-bold text-base"] "14d"
      div_ [class_ "w-36 flex items-center justify-center"] $ span_ [class_ "font-base"] "EVENTS"
      div_ [class_ "p-12 fixed rounded-lg shadow bg-white top-1/2 left-1/2 transform -translate-x-1/2 -translate-y-1/2 htmx-indicator query-indicator", id_ "sortLoader"] do
        loader

  when (null anomalies) $ div_ [class_ "flex text-center justify-center items-center h-32"] do
    strong_ "No anomalies yet"
  mapM_ (renderAnomaly False currTime) anomalies
  case nextFetchUrl of
    Just url ->
      if length anomalies > 60
        then a_ [class_ "cursor-pointer block p-1 blue-800 bg-blue-100 hover:bg-blue-200 text-center", hxTrigger_ "click", hxSwap_ "outerHTML", hxGet_ url] do
          div_ [class_ "htmx-indicator query-indicator"] do
            loader
          "LOAD MORE"
        else ""
    Nothing -> ""


anomalyListSlider :: UTCTime -> Projects.ProjectId -> Maybe Endpoints.EndpointId -> Maybe (Vector Anomalies.AnomalyVM) -> Html ()
anomalyListSlider _ _ _ (Just []) = ""
anomalyListSlider _ pid eid Nothing = do
  div_ [hxGet_ $ "/p/" <> pid.toText <> "/anomalies?layout=slider" <> maybe "" (\x -> "&endpoint=" <> x.toText) eid, hxSwap_ "outerHTML", hxTrigger_ "load"] do
    div_ [class_ "flex justify-between mt-5 pb-2"] do
      div_ [class_ "flex flex-row"] do
        faIconWithAnchor_ "fa-chevron-down" "fa-light fa-chevron-down" "h-4 mr-3 mt-1 w-4" "toggle .neg-rotate-90 on me then toggle .hidden on (next .parent-slider)"
        span_ [class_ "text-lg text-slate-700"] "Ongoing Anomalies and Monitors"
      div_ [class_ "flex flex-row mt-2"] ""
anomalyListSlider currTime _ _ (Just anomalies) = do
  let anomalyIds = replace "\"" "'" $ show $ fmap (Anomalies.anomalyIdText . (^. #id)) anomalies
  let totalAnomaliesTxt = toText $ if length anomalies > 50 then ("50+" :: Text) else show (length anomalies)
  div_ do
    script_ [text| var rem = (x,y)=>((x%y)==0?1:(x%y)); |]
    script_
      [type_ "text/hyperscript"]
      [text| 
         init set $$currentAnomaly to 0 then
              set $$anomalyIds to $anomalyIds

          def setAnomalySliderPag()
            set #anomalySliderPagination.innerHTML to ($$currentAnomaly+1)+'/$totalAnomaliesTxt '
          end
         |]
    div_ [class_ "flex justify-between mt-5 pb-2"] do
      div_ [class_ "flex flex-row"] do
        faIconWithAnchor_ "fa-chevron-down" "fa-light fa-chevron-down" "h-4 mr-3 mt-1 w-4" "toggle .neg-rotate-90 on me then toggle .hidden on (next .parent-slider)"
        span_ [class_ "text-lg text-slate-700"] "Ongoing Anomalies and Monitors"
      div_ [class_ "flex items-center gap-2 mt-2"] do
        a_
          [ class_ "cursor-pointer"
          , [__|on click hide #{$anomalyIds[$currentAnomaly]} then
                          js($currentAnomaly, $anomalyIds) return (Math.max(0, $currentAnomaly-1) % $anomalyIds.length) end then 
                          set $currentAnomaly to it then
                          show #{$anomalyIds[$currentAnomaly]} then 
                          setAnomalySliderPag()|]
          ]
          $ faSprite_ "arrow-left" "regular" "h-4 w-4"
        span_ [src_ " mx-4", id_ "anomalySliderPagination"] "1/1"
        a_
          [ class_ "cursor-pointer"
          , [__|on click hide #{$anomalyIds[$currentAnomaly]} then
                          js($currentAnomaly, $anomalyIds) return (($currentAnomaly+1) % $anomalyIds.length) end then 
                          set $currentAnomaly to it then
                          show #{$anomalyIds[$currentAnomaly]} then
                          setAnomalySliderPag()|]
          ]
          $ faSprite_ "arrow-right" "regular" "h-4 w-4"

    div_
      [ class_ "parent-slider"
      , [__|init setAnomalySliderPag() then show #{$anomalyIds[$currentAnomaly]} |]
      ]
      $ mapM_ (renderAnomaly True currTime) anomalies


anomalyTimeline :: ZonedTime -> Maybe ZonedTime -> Html ()
anomalyTimeline createdAt acknowlegedAt = small_ [class_ "inline-block  px-8 py-6 space-x-2"] $ case acknowlegedAt of
  Nothing -> do
    span_ [class_ "bg-red-200 text-red-900 inline-block px-3 rounded-lg"] "ONGOING"
    time_ [class_ "inline-block"] $ toHtml @String $ formatTime defaultTimeLocale "%F %R" createdAt
    span_ [class_ "inline-block"] "-"
    span_ "present"
  Just ackTime -> do
    span_ [class_ "bg-green-200 text-green-900 inline-block px-3 rounded-lg"] "ACKNOWLEGED"
    time_ [class_ "inline-block"] $ toHtml @String $ formatTime defaultTimeLocale "%F %R" createdAt
    span_ [class_ "inline-block"] "-"
    time_ [class_ "inline-block"] $ toHtml @String $ formatTime defaultTimeLocale "%F %R" ackTime


shapeParameterStats_ :: Int -> Int -> Int -> Html ()
shapeParameterStats_ newF deletedF updatedFF = div_ [class_ "inline-block"] do
  div_ [class_ "grid grid-cols-3 gap-2 text-center text-xs w-96"] do
    div_ [class_ "p-2 bg-emerald-100 text-emerald-900 border border-emerald-300"] do
      div_ [class_ "text-base"] $ toHtml @String $ show newF
      small_ [class_ "block"] "new fields"
    div_ [class_ " p-2 bg-slate-100 text-slate-900 border border-slate-300"] do
      div_ [class_ "text-base"] $ toHtml @String $ show updatedFF
      small_ [class_ "block"] "updated fields"
    div_ [class_ "p-2  bg-rose-100 text-rose-900 border border-rose-300"] do
      div_ [class_ "text-base"] $ toHtml @String $ show deletedF
      small_ [class_ "block"] "deleted fields"


-- anomalyAccentColor isAcknowleged isArchived
anomalyAccentColor :: Bool -> Bool -> Text
anomalyAccentColor _ True = "bg-slate-400"
anomalyAccentColor True False = "bg-green-200"
anomalyAccentColor False False = "bg-red-800"


anomalyItem :: Bool -> UTCTime -> Anomalies.AnomalyVM -> Text -> Text -> Maybe (Html ()) -> Maybe (Html ()) -> Html ()
anomalyItem hideByDefault currTime anomaly icon title subTitle content = do
  let anomalyId = Anomalies.anomalyIdText anomaly.id
  div_ [class_ $ "flex py-4 gap-8 " <> if hideByDefault then "card-round bg-white px-5" else "", style_ (if hideByDefault then "display:none" else ""), id_ anomalyId] do
    div_ [class_ $ "h-4 flex self-start space-x-3 w-8 " <> if hideByDefault then "hidden" else ""] do
      a_ [class_ $ anomalyAccentColor (isJust anomaly.acknowlegedAt) (isJust anomaly.archivedAt) <> " w-2 h-full"] ""
      input_ [term "aria-label" "Select Issue", type_ "checkbox", name_ "anomalyId", value_ anomalyId]
    div_ [class_ "space-y-3 grow"] do
      div_ [class_ "space-x-3"] do
        a_ [href_ $ "/p/" <> anomaly.projectId.toText <> "/anomaly/" <> anomaly.targetHash, class_ "inline-block font-bold text-blue-700 space-x-2"] do
          img_ [src_ icon, class_ "inline w-4 h-4"]
          span_ $ toHtml title
        small_ [class_ "inline-block text-gray-800"] $ fromMaybe (toHtml @String "") subTitle
      div_ [class_ "flex flex-row gap-8"] do
        div_ do
          div_ [class_ "text-xs decoration-dotted underline-offset-2 space-x-4 "] do
            span_ [class_ "bg-red-50 p-1"] "ongoing"
            span_ [class_ "inline-block space-x-1"] do
              mIcon_ "clock" "w-3 h-3"
              span_
                [ class_ "decoration-black underline ml-1"
                , term "data-tippy-content" $ "first seen: " <> show anomaly.createdAt
                ]
                $ toHtml
                $ prettyTimeAuto currTime
                $ zonedTimeToUTC anomaly.createdAt
          -- span_ "|"
          -- span_ [class_ "decoration-black underline", term "data-tippy-content" $ "last seen: " <> show anomaly.lastSeen] $ toHtml $ prettyTimeAuto currTime $ zonedTimeToUTC anomaly.lastSeen
          div_ [class_ "flex items-center gap-2 mt-5"] do
            anomalyArchiveButton anomaly.projectId anomaly.id (isJust anomaly.archivedAt)
            anomalyAcknowlegeButton anomaly.projectId anomaly.id (isJust anomaly.acknowlegedAt)
            let modalEndpoint = "/p/" <> anomaly.projectId.toText <> "/anomaly/" <> anomaly.targetHash <> "?modal=True"
            Components.drawerWithURLContent_ "expand-log-drawer" modalEndpoint $ span_ [class_ "inline-block xchild-hover cursor-pointer py-2 px-3 rounded border border-gray-200 text-xs hover:shadow shadow-blue-100"] (mIcon_ "enlarge" "w-3 h-3")
        fromMaybe (toHtml @String "") content
    let chartQuery = Just $ anomaly2ChartQuery anomaly.anomalyType anomaly.targetHash
    div_ [class_ "flex items-center justify-center "] $ div_ [class_ "w-60 h-16 px-3"] $ Charts.throughput anomaly.projectId anomaly.targetHash chartQuery Nothing 14 Nothing False (Nothing, Nothing) Nothing
    div_ [class_ "w-36 flex items-center justify-center"] $ span_ [class_ "tabular-nums text-xl", term "data-tippy-content" "Events for this Anomaly in the last 14days"] $ show anomaly.eventsCount14d


anomalyDetailsGetH :: Projects.ProjectId -> Text -> Maybe Text -> ATAuthCtx (Html ())
anomalyDetailsGetH pid targetHash hxBoostedM = do
  -- TODO: temporary, to work with current logic
  appCtx <- ask @AuthContext
  sess' <- Sessions.getSession
  let sess = Unsafe.fromJust sess'.persistentSession

  isMember <- dbtToEff $ userIsProjectMember sess pid
  if not isMember
    then do
      pure $ userNotMemeberPage sess
    else do
<<<<<<< HEAD
      (project, anomaly) <- liftIO
        $ withPool
          pool
          do
            project <- Projects.selectProjectForUser (Sessions.userId sess, pid)
            anomaly <- Anomalies.getAnomalyVM pid targetHash
            pure (project, anomaly)
=======
      (project, anomaly) <- dbtToEff do
        project <- Projects.selectProjectForUser (Sessions.userId sess, pid)
        anomaly <- Anomalies.getAnomalyVM pid targetHash
        pure (project, anomaly)
>>>>>>> 8c642f40
      let bwconf =
            (def :: BWConfig)
              { sessM = Just sess
              , currProject = project
              , pageTitle = "Anomaly Details"
              }
      case anomaly of
        Just an -> do
          let chartQuery = Just $ anomaly2ChartQuery an.anomalyType an.targetHash
          currTime <- liftIO getCurrentTime
          case an.anomalyType of
            Anomalies.ATEndpoint -> do
              -- for endpoint anomalies
              shapes <- dbtToEff $ Shapes.shapesByEndpointHash pid targetHash
              fields <- dbtToEff $ Fields.selectFields pid targetHash
              let shapesWithFieldsMap = Vector.map (`getShapeFields` fields) shapes
              case hxBoostedM of
                Just _ -> pure $ anomalyDetailsPage an (Just shapesWithFieldsMap) Nothing Nothing chartQuery currTime True
                Nothing -> do
                  pure $ bodyWrapper bwconf $ div_ [class_ "w-full px-32 overflow-y-scroll h-full"] do
                    h1_ [class_ "my-10 py-2 border-b w-full text-lg font-semibold"] "Anomaly Details"
                    anomalyDetailsPage an (Just shapesWithFieldsMap) Nothing Nothing chartQuery currTime False
            Anomalies.ATShape -> do
              newF <- dbtToEff $ Fields.selectFieldsByHashes pid an.shapeNewUniqueFields
              let newFM = groupFieldsByCategory newF
              updF <- dbtToEff $ Fields.selectFieldsByHashes pid an.shapeUpdatedFieldFormats
              let updfM = groupFieldsByCategory updF
              delF <- dbtToEff $ Fields.selectFieldsByHashes pid an.shapeDeletedFields
              let delFM = groupFieldsByCategory delF
              let anFields = (newFM, updfM, delFM)
              case hxBoostedM of
                Just _ -> pure $ anomalyDetailsPage an Nothing (Just anFields) Nothing chartQuery currTime True
                Nothing -> pure $ bodyWrapper bwconf $ div_ [class_ "w-full px-32 overflow-y-scroll h-full"] do
                  h1_ [class_ "my-10 py-2 border-b w-full text-lg font-semibold"] "Anomaly Details"
                  anomalyDetailsPage an Nothing (Just anFields) Nothing chartQuery currTime False
            _ -> do
              anFormats <- dbtToEff $ Fields.getFieldsByEndpointKeyPathAndCategory pid (maybe "" (\x -> UUID.toText x.unEndpointId) an.endpointId) (fromMaybe "" an.fieldKeyPath) (fromMaybe FCRequestBody an.fieldCategory)
              case hxBoostedM of
                Just _ -> do
                  pure $ anomalyDetailsPage an Nothing Nothing (Just anFormats) chartQuery currTime True
                Nothing -> pure $ bodyWrapper bwconf $ div_ [class_ "w-full px-32 overflow-y-scroll h-full"] do
                  h1_ [class_ "my-10 py-2 border-b w-full text-lg font-semibold"] "Anomaly Details"
                  anomalyDetailsPage an Nothing Nothing (Just anFormats) chartQuery currTime False
        Nothing -> pure $ bodyWrapper bwconf $ h4_ [] "ANOMALY NOT FOUND"


anomalyDetailsPage :: AnomalyVM -> Maybe (Vector Shapes.ShapeWithFields) -> Maybe (Map FieldCategoryEnum [Field], Map FieldCategoryEnum [Field], Map FieldCategoryEnum [Field]) -> Maybe (Vector Text) -> Maybe QueryBy -> UTCTime -> Bool -> Html ()
anomalyDetailsPage anomaly shapesWithFieldsMap fields prvFormatsM chartQuery currTime modal = do
  div_ [class_ "w-full "] do
    div_ [class_ "w-full"] do
      div_ [class_ "flex items-center justify-between gap-2 flex-wrap"] do
        case anomaly.anomalyType of
          Anomalies.ATEndpoint -> do
            div_ [class_ "flex flex-col gap-4 shrink-0"] do
              a_ [class_ "inline-block font-bold text-blue-700 space-x-2"] do
                faSprite_ "arrow-up-arrow-down" "solid" "inline w-6 h-6 -mt-1"
                span_ [class_ "text-2xl"] "New Endpoint"
              div_ [class_ "flex items-center gap-3"] do
                let methodColor = Utils.getMethodColor (fromMaybe "" anomaly.endpointMethod)
                div_ [class_ $ "px-4 py-1 text-sm rounded-lg font-semibold " <> methodColor] $ toHtml $ fromMaybe "" anomaly.endpointMethod
                span_ [] $ toHtml $ fromMaybe "" anomaly.endpointUrlPath
          Anomalies.ATShape -> do
            div_ [class_ "flex flex-col gap-4 shrink-0"] do
              a_ [class_ "inline-block font-bold text-blue-700 space-x-2"] do
                img_ [src_ "/assets/svgs/anomalies/fields.svg", class_ "inline w-6 h-6 -mt-1"]
                span_ [class_ "text-2xl"] "New Request Shape"
              div_ [class_ "flex items-center gap-3"] do
                let methodColor = Utils.getMethodColor (fromMaybe "" anomaly.endpointMethod)
                p_ [class_ "italic"] "in"
                div_ [class_ $ "px-4 py-1 text-sm rounded-lg font-semibold " <> methodColor] $ toHtml $ fromMaybe "" anomaly.endpointMethod
                span_ [] $ toHtml $ fromMaybe "" anomaly.endpointUrlPath
              div_ [class_ "mt-4"] do
                shapeParameterStats_ (length anomaly.shapeNewUniqueFields) (length anomaly.shapeDeletedFields) (length anomaly.shapeUpdatedFieldFormats)
          Anomalies.ATFormat -> do
            div_ [class_ "flex flex-col gap-4 shrink-0"] do
              a_ [class_ "inline-block font-bold text-blue-700 space-x-2"] do
                img_ [src_ "/assets/svgs/anomalies/fields.svg", class_ "inline w-6 h-6 -mt-1"]
                span_ [class_ "text-2xl"] "Modified field"
              div_ [class_ "flex items-center gap-3"] do
                let methodColor = Utils.getMethodColor (fromMaybe "" anomaly.endpointMethod)
                p_ [class_ "italic"] "in"
                div_ [class_ $ "px-4 py-1 text-sm rounded-lg font-semibold " <> methodColor] $ toHtml $ fromMaybe "" anomaly.endpointMethod
                span_ [] $ toHtml $ fromMaybe "" anomaly.endpointUrlPath
          _ -> pass
        div_ [class_ "flex items-center gap-8 shrink-0 text-gray-600"] do
          div_ [class_ "flex items-center gap-6 -mt-4"] do
            div_ [class_ "flex flex-col gap-2"] do
              h4_ [class_ "font-semibold"] "Events"
              span_ [class_ "inline-block space-x-1"] $ show anomaly.eventsCount14d
            div_ [class_ "flex flex-col gap-2"] do
              h4_ [class_ "font-semibold"] "First seen"
              span_ [class_ "inline-block space-x-1"] do
                mIcon_ "clock" "w-3 h-3"
                span_
                  [ class_ "decoration-black underline ml-1"
                  , term "data-tippy-content" $ "first seen: " <> show anomaly.createdAt
                  ]
                  $ toHtml
                  $ prettyTimeAuto currTime
                  $ zonedTimeToUTC anomaly.createdAt
            div_ [class_ "flex flex-col gap-2"] do
              h4_ [class_ "font-semibold"] "Last seen"
              span_ [class_ "decoration-black underline", term "data-tippy-content" $ "last seen: " <> show anomaly.lastSeen] $ toHtml $ prettyTimeAuto currTime $ zonedTimeToUTC anomaly.lastSeen
          div_ [class_ "w-[200px] h-[80px] mt-4 shrink-0"] do
            Charts.throughput anomaly.projectId anomaly.targetHash chartQuery Nothing 14 Nothing False (Nothing, Nothing) Nothing
    div_ [class_ "w-full flex items-center gap-4 mt-4 overflow-y-auto "] do
      if modal
        then do
          a_ [href_ $ "/p/" <> anomaly.projectId.toText <> "/anomaly/" <> anomaly.targetHash, term "data-tippy-content" "Go to page", class_ "btn btn-sm btn-outline "] do
            "Expand Page" >> mIcon_ "enlarge" "w-3 h-3"
        else do
          anomalyArchiveButton anomaly.projectId anomaly.id (isJust anomaly.archivedAt)
          anomalyAcknowlegeButton anomaly.projectId anomaly.id (isJust anomaly.acknowlegedAt)

    div_ [class_ "mt-6 space-y-4"] do
      div_ [class_ "tabs tabs-bordered", role_ "tablist"] do
        input_ [type_ "radio", name_ "anomaly-events-tabs", role_ "tab", class_ "tab", Aria.label_ "Overview", checked_]
        div_ [role_ "tabpanel", class_ "tab-content w-full bg-white rounded-lg overflow-x-hidden", id_ "overview_content"] do
          case anomaly.anomalyType of
            Anomalies.ATEndpoint -> endpointOverview shapesWithFieldsMap
            Anomalies.ATShape -> requestShapeOverview fields
            Anomalies.ATFormat -> anomalyFormatOverview anomaly (fromMaybe [] prvFormatsM)
            _ -> ""

        input_ [type_ "radio", name_ "anomaly-events-tabs", role_ "tab", class_ "tab", Aria.label_ "Events"]
        div_ [role_ "tabpanel", class_ "tab-content grow whitespace-nowrap text-sm divide-y overflow-x-hidden ", id_ "events_content"] do
          let anomalyQueryPartial = buildQueryForAnomaly anomaly.anomalyType anomaly.targetHash
          let escapedQueryPartial = toText $ escapeURIString isUnescapedInURI $ toString anomalyQueryPartial
          let events_url = "/p/" <> (UUID.toText $ Projects.unProjectId $ anomaly.projectId) <> "/log_explorer?layout=resultTable&query=" <> escapedQueryPartial
          div_ [hxGet_ events_url, hxTrigger_ "intersect once", hxSwap_ "outerHTML"] $ span_ [class_ "loading loading-dots loading-md"] ""


buildQueryForAnomaly :: Anomalies.AnomalyTypes -> Text -> Text
buildQueryForAnomaly Anomalies.ATEndpoint hash = "endpoint_hash==\"" <> hash <> "\""
buildQueryForAnomaly Anomalies.ATShape hash = "shape_hash==\"" <> hash <> "\""
buildQueryForAnomaly Anomalies.ATFormat hash = "format_hashes[*]==\"" <> hash <> "\""
buildQueryForAnomaly Anomalies.ATField hash = "field[*]==\"" <> hash <> "\""
buildQueryForAnomaly Anomalies.ATUnknown hash = ""


endpointOverview :: Maybe (Vector Shapes.ShapeWithFields) -> Html ()
endpointOverview shapesWithFieldsMap =
  div_ [] do
    case shapesWithFieldsMap of
      Just s -> do
        reqResSection "Request" True (Vector.toList s)
        reqResSection "Response" False (Vector.toList s)
      Nothing -> pass


requestShapeOverview :: Maybe (Map FieldCategoryEnum [Field], Map FieldCategoryEnum [Field], Map FieldCategoryEnum [Field]) -> Html ()
requestShapeOverview fieldChanges = do
  div_ [class_ "flex flex-col gap-6"] do
    case fieldChanges of
      Just f ->
        div_ [class_ "flex flex-col gap-6"] do
          let (fs, sn, th) = case f of
                (xx, y, z) -> (xx, y, y)
          div_ [class_ "flex flex-col"] do
            h3_ [class_ "text-green-500 py-1  w-fit font-semibold border-b border-b-green-500 mb-2"] "New Unique Fields"
            div_ [class_ "px-2"] do
              p_ [class_ "hidden last:block"] "No new unique fields"
              subSubSection "Request Path Params" (Map.lookup Fields.FCPathParam fs)
              subSubSection "Request Query Params" (Map.lookup Fields.FCQueryParam fs)
              subSubSection "Request Headers" (Map.lookup Fields.FCRequestHeader fs)
              subSubSection "Request Body" (Map.lookup Fields.FCRequestBody fs)
              subSubSection "Response Headers" (Map.lookup Fields.FCResponseHeader fs)
              subSubSection "Response Body" (Map.lookup Fields.FCResponseBody fs)
          div_ [class_ "flex flex-col"] do
            h3_ [class_ "text-gray-500 py-1 w-fit font-semibold border-b border-b-gray-500 mb-2"] "Updated Fields"
            div_ [class_ "px-2"] do
              p_ [class_ "hidden last:block"] "No updated fields"
              subSubSection "Request Path Params" (Map.lookup Fields.FCPathParam sn)
              subSubSection "Request Query Params" (Map.lookup Fields.FCQueryParam sn)
              subSubSection "Request Headers" (Map.lookup Fields.FCRequestHeader sn)
              subSubSection "Request Body" (Map.lookup Fields.FCRequestBody sn)
              subSubSection "Response Headers" (Map.lookup Fields.FCResponseHeader sn)
              subSubSection "Response Body" (Map.lookup Fields.FCResponseBody sn)
          div_ [class_ "flex flex-col"] do
            h3_ [class_ "text-red-500 w-fit py-1 font-semibold border-b border-b-red-500 mb-2"] "Deleted Fields"
            div_ [class_ "px-2"] do
              p_ [class_ "hidden last:block"] "No deleted fields"
              subSubSection "Request Path Params" (Map.lookup Fields.FCPathParam th)
              subSubSection "Request Query Params" (Map.lookup Fields.FCQueryParam th)
              subSubSection "Request Headers" (Map.lookup Fields.FCRequestHeader th)
              subSubSection "Request Body" (Map.lookup Fields.FCRequestBody th)
              subSubSection "Response Headers" (Map.lookup Fields.FCResponseHeader th)
              subSubSection "Response Body" (Map.lookup Fields.FCResponseBody th)
      Nothing -> pass
anomalyFormatOverview :: AnomalyVM -> Vector Text -> Html ()
anomalyFormatOverview an prevFormats =
  section_ [class_ "space-y-10"] do
    div_ [class_ "flex items-center gap-6"] do
      div_ do
        h6_ [class_ "text-sm text-slate-800"] "FIELD NAME"
        h3_ [class_ "text-base text-slate-800"] $ toHtml $ fromMaybe "" an.fieldKey
      div_ do
        h6_ [class_ "text-sm text-slate-800 "] "FIELD PATH"
        h3_ [class_ "text-base text-slate-800 monospace"] $ toHtml $ fromMaybe "" an.fieldKeyPath
      div_ do
        h6_ [class_ "text-sm text-slate-800"] "FIELD CATEGORY"
        h4_ [class_ "text-base text-slate-800"] $ EndpointComponents.fieldCategoryToDisplay $ fromMaybe FCRequestBody an.fieldCategory
    div_ [class_ "flex items-center gap-6"] do
      div_ do
        h5_ [class_ "text-sm text-slate-800"] "NEW FIELD FORMAT"
        h3_ [class_ "text-base text-slate-800 monospace"] $ toHtml $ fieldTypeToText $ fromMaybe FTString an.formatType
      div_ do
        h5_ [class_ "text-sm text-slate-800"] "PREVIOUS FIELD FORMATS"
        ul_ [class_ "list-disc"] do
          prevFormats & mapM_ \f -> do
            li_ [class_ "ml-10 text-slate-800 text-sm"] $ toHtml f
    div_ do
      h6_ [class_ "text-slate-600 mt-4 text-sm"] "EXAMPLE VALUES"
      ul_ [class_ "list-disc"] do
        an.formatExamples & mapM_ \exs -> do
          forM_ exs \ex -> do
            li_ [class_ "ml-10 text-slate-800 text-sm"] $ toHtml ex


-- div_ [class_ "flex flex-col gap-4 mt-6 text-gray-600"] do
--   div_ [class_ "flex gap-2"] do
--     span_ [class_ "font-semibold"] "Field format:"
--     span_ [] $ toHtml $ fieldTypeToText $ fromMaybe FTString an.formatType
--   div_ [class_ "flex gap-2"] do
--     span_ [class_ "font-semibold"] "Field Category:"
--     span_ [] $ toHtml $ fieldCategoryEnumToText $ fromMaybe FCRequestBody an.fieldCategory
--   div_ [class_ "flex gap-2"] do
--     span_ [class_ "font-semibold"] "Field Key Path:"
--     span_ [] $ toHtml $ fromMaybe "" an.fieldKeyPath
--   div_ [class_ "flex gap-2"] do
--     span_ [class_ "font-semibold"] "Field Key:"
--     span_ [] $ toHtml $ fromMaybe "" an.fieldKey
--   div_ [class_ "flex gap-2 items-center"] do
--     span_ [class_ "font-semibold"] "Examples:"
--     span_ $ toHtml $ maybe "" (T.intercalate ", " . Vector.toList) an.formatExamples

anomaly2ChartQuery :: Anomalies.AnomalyTypes -> Text -> Charts.QueryBy
anomaly2ChartQuery Anomalies.ATEndpoint = Charts.QBEndpointHash
anomaly2ChartQuery Anomalies.ATShape = Charts.QBShapeHash
anomaly2ChartQuery Anomalies.ATFormat = Charts.QBFormatHash
anomaly2ChartQuery Anomalies.ATUnknown = error "Should not convert unknown anomaly to chart"
anomaly2ChartQuery Anomalies.ATField = error "Should not see field anomaly to chart in anomaly UI. ATField gets hidden under shape"


anomalyDisplayConfig :: Anomalies.AnomalyVM -> (Text, Text)
anomalyDisplayConfig anomaly = case anomaly.anomalyType of
  Anomalies.ATField -> ("New Field Found", "/assets/svgs/anomalies/fields.svg")
  Anomalies.ATShape -> ("New Request Shape", "/assets/svgs/anomalies/fields.svg")
  Anomalies.ATEndpoint -> ("New Endpoint", "/assets/svgs/endpoint.svg")
  Anomalies.ATFormat -> ("Modified field", "/assets/svgs/anomalies/fields.svg")
  Anomalies.ATUnknown -> ("Unknown anomaly", "/assets/svgs/anomalies/fields.svg")


renderAnomaly :: Bool -> UTCTime -> Anomalies.AnomalyVM -> Html ()
renderAnomaly hideByDefault currTime anomaly = do
  let (anomalyTitle, icon) = anomalyDisplayConfig anomaly
  case anomaly.anomalyType of
    Anomalies.ATEndpoint -> do
      let endpointTitle = fromMaybe "" anomaly.endpointMethod <> "  " <> fromMaybe "" anomaly.endpointUrlPath
      anomalyItem hideByDefault currTime anomaly icon anomalyTitle (Just $ toHtml endpointTitle) Nothing
    Anomalies.ATShape -> do
      let endpointTitle = fromMaybe "" anomaly.endpointMethod <> "  " <> fromMaybe "" anomaly.endpointUrlPath
      let subTitle = span_ [class_ "space-x-2"] do
            a_ [class_ "cursor-pointer"] $ toHtml anomaly.targetHash
            span_ [] "in"
            span_ [] $ toHtml endpointTitle
      let shapeContent = shapeParameterStats_ (length anomaly.shapeNewUniqueFields) (length anomaly.shapeDeletedFields) (length anomaly.shapeUpdatedFieldFormats)
      anomalyItem hideByDefault currTime anomaly icon anomalyTitle (Just subTitle) (Just shapeContent)
    Anomalies.ATFormat -> do
      let endpointTitle = toHtml $ fromMaybe "" anomaly.endpointMethod <> "  " <> fromMaybe "" anomaly.endpointUrlPath
      let subTitle = span_ [class_ "space-x-2"] do
            a_ [class_ "cursor-pointer"] $ toHtml $ fromMaybe "" anomaly.fieldKeyPath
            span_ [] "in"
            span_ [] $ toHtml endpointTitle
      let formatContent = div_ [class_ "block"] do
            div_ [class_ "text-sm"] do
              div_ do
                small_ "current format: "
                span_ $ maybe "" show anomaly.formatType
              div_ do
                small_ "previous formats: "
                span_ "" -- TODO: Should be comma separated list of formats for that field.
              div_ do
                small_ "examples: "
                small_ $ toHtml $ maybe "" (T.intercalate ", " . Vector.toList) anomaly.formatExamples
      anomalyItem hideByDefault currTime anomaly icon anomalyTitle (Just subTitle) (Just formatContent)
    Anomalies.ATField -> error "Anomalies.ATField anomaly should never show up in practice "
    Anomalies.ATUnknown -> error "Anomalies.ATField anomaly should never show up in practice "


anomalyAcknowlegeButton :: Projects.ProjectId -> Anomalies.AnomalyId -> Bool -> Html ()
anomalyAcknowlegeButton pid aid acked = do
  let acknowlegeAnomalyEndpoint = "/p/" <> pid.toText <> "/anomalies/" <> Anomalies.anomalyIdText aid <> if acked then "/unacknowlege" else "/acknowlege"
  a_
    [ class_
        $ "inline-block child-hover cursor-pointer py-2 px-3 rounded border border-gray-200 text-xs hover:shadow shadow-blue-100 "
        <> (if acked then "bg-green-100 text-green-900" else "")
    , term "data-tippy-content" "acknowlege anomaly"
    , hxGet_ acknowlegeAnomalyEndpoint
    , hxSwap_ "outerHTML"
    ]
    if acked then "✓ Acknowleged" else "✓ Acknowlege"


anomalyArchiveButton :: Projects.ProjectId -> Anomalies.AnomalyId -> Bool -> Html ()
anomalyArchiveButton pid aid archived = do
  let archiveAnomalyEndpoint = "/p/" <> pid.toText <> "/anomalies/" <> Anomalies.anomalyIdText aid <> if archived then "/unarchive" else "/archive"
  a_
    [ class_
        $ "inline-block xchild-hover cursor-pointer py-2 px-3 rounded border border-gray-200 text-xs hover:shadow shadow-blue-100 "
        <> (if archived then " bg-green-100 text-green-900" else "")
    , term "data-tippy-content" $ if archived then "unarchive" else "archive"
    , hxGet_ archiveAnomalyEndpoint
    , hxSwap_ "outerHTML"
    ]
    $ faSprite_ "inbox-full" "solid" "h-4 w-4"


reqResSection :: Text -> Bool -> [Shapes.ShapeWithFields] -> Html ()
reqResSection title isRequest shapesWithFieldsMap =
  section_ [class_ "space-y-3"] do
    div_ [class_ "flex justify-between mt-5"] do
      div_ [class_ "flex flex-row"] do
        a_ [class_ "cursor-pointer", [__|on click toggle .neg-rotate-90 on me then toggle .hidden on (next .reqResSubSection)|]]
          $ faSprite_ "chevron-down" "light" "h-4 mr-3 mt-1 w-4"
        span_ [class_ "text-lg text-slate-800"] $ toHtml title

    div_ [class_ "bg-white border border-gray-100 rounded-xl py-5 px-5 space-y-6 reqResSubSection"]
      $ forM_ (zip [(1 :: Int) ..] shapesWithFieldsMap)
      $ \(index, s) -> do
        let sh = if index == 1 then title <> "_fields" else title <> "_fields hidden"
        div_ [class_ sh, id_ $ title <> "_" <> show index] do
          if isRequest
            then do
              subSubSection (title <> " Path Params") (Map.lookup Fields.FCPathParam s.fieldsMap)
              subSubSection (title <> " Query Params") (Map.lookup Fields.FCQueryParam s.fieldsMap)
              subSubSection (title <> " Headers") (Map.lookup Fields.FCRequestHeader s.fieldsMap)
              subSubSection (title <> " Body") (Map.lookup Fields.FCRequestBody s.fieldsMap)
            else do
              subSubSection (title <> " Headers") (Map.lookup Fields.FCResponseHeader s.fieldsMap)
              subSubSection (title <> " Body") (Map.lookup Fields.FCResponseBody s.fieldsMap)


-- | subSubSection ..
subSubSection :: Text -> Maybe [Fields.Field] -> Html ()
subSubSection title fieldsM =
  case fieldsM of
    Nothing -> ""
    Just fields -> do
      div_ [class_ "space-y-1 mb-4"] do
        div_ [class_ "flex flex-row items-center"] do
          faIconWithAnchor_ "fa-chevron-down" "fa-light fa-chevron-down" "h-6 mr-3 w-6 p-1 cursor-pointer" "toggle .neg-rotate-90 on me then toggle .hidden on (next .subSectionContent)"
          div_ [class_ "px-4 rounded-xl w-full font-bold text-sm text-slate-900"] $ toHtml title
        div_ [class_ "space-y-1 subSectionContent"] do
          fieldsToNormalized fields & mapM_ \(key, fieldM) -> do
            let segments = T.splitOn "." key
            let depth = length segments
            let depthPadding = "margin-left:" <> show (20 + (depth * 20)) <> "px"
            let displayKey = last ("" :| segments)
            case fieldM of
              Nothing -> do
                a_
                  [ class_ "flex flex-row items-center"
                  , style_ depthPadding
                  , [__| on click toggle .neg-rotate-90 on <.chevron/> in me then collapseUntil((me), (my @data-depth))  |]
                  ]
                  do
                    faSprite_ "chevron-down" "light" "h-6 w-6 mr-1 chevron cursor-pointer p-1"
                    div_ [class_ "border flex flex-row border-gray-100 px-5 py-2 rounded-xl w-full"] do
                      span_ [class_ "text-sm text-slate-800 inline-flex items-center"] $ toHtml displayKey
                      span_ [class_ "text-sm text-slate-600 inline-flex items-center ml-4"] do
                        if "[*]" `T.isSuffixOf` key
                          then EndpointComponents.fieldTypeToDisplay Fields.FTList
                          else EndpointComponents.fieldTypeToDisplay Fields.FTObject
              Just field -> do
                a_
                  [ class_ "flex flex-row cursor-pointer"
                  , style_ depthPadding
                  , term "data-depth" $ show depth
                  ]
                  do
                    faSprite_ "chevron-down" "light" "h-4 mr-3 mt-4 w-4 invisible"
                    div_ [class_ "border-b flex flex-row border-gray-100 px-5 py-2 rounded-xl w-full items-center"] do
                      span_ [class_ "grow text-sm text-slate-800 inline-flex items-center"] $ toHtml displayKey
                      span_ [class_ "text-sm text-slate-600 mx-12 inline-flex items-center"] $ EndpointComponents.fieldTypeToDisplay field.fieldType<|MERGE_RESOLUTION|>--- conflicted
+++ resolved
@@ -189,24 +189,12 @@
       let pageInt = case page of
             Just p -> if limit == Just 51 then 0 else Unsafe.read (toString p)
             Nothing -> 0
-<<<<<<< HEAD
-      (project, anomalies) <- liftIO
-        $ withPool
-          pool
-          do
-            project <- Projects.selectProjectForUser (Sessions.userId sess, pid)
-            anomalies <- case layoutM of
-              Just _ -> Anomalies.selectAnomalies pid endpointM ackd archived sortM limit (pageInt * fetchLimit)
-              Nothing -> Anomalies.selectAnomalies pid Nothing ackd archived sortM limit (pageInt * fetchLimit)
-            pure (project, anomalies)
-=======
       (project, anomalies) <- dbtToEff do
         project <- Projects.selectProjectForUser (Sessions.userId sess, pid)
         anomalies <- case layoutM of
           Just _ -> Anomalies.selectAnomalies pid endpointM ackd archived sortM limit (pageInt * fetchLimit)
           Nothing -> Anomalies.selectAnomalies pid Nothing ackd archived sortM limit (pageInt * fetchLimit)
         pure (project, anomalies)
->>>>>>> 8c642f40
       currTime <- liftIO getCurrentTime
       let bwconf =
             (def :: BWConfig)
@@ -226,8 +214,8 @@
               }
 
       let elementBelowTabs =
-            div_ [class_ "grid grid-cols-5", hxGet_ paramInput.currentURL, hxSwap_ "outerHTML", hxTrigger_ "refreshMain"]
-              $ anomalyList paramInput pid currTime anomalies nextFetchUrl
+            div_ [class_ "grid grid-cols-5", hxGet_ paramInput.currentURL, hxSwap_ "outerHTML", hxTrigger_ "refreshMain"] $
+              anomalyList paramInput pid currTime anomalies nextFetchUrl
       let anom = case nextFetchUrl of
             Just url -> do
               mapM_ (renderAnomaly False currTime) anomalies
@@ -479,20 +467,10 @@
     then do
       pure $ userNotMemeberPage sess
     else do
-<<<<<<< HEAD
-      (project, anomaly) <- liftIO
-        $ withPool
-          pool
-          do
-            project <- Projects.selectProjectForUser (Sessions.userId sess, pid)
-            anomaly <- Anomalies.getAnomalyVM pid targetHash
-            pure (project, anomaly)
-=======
       (project, anomaly) <- dbtToEff do
         project <- Projects.selectProjectForUser (Sessions.userId sess, pid)
         anomaly <- Anomalies.getAnomalyVM pid targetHash
         pure (project, anomaly)
->>>>>>> 8c642f40
       let bwconf =
             (def :: BWConfig)
               { sessM = Just sess
@@ -787,9 +765,9 @@
 anomalyAcknowlegeButton pid aid acked = do
   let acknowlegeAnomalyEndpoint = "/p/" <> pid.toText <> "/anomalies/" <> Anomalies.anomalyIdText aid <> if acked then "/unacknowlege" else "/acknowlege"
   a_
-    [ class_
-        $ "inline-block child-hover cursor-pointer py-2 px-3 rounded border border-gray-200 text-xs hover:shadow shadow-blue-100 "
-        <> (if acked then "bg-green-100 text-green-900" else "")
+    [ class_ $
+        "inline-block child-hover cursor-pointer py-2 px-3 rounded border border-gray-200 text-xs hover:shadow shadow-blue-100 "
+          <> (if acked then "bg-green-100 text-green-900" else "")
     , term "data-tippy-content" "acknowlege anomaly"
     , hxGet_ acknowlegeAnomalyEndpoint
     , hxSwap_ "outerHTML"
@@ -801,9 +779,9 @@
 anomalyArchiveButton pid aid archived = do
   let archiveAnomalyEndpoint = "/p/" <> pid.toText <> "/anomalies/" <> Anomalies.anomalyIdText aid <> if archived then "/unarchive" else "/archive"
   a_
-    [ class_
-        $ "inline-block xchild-hover cursor-pointer py-2 px-3 rounded border border-gray-200 text-xs hover:shadow shadow-blue-100 "
-        <> (if archived then " bg-green-100 text-green-900" else "")
+    [ class_ $
+        "inline-block xchild-hover cursor-pointer py-2 px-3 rounded border border-gray-200 text-xs hover:shadow shadow-blue-100 "
+          <> (if archived then " bg-green-100 text-green-900" else "")
     , term "data-tippy-content" $ if archived then "unarchive" else "archive"
     , hxGet_ archiveAnomalyEndpoint
     , hxSwap_ "outerHTML"
@@ -816,24 +794,24 @@
   section_ [class_ "space-y-3"] do
     div_ [class_ "flex justify-between mt-5"] do
       div_ [class_ "flex flex-row"] do
-        a_ [class_ "cursor-pointer", [__|on click toggle .neg-rotate-90 on me then toggle .hidden on (next .reqResSubSection)|]]
-          $ faSprite_ "chevron-down" "light" "h-4 mr-3 mt-1 w-4"
+        a_ [class_ "cursor-pointer", [__|on click toggle .neg-rotate-90 on me then toggle .hidden on (next .reqResSubSection)|]] $
+          faSprite_ "chevron-down" "light" "h-4 mr-3 mt-1 w-4"
         span_ [class_ "text-lg text-slate-800"] $ toHtml title
 
-    div_ [class_ "bg-white border border-gray-100 rounded-xl py-5 px-5 space-y-6 reqResSubSection"]
-      $ forM_ (zip [(1 :: Int) ..] shapesWithFieldsMap)
-      $ \(index, s) -> do
-        let sh = if index == 1 then title <> "_fields" else title <> "_fields hidden"
-        div_ [class_ sh, id_ $ title <> "_" <> show index] do
-          if isRequest
-            then do
-              subSubSection (title <> " Path Params") (Map.lookup Fields.FCPathParam s.fieldsMap)
-              subSubSection (title <> " Query Params") (Map.lookup Fields.FCQueryParam s.fieldsMap)
-              subSubSection (title <> " Headers") (Map.lookup Fields.FCRequestHeader s.fieldsMap)
-              subSubSection (title <> " Body") (Map.lookup Fields.FCRequestBody s.fieldsMap)
-            else do
-              subSubSection (title <> " Headers") (Map.lookup Fields.FCResponseHeader s.fieldsMap)
-              subSubSection (title <> " Body") (Map.lookup Fields.FCResponseBody s.fieldsMap)
+    div_ [class_ "bg-white border border-gray-100 rounded-xl py-5 px-5 space-y-6 reqResSubSection"] $
+      forM_ (zip [(1 :: Int) ..] shapesWithFieldsMap) $
+        \(index, s) -> do
+          let sh = if index == 1 then title <> "_fields" else title <> "_fields hidden"
+          div_ [class_ sh, id_ $ title <> "_" <> show index] do
+            if isRequest
+              then do
+                subSubSection (title <> " Path Params") (Map.lookup Fields.FCPathParam s.fieldsMap)
+                subSubSection (title <> " Query Params") (Map.lookup Fields.FCQueryParam s.fieldsMap)
+                subSubSection (title <> " Headers") (Map.lookup Fields.FCRequestHeader s.fieldsMap)
+                subSubSection (title <> " Body") (Map.lookup Fields.FCRequestBody s.fieldsMap)
+              else do
+                subSubSection (title <> " Headers") (Map.lookup Fields.FCResponseHeader s.fieldsMap)
+                subSubSection (title <> " Body") (Map.lookup Fields.FCResponseBody s.fieldsMap)
 
 
 -- | subSubSection ..
