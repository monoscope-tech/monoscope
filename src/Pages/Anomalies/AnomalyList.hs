module Pages.Anomalies.AnomalyList (
  anomalyListGetH,
  anomalyBulkActionsPostH,
  acknowlegeAnomalyGetH,
  unAcknowlegeAnomalyGetH,
  archiveAnomalyGetH,
  unArchiveAnomalyGetH,
  anomalyListSlider,
  AnomalyBulkForm,
  anomalyAcknowlegeButton,
  anomalyArchiveButton,
) where

import Config
import Control.Error qualified as T
import Data.Aeson (encode)
import Data.Aeson.QQ (aesonQQ)
import Data.Default (def)
import Data.Text (replace)
import Data.Text qualified as T
import Data.Time (UTCTime, ZonedTime, defaultTimeLocale, formatTime, getCurrentTime, zonedTimeToUTC)
import Data.Tuple.Extra (fst3)
import Data.Vector (Vector)
import Data.Vector qualified as Vector
import Database.PostgreSQL.Entity.DBT (QueryNature (Update), execute, withPool)
import Database.PostgreSQL.Simple (Only (Only))
import Database.PostgreSQL.Simple.SqlQQ (sql)
import Lucid
import Lucid.Htmx
import Lucid.Hyperscript
import Models.Apis.Anomalies qualified as Anomalies
import Models.Apis.Endpoints qualified as Endpoints
import Models.Apis.RequestDumps (RequestDump (RequestDump))
import Models.Apis.RequestDumps qualified as RequestDump
import Models.Projects.Projects qualified as Projects
import Models.Users.Sessions qualified as Sessions
import NeatInterpolation (text)
import Optics.Core ((^.))
import Pages.BodyWrapper (BWConfig (..), bodyWrapper)
import Pages.Charts.Charts qualified as Charts
import Pkg.Components (loader)
import Relude
import Relude.Unsafe qualified as Unsafe
import Servant (Headers, addHeader)
import Servant.Htmx (HXTrigger)
import Text.Time.Pretty (prettyTimeAuto)
import Utils
import Web.FormUrlEncoded (FromForm)

data AnomalyBulkForm = AnomalyBulk
  { anomalyId :: [Text]
  }
  deriving stock (Show, Generic)
  deriving anyclass (FromForm)

acknowlegeAnomalyGetH :: Sessions.PersistentSession -> Projects.ProjectId -> Anomalies.AnomalyId -> DashboardM (Html ())
acknowlegeAnomalyGetH sess pid aid = do
  pool <- asks pool
  isMember <- liftIO $ withPool pool $ userIsProjectMember sess pid
  if not isMember
    then do
      pure $ userNotMemeberPage sess
    else do
      let q = [sql| update apis.anomalies set acknowleged_by=?, acknowleged_at=NOW() where id=? |]
      r <- liftIO $ withPool pool $ execute Update q (sess.userId, aid)
      pure $ anomalyAcknowlegeButton pid aid True

unAcknowlegeAnomalyGetH :: Sessions.PersistentSession -> Projects.ProjectId -> Anomalies.AnomalyId -> DashboardM (Html ())
unAcknowlegeAnomalyGetH sess pid aid = do
  pool <- asks pool
  isMember <- liftIO $ withPool pool $ userIsProjectMember sess pid
  if not isMember
    then do
      pure $ userNotMemeberPage sess
    else do
      let q = [sql| update apis.anomalies set acknowleged_by=null, acknowleged_at=null where id=? |]
      _ <- liftIO $ withPool pool $ execute Update q (Only aid)
      pure $ anomalyAcknowlegeButton pid aid False

archiveAnomalyGetH :: Sessions.PersistentSession -> Projects.ProjectId -> Anomalies.AnomalyId -> DashboardM (Html ())
archiveAnomalyGetH sess pid aid = do
  pool <- asks pool
  isMember <- liftIO $ withPool pool $ userIsProjectMember sess pid
  if not isMember
    then do
      pure $ userNotMemeberPage sess
    else do
      let q = [sql| update apis.anomalies set archived_at=NOW() where id=? |]
      _ <- liftIO $ withPool pool $ execute Update q (Only aid)
      pure $ anomalyArchiveButton pid aid True

unArchiveAnomalyGetH :: Sessions.PersistentSession -> Projects.ProjectId -> Anomalies.AnomalyId -> DashboardM (Html ())
unArchiveAnomalyGetH sess pid aid = do
  pool <- asks pool
  isMember <- liftIO $ withPool pool $ userIsProjectMember sess pid
  if not isMember
    then do
      pure $ userNotMemeberPage sess
    else do
      let q = [sql| update apis.anomalies set archived_at=null where id=? |]
      _ <- liftIO $ withPool pool $ execute Update q (Only aid)
      pure $ anomalyArchiveButton pid aid False

-- When given a list of anomalyIDs and an action, said action would be applied to the anomalyIDs.
-- Then a notification should be triggered, as well as an action to reload the anomaly List.
anomalyBulkActionsPostH :: Sessions.PersistentSession -> Projects.ProjectId -> Text -> AnomalyBulkForm -> DashboardM (Headers '[HXTrigger] (Html ()))
anomalyBulkActionsPostH sess pid action items = do
  pool <- asks pool
  isMember <- liftIO $ withPool pool $ userIsProjectMember sess pid
  if not isMember
    then do
      let hxTriggerData = decodeUtf8 $ encode [aesonQQ| {"refreshMain": "", "errorToast": [#{action <> " anomalies not successfull."}]}|]
      pure $ addHeader hxTriggerData ""
    else do
      v <- case action of
        "acknowlege" -> liftIO $ withPool pool $ execute Update [sql| update apis.anomalies set acknowleged_by=?, acknowleged_at=NOW() where id=ANY(?::uuid[]) |] (sess.userId, Vector.fromList items.anomalyId)
        "archive" -> liftIO $ withPool pool $ execute Update [sql| update apis.anomalies set archived_at=NOW() where id=ANY(?::uuid[]) |] (Only $ Vector.fromList items.anomalyId)
        _ -> error $ "unhandled anomaly bulk action state " <> action
      let hxTriggerData = decodeUtf8 $ encode [aesonQQ| {"refreshMain": "", "successToast": [#{action <> "d anomalies Successfully"}]}|]
      pure $ addHeader hxTriggerData ""

data ParamInput = ParamInput
  { currentURL :: Text
  , ackd :: Bool
  , archived :: Bool
  , sort :: Text
  }

anomalyListGetH :: Sessions.PersistentSession -> Projects.ProjectId -> Maybe Text -> Maybe Text -> Maybe Text -> Maybe Text -> Maybe Text -> Maybe Text -> Maybe Endpoints.EndpointId -> Maybe Text -> Maybe Text -> DashboardM (Html ())
anomalyListGetH sess pid layoutM ackdM archivedM sortM page loadM endpointM hxRequestM hxBoostedM = do
  let ackd = textToBool <$> ackdM
  let archived = textToBool <$> archivedM
  pool <- asks pool
  isMember <- liftIO $ withPool pool $ userIsProjectMember sess pid
  if not isMember
    then do
      pure $ userNotMemeberPage sess
    else do
      let fetchLimit = 61
      let limit = maybe (Just fetchLimit) (\x -> if x == "slider" then Just 51 else Just fetchLimit) layoutM
      let pageInt = case page of
            Just p -> if limit == Just 51 then 0 else Unsafe.read (toString p)
            Nothing -> 0
      (project, anomalies) <- liftIO $
        withPool pool $ do
          project <- Projects.selectProjectForUser (Sessions.userId sess, pid)
          anomalies <- Anomalies.selectAnomalies pid Nothing ackd archived sortM limit (pageInt * fetchLimit)
          pure (project, anomalies)
      currTime <- liftIO getCurrentTime
      let bwconf =
            (def :: BWConfig)
              { sessM = Just sess
              , currProject = project
              , pageTitle = "Changes & Errors"
              }
      let currentURL = "/p/" <> pid.toText <> "/anomalies?layout=" <> fromMaybe "false" layoutM <> "&ackd=" <> fromMaybe "false" ackdM <> "&archived=" <> fromMaybe "false" archivedM
      let nextFetchUrl = maybe (Just $ currentURL <> "&load_more=true&page=" <> show (pageInt + 1)) (\x -> if x == "slider" then Nothing else Just $ currentURL <> "&load_more=true&page=" <> show (pageInt + 1)) layoutM

      let paramInput =
            ParamInput
              { currentURL = currentURL
              , ackd = fromMaybe False ackd
              , archived = fromMaybe False archived
              , sort = fromMaybe "" sortM
              }

      let elementBelowTabs =
            div_ [class_ "grid grid-cols-5", hxGet_ paramInput.currentURL, hxSwap_ "outerHTML", hxTrigger_ "refreshMain"] $
              anomalyList paramInput pid currTime anomalies nextFetchUrl
      let anom = case nextFetchUrl of
            Just url -> do
              mapM_ (renderAnomaly False currTime) anomalies
              if length anomalies > fetchLimit - 1
                then a_ [class_ "cursor-pointer block p-1 blue-800 bg-blue-100 hover:bg-blue-200 text-center", hxTrigger_ "click", hxSwap_ "outerHTML", hxGet_ url] do
                  div_ [class_ "htmx-indicator query-indicator"] do
                    loader
                  "LOAD MORE"
                else ""
            Nothing -> mapM_ (renderAnomaly False currTime) anomalies

<<<<<<< HEAD
      case (layoutM, hxRequestM, hxBoostedM, loadM) of
        (Just "slider", Just "true", _, _) -> pure $ anomalyListSlider currTime pid endpointM (Just anomalies)
        (_, _, _, Just "true") -> pure anom
        (_, Just "true", Just "false", _) -> pure elementBelowTabs
        (_, Just "true", Nothing, _) -> pure elementBelowTabs
        _ -> pure $ bodyWrapper bwconf $ anomalyListPage paramInput pid currTime anomalies nextFetchUrl

anomalyListPage :: ParamInput -> Projects.ProjectId -> UTCTime -> Vector Anomalies.AnomalyVM -> Maybe Text -> Html ()
anomalyListPage paramInput pid currTime anomalies nextFetchUrl = div_ [class_ "container mx-auto  px-4 pt-10 pb-24"] $ do
  h3_ [class_ "text-xl text-slate-700 flex place-items-center"] "Anomalies"
=======
anomalyListPage :: ParamInput -> Projects.ProjectId -> UTCTime -> Vector Anomalies.AnomalyVM -> Html ()
anomalyListPage paramInput pid currTime anomalies = div_ [class_ "w-full mx-auto  px-16 pt-10 pb-24"] $ do
  h3_ [class_ "text-xl text-slate-700 flex place-items-center"] "Changes & Errors"
>>>>>>> e032151d
  div_ [class_ "py-2 px-2 space-x-6 border-b border-slate-20 mt-6 mb-8 text-sm font-light", hxBoost_ "true"] do
    let uri = deleteParam "archived" $ deleteParam "ackd" paramInput.currentURL
    a_ [class_ $ "inline-block py-2 " <> if not paramInput.ackd && not paramInput.archived then " font-bold text-black " else "", href_ $ uri <> "&ackd=false&archived=false"] "Inbox"
    a_ [class_ $ "inline-block  py-2 " <> if paramInput.ackd && not paramInput.archived then " font-bold text-black " else "", href_ $ uri <> "&ackd=true&archived=false"] "Acknowleged"
    a_ [class_ $ "inline-block  py-2 " <> if paramInput.archived then " font-bold text-black " else "", href_ $ uri <> "&archived=true"] "Archived"
  div_ [class_ "grid grid-cols-5 card-round", id_ "anomalyListBelowTab", hxGet_ paramInput.currentURL, hxSwap_ "outerHTML", hxTrigger_ "refreshMain"] $ anomalyList paramInput pid currTime anomalies nextFetchUrl

anomalyList :: ParamInput -> Projects.ProjectId -> UTCTime -> Vector Anomalies.AnomalyVM -> Maybe Text -> Html ()
anomalyList paramInput pid currTime anomalies nextFetchUrl = form_ [class_ "col-span-5 bg-white divide-y ", id_ "anomalyListForm"] $ do
  let bulkActionBase = "/p/" <> pid.toText <> "/anomalies/bulk_actions"
  let currentURL' = deleteParam "sort" paramInput.currentURL
  let sortMenu =
        [ ("First Seen", "First time the issue occured", "first_seen")
        , ("Last Seen", "Last time the issue occured", "last_seen")
        , ("Events", "Number of events", "events")
        ]
          :: [(Text, Text, Text)]
  let currentSortTitle = maybe "First Seen" fst3 $ find (\(_, _, identifier) -> identifier == paramInput.sort) sortMenu
  div_
    [class_ "flex py-3 gap-8 items-center  bg-gray-50"]
    do
      div_ [class_ "h-4 flex space-x-3 w-8"] do
        a_ [class_ " w-2 h-full"] ""
        input_ [term "aria-label" "Select Issue", type_ "checkbox"]
      div_ [class_ " grow flex flex-row gap-2"] do
        button_ [class_ "btn-sm bg-transparent border-black hover:shadow-2xl", hxPost_ $ bulkActionBase <> "/acknowlege", hxSwap_ "none"] "✓ acknowlege"
        button_ [class_ "btn-sm bg-transparent space-x-1 border-black hover:shadow-2xl", hxPost_ $ bulkActionBase <> "/archive", hxSwap_ "none"] do
          img_ [src_ "/assets/svgs/anomalies/archive.svg", class_ "h-4 w-4 inline-block"]
          span_ "archive"
      div_ [class_ "relative inline-block"] do
        a_ [class_ "btn-sm bg-transparent border-black hover:shadow-2xl space-x-2", [__|on click toggle .hidden on #sortMenuDiv |]] do
          mIcon_ "sort" "h-4 w-4"
          span_ $ toHtml currentSortTitle
        div_ [id_ "sortMenuDiv", hxBoost_ "true", class_ "p-1 hidden text-sm border border-black-30 absolute right-0 z-10 mt-2 w-72 origin-top-right rounded-md bg-white shadow-lg ring-1 ring-black ring-opacity-5 focus:outline-none", tabindex_ "-1"] do
          sortMenu & mapM_ \(title, desc, identifier) -> do
            let isActive = paramInput.sort == identifier || (paramInput.sort == "" && identifier == "first_seen")
            a_
              [ class_ $ "block flex flex-row px-3 py-2 hover:bg-blue-50 rounded-md cursor-pointer " <> (if isActive then " text-blue-800 " else "")
              , href_ $ currentURL' <> "&sort=" <> identifier
              ]
              do
                div_ [class_ "flex flex-col items-center justify-center px-3"] do
                  if isActive then mIcon_ "checkmark4" "w-4 h-5" else mIcon_ "" "w-4 h-5"
                div_ [class_ "grow space-y-1"] do
                  span_ [class_ "block text-lg"] $ toHtml title
                  span_ [class_ "block "] $ toHtml desc

      div_ [class_ "flex justify-center font-base w-60 content-between gap-14"] do
        span_ "GRAPH"
        div_ [class_ " space-x-2 font-base text-sm"] $ do
          a_ [class_ "cursor-pointer"] "24h"
          a_ [class_ "cursor-pointer font-bold text-base"] "14d"
      div_ [class_ "w-36 flex items-center justify-center"] $ span_ [class_ "font-base"] "EVENTS"

  when (null anomalies) $ div_ [class_ "flex text-center justify-center items-center h-32"] $ do
    strong_ "No anomalies yet"
  mapM_ (renderAnomaly False currTime) anomalies
  case nextFetchUrl of
    Just url ->
      if length anomalies > 60
        then a_ [class_ "cursor-pointer block p-1 blue-800 bg-blue-100 hover:bg-blue-200 text-center", hxTrigger_ "click", hxSwap_ "outerHTML", hxGet_ url] do
          div_ [class_ "htmx-indicator query-indicator"] do
            loader
          "LOAD MORE"
        else ""
    Nothing -> ""

anomalyListSlider :: UTCTime -> Projects.ProjectId -> Maybe Endpoints.EndpointId -> Maybe (Vector Anomalies.AnomalyVM) -> Html ()
anomalyListSlider _ _ _ (Just []) = ""
anomalyListSlider _ pid eid Nothing = do
  div_ [hxGet_ $ "/p/" <> pid.toText <> "/anomalies?layout=slider" <> maybe "" (\x -> "&endpoint=" <> x.toText) eid, hxSwap_ "outerHTML", hxTrigger_ "load"] $ do
    div_ [class_ "flex justify-between mt-5 pb-2"] $ do
      div_ [class_ "flex flex-row"] $ do
        img_
          [ src_ "/assets/svgs/cheveron-down.svg"
          , class_ "h-4 mr-3 mt-1 w-4"
          , [__|on click toggle .neg-rotate-90 on me then toggle .hidden on (next .parent-slider)|]
          ]
        span_ [class_ "text-lg text-slate-700"] "Ongoing Anomalies and Monitors"
      div_ [class_ "flex flex-row mt-2"] ""
anomalyListSlider currTime _ _ (Just anomalies) = do
  let anomalyIds = replace "\"" "'" $ show $ fmap (Anomalies.anomalyIdText . (^. #id)) anomalies
  let totalAnomaliesTxt = toText $ if length anomalies > 50 then "50+" else show (length anomalies)
  div_ $ do
    script_ [text| var rem = (x,y)=>((x%y)==0?1:(x%y)); |]
    script_
      [type_ "text/hyperscript"]
      [text| 
         init set $$currentAnomaly to 0 then
              set $$anomalyIds to $anomalyIds

          def setAnomalySliderPag()
            set #anomalySliderPagination.innerHTML to ($$currentAnomaly+1)+'/$totalAnomaliesTxt '
          end
         |]
    div_ [class_ "flex justify-between mt-5 pb-2"] $ do
      div_ [class_ "flex flex-row"] $ do
        img_
          [ src_ "/assets/svgs/cheveron-down.svg"
          , class_ "h-4 mr-3 mt-1 w-4"
          , [__|on click toggle .neg-rotate-90 on me then toggle .hidden on (next .parent-slider)|]
          ]
        span_ [class_ "text-lg text-slate-700"] "Ongoing Anomalies and Monitors"
      div_ [class_ "flex flex-row mt-2"] $ do
        a_
          [ class_ "cursor-pointer"
          , [__|on click hide #{$anomalyIds[$currentAnomaly]} then
                          js($currentAnomaly, $anomalyIds) return (Math.max(0, $currentAnomaly-1) % $anomalyIds.length) end then 
                          set $currentAnomaly to it then
                          show #{$anomalyIds[$currentAnomaly]} then 
                          setAnomalySliderPag()|]
          ]
          $ img_ [src_ "/assets/svgs/leftarrow.svg", class_ " m-2"]
        span_ [src_ " mx-4", id_ "anomalySliderPagination"] "1/1"
        a_
          [ class_ "cursor-pointer"
          , [__|on click hide #{$anomalyIds[$currentAnomaly]} then
                          js($currentAnomaly, $anomalyIds) return (($currentAnomaly+1) % $anomalyIds.length) end then 
                          set $currentAnomaly to it then
                          show #{$anomalyIds[$currentAnomaly]} then
                          setAnomalySliderPag()|]
          ]
          $ img_ [src_ "/assets/svgs/rightarrow.svg", class_ " m-2"]

    div_
      [ class_ "parent-slider"
      , [__|init setAnomalySliderPag() then show #{$anomalyIds[$currentAnomaly]} |]
      ]
      $ mapM_ (renderAnomaly True currTime) anomalies

anomalyTimeline :: ZonedTime -> Maybe ZonedTime -> Html ()
anomalyTimeline createdAt acknowlegedAt = small_ [class_ "inline-block  px-8 py-6 space-x-2"] $ case acknowlegedAt of
  Nothing -> do
    span_ [class_ "bg-red-200 text-red-900 inline-block px-3 rounded-lg"] "ONGOING"
    time_ [class_ "inline-block"] $ toHtml @String $ formatTime defaultTimeLocale "%F %R" createdAt
    span_ [class_ "inline-block"] "-"
    span_ "present"
  Just ackTime -> do
    span_ [class_ "bg-green-200 text-green-900 inline-block px-3 rounded-lg"] "ACKNOWLEGED"
    time_ [class_ "inline-block"] $ toHtml @String $ formatTime defaultTimeLocale "%F %R" createdAt
    span_ [class_ "inline-block"] "-"
    time_ [class_ "inline-block"] $ toHtml @String $ formatTime defaultTimeLocale "%F %R" ackTime

shapeParameterStats_ :: Int -> Int -> Int -> Html ()
shapeParameterStats_ newF deletedF updatedFF = div_ [class_ "inline-block"] do
  div_ [class_ "grid grid-cols-3 gap-2 text-center text-xs w-96"] do
    div_ [class_ "p-2 bg-emerald-100 text-emerald-900 border border-emerald-300"] do
      div_ [class_ "text-base"] $ toHtml @String $ show newF
      small_ [class_ "block"] "new fields"
    div_ [class_ " p-2 bg-slate-100 text-slate-900 border border-slate-300"] do
      div_ [class_ "text-base"] $ toHtml @String $ show updatedFF
      small_ [class_ "block"] "updated fields"
    div_ [class_ "p-2  bg-rose-100 text-rose-900 border border-rose-300"] do
      div_ [class_ "text-base"] $ toHtml @String $ show deletedF
      small_ [class_ "block"] "deleted fields"

-- anomalyAccentColor isAcknowleged isArchived
anomalyAccentColor :: Bool -> Bool -> Text
anomalyAccentColor _ True = "bg-slate-400"
anomalyAccentColor True False = "bg-green-200"
anomalyAccentColor False False = "bg-red-800"

anomalyItem :: Bool -> UTCTime -> Anomalies.AnomalyVM -> Text -> Text -> Maybe (Html ()) -> Maybe (Html ()) -> Html ()
anomalyItem hideByDefault currTime anomaly icon title subTitle content = do
  let anomalyId = Anomalies.anomalyIdText (anomaly.id)
  div_ [class_ $ "flex py-4 gap-8 " <> if hideByDefault then "card-round bg-white px-5" else "", style_ (if hideByDefault then "display:none" else ""), id_ anomalyId] do
    div_ [class_ $ "h-4 flex self-start space-x-3 w-8 " <> if hideByDefault then "hidden" else ""] do
      a_ [class_ $ anomalyAccentColor (isJust anomaly.acknowlegedAt) (isJust anomaly.archivedAt) <> " w-2 h-full"] ""
      input_ [term "aria-label" "Select Issue", type_ "checkbox", name_ "anomalyId", value_ anomalyId]
    div_ [class_ "space-y-3 grow"] do
      div_ [class_ "space-x-3"] do
        a_ [class_ "inline-block font-bold text-blue-700 space-x-2"] do
          img_ [src_ icon, class_ "inline w-4 h-4"]
          span_ $ toHtml title
        small_ [class_ "inline-block text-gray-800"] $ fromMaybe (toHtml @String "") subTitle
      div_ [class_ "flex flex-row gap-8"] do
        div_ do
          div_ [class_ "text-xs decoration-dotted underline-offset-2 space-x-4 "] do
            span_ [class_ "bg-red-50 p-1"] "ongoing"
            span_ [class_ "inline-block space-x-1"] do
              mIcon_ "clock" "w-3 h-3"
              span_
                [ class_ "decoration-black underline ml-1"
                , term "data-tippy-content" $ "first seen: " <> show anomaly.createdAt
                ]
                $ toHtml
                $ prettyTimeAuto currTime
                $ zonedTimeToUTC anomaly.createdAt
              span_ "|"
              span_ [class_ "decoration-black underline", term "data-tippy-content" $ "last seen: " <> show anomaly.lastSeen] $ toHtml $ prettyTimeAuto currTime $ zonedTimeToUTC anomaly.lastSeen
          div_ [class_ "flex items-center gap-2 mt-5"] do
            anomalyArchiveButton anomaly.projectId anomaly.id (isJust anomaly.archivedAt)
            anomalyAcknowlegeButton anomaly.projectId anomaly.id (isJust anomaly.acknowlegedAt)
        fromMaybe (toHtml @String "") content
    let chartQuery = Just $ anomaly2ChartQuery anomaly.anomalyType anomaly.targetHash
    div_ [class_ "flex items-center justify-center "] $ div_ [class_ "w-60 h-16 px-3"] $ Charts.throughput anomaly.projectId anomaly.targetHash chartQuery Nothing 14 Nothing False (Nothing, Nothing) Nothing
    div_ [class_ "w-36 flex items-center justify-center"] $ span_ [class_ "tabular-nums text-xl", term "data-tippy-content" "Events for this Anomaly in the last 14days"] $ show $ anomaly.eventsCount14d

anomaly2ChartQuery :: Anomalies.AnomalyTypes -> Text -> Charts.QueryBy
anomaly2ChartQuery Anomalies.ATEndpoint = Charts.QBEndpointHash
anomaly2ChartQuery Anomalies.ATShape = Charts.QBShapeHash
anomaly2ChartQuery Anomalies.ATFormat = Charts.QBFormatHash
anomaly2ChartQuery Anomalies.ATUnknown = error "Should not convert unknown anomaly to chart"
anomaly2ChartQuery Anomalies.ATField = error "Should not see field anomaly to chart in anomaly UI. ATField gets hidden under shape"

anomalyDisplayConfig :: Anomalies.AnomalyVM -> (Text, Text)
anomalyDisplayConfig anomaly = case anomaly.anomalyType of
  Anomalies.ATField -> ("New Field Found", "/assets/svgs/anomalies/fields.svg")
  Anomalies.ATShape -> ("New Request Shape", "/assets/svgs/anomalies/fields.svg")
  Anomalies.ATEndpoint -> ("New Endpoint", "/assets/svgs/endpoint.svg")
  Anomalies.ATFormat -> ("Modified field", "/assets/svgs/anomalies/fields.svg")
  Anomalies.ATUnknown -> ("Unknown anomaly", "/assets/svgs/anomalies/fields.svg")

renderAnomaly :: Bool -> UTCTime -> Anomalies.AnomalyVM -> Html ()
renderAnomaly hideByDefault currTime anomaly = do
  let (anomalyTitle, icon) = anomalyDisplayConfig anomaly
  case anomaly.anomalyType of
    Anomalies.ATEndpoint -> do
      let endpointTitle = fromMaybe "" anomaly.endpointMethod <> "  " <> fromMaybe "" anomaly.endpointUrlPath
      anomalyItem hideByDefault currTime anomaly icon anomalyTitle (Just $ toHtml endpointTitle) Nothing
    Anomalies.ATShape -> do
      let endpointTitle = fromMaybe "" anomaly.endpointMethod <> "  " <> fromMaybe "" anomaly.endpointUrlPath
      let subTitle = span_ [class_ "space-x-2"] do
            a_ [class_ "cursor-pointer"] $ toHtml anomaly.targetHash
            span_ [] "in"
            span_ [] $ toHtml endpointTitle
      let shapeContent = shapeParameterStats_ (length anomaly.shapeNewUniqueFields) (length anomaly.shapeDeletedFields) (length anomaly.shapeUpdatedFieldFormats)
      anomalyItem hideByDefault currTime anomaly icon anomalyTitle (Just subTitle) (Just shapeContent)
    Anomalies.ATFormat -> do
      let endpointTitle = toHtml $ fromMaybe "" anomaly.endpointMethod <> "  " <> fromMaybe "" anomaly.endpointUrlPath
      let subTitle = span_ [class_ "space-x-2"] do
            a_ [class_ "cursor-pointer"] $ toHtml $ fromMaybe "" anomaly.fieldKeyPath
            span_ [] "in"
            span_ [] $ toHtml endpointTitle
      let formatContent = div_ [class_ "block"] do
            div_ [class_ "text-sm"] do
              div_ do
                small_ "current format: "
                span_ $ maybe "" show anomaly.formatType
              div_ do
                small_ "previous formats: "
                span_ "" -- TODO: Should be comma separated list of formats for that field.
              div_ do
                small_ "examples: "
                small_ $ toHtml $ maybe "" (T.intercalate ", " . Vector.toList) anomaly.formatExamples
      anomalyItem hideByDefault currTime anomaly icon anomalyTitle (Just subTitle) (Just formatContent)
    Anomalies.ATField -> error "Anomalies.ATField anomaly should never show up in practice "
    Anomalies.ATUnknown -> error "Anomalies.ATField anomaly should never show up in practice "

anomalyAcknowlegeButton :: Projects.ProjectId -> Anomalies.AnomalyId -> Bool -> Html ()
anomalyAcknowlegeButton pid aid acked = do
  let acknowlegeAnomalyEndpoint = "/p/" <> pid.toText <> "/anomalies/" <> Anomalies.anomalyIdText aid <> if acked then "/unacknowlege" else "/acknowlege"
  a_
    [ class_ $
        "inline-block child-hover cursor-pointer py-2 px-3 rounded border border-gray-200 text-xs hover:shadow shadow-blue-100 "
          <> (if acked then "bg-green-100 text-green-900" else "")
    , term "data-tippy-content" "acknowlege anomaly"
    , hxGet_ acknowlegeAnomalyEndpoint
    , hxSwap_ "outerHTML"
    ]
    if acked then "✓ Acknowleged" else "✓ Acknowlege"

anomalyArchiveButton :: Projects.ProjectId -> Anomalies.AnomalyId -> Bool -> Html ()
anomalyArchiveButton pid aid archived = do
  let archiveAnomalyEndpoint = "/p/" <> pid.toText <> "/anomalies/" <> Anomalies.anomalyIdText aid <> if archived then "/unarchive" else "/archive"
  a_
    [ class_ $
        "inline-block xchild-hover cursor-pointer py-2 px-3 rounded border border-gray-200 text-xs hover:shadow shadow-blue-100 "
          <> (if archived then " bg-green-100 text-green-900" else "")
    , term "data-tippy-content" $ if archived then "unarchive" else "archive"
    , hxGet_ archiveAnomalyEndpoint
    , hxSwap_ "outerHTML"
    ]
    $ img_ [src_ "/assets/svgs/anomalies/archive.svg", class_ "h-4 w-4"]<|MERGE_RESOLUTION|>--- conflicted
+++ resolved
@@ -178,7 +178,6 @@
                 else ""
             Nothing -> mapM_ (renderAnomaly False currTime) anomalies
 
-<<<<<<< HEAD
       case (layoutM, hxRequestM, hxBoostedM, loadM) of
         (Just "slider", Just "true", _, _) -> pure $ anomalyListSlider currTime pid endpointM (Just anomalies)
         (_, _, _, Just "true") -> pure anom
@@ -187,13 +186,8 @@
         _ -> pure $ bodyWrapper bwconf $ anomalyListPage paramInput pid currTime anomalies nextFetchUrl
 
 anomalyListPage :: ParamInput -> Projects.ProjectId -> UTCTime -> Vector Anomalies.AnomalyVM -> Maybe Text -> Html ()
-anomalyListPage paramInput pid currTime anomalies nextFetchUrl = div_ [class_ "container mx-auto  px-4 pt-10 pb-24"] $ do
-  h3_ [class_ "text-xl text-slate-700 flex place-items-center"] "Anomalies"
-=======
-anomalyListPage :: ParamInput -> Projects.ProjectId -> UTCTime -> Vector Anomalies.AnomalyVM -> Html ()
-anomalyListPage paramInput pid currTime anomalies = div_ [class_ "w-full mx-auto  px-16 pt-10 pb-24"] $ do
+anomalyListPage paramInput pid currTime anomalies nextFetchUrl = div_ [class_ "w-full mx-auto  px-16 pt-10 pb-24"] $ do
   h3_ [class_ "text-xl text-slate-700 flex place-items-center"] "Changes & Errors"
->>>>>>> e032151d
   div_ [class_ "py-2 px-2 space-x-6 border-b border-slate-20 mt-6 mb-8 text-sm font-light", hxBoost_ "true"] do
     let uri = deleteParam "archived" $ deleteParam "ackd" paramInput.currentURL
     a_ [class_ $ "inline-block py-2 " <> if not paramInput.ackd && not paramInput.archived then " font-bold text-black " else "", href_ $ uri <> "&ackd=false&archived=false"] "Inbox"
