module Pages.Anomalies.AnomalyList (
  anomalyListGetH,
  anomalyDetailsGetH,
  anomalyBulkActionsPostH,
  escapedQueryPartial,
  acknowlegeAnomalyGetH,
  unAcknowlegeAnomalyGetH,
  archiveAnomalyGetH,
  unArchiveAnomalyGetH,
  anomalyListSlider,
  AnomalyBulkForm (..),
  AnomalyListGet (..),
  anomalyAcknowlegeButton,
  anomalyArchiveButton,
  AnomalyAction (..),
  AnomalyDetails,
  IssueVM (..),
)
where

import BackgroundJobs qualified
import Data.Default (def)
import Data.Map qualified as Map
import Data.Pool (withResource)
import Data.Text (replace)
import Data.Text qualified as T
import Data.Time (UTCTime, getCurrentTime, zonedTimeToUTC)
import Data.UUID qualified as UUID
import Data.Vector qualified as V
import Database.PostgreSQL.Entity.DBT (QueryNature (Update), execute)
import Database.PostgreSQL.Simple (Only (Only))
import Database.PostgreSQL.Simple.SqlQQ (sql)
import Effectful.PostgreSQL.Transact.Effect (dbtToEff)
import Effectful.Reader.Static (ask)
import Lucid
import Lucid.Aria qualified as Aria
import Lucid.Base (termRaw)
import Lucid.Htmx (hxGet_, hxSwap_, hxTrigger_)
import Lucid.Hyperscript (__)
import Models.Apis.Anomalies qualified as Anomalies
import Models.Apis.Endpoints qualified as Endpoints
import Models.Apis.Fields.Query qualified as Fields
import Models.Apis.Fields.Types (
  Field (fieldType),
  fieldTypeToText,
  fieldsToNormalized,
  groupFieldsByCategory,
 )
import Models.Apis.Fields.Types qualified as Fields
import Models.Apis.RequestDumps qualified as RequestDumps
import Models.Apis.Shapes (getShapeFields)
import Models.Apis.Shapes qualified as Shapes
import Models.Projects.Projects qualified as Projects
import Models.Users.Sessions qualified as Sessions
import Models.Users.Users (User (id))
import NeatInterpolation (text)
import OddJobs.Job (createJob)
import Pages.BodyWrapper (BWConfig (..), PageCtx (..))
import Pages.Components qualified as Components
import Pages.Endpoints.EndpointComponents qualified as EndpointComponents
import Pkg.Components qualified as Components
import Pkg.Components.ItemsList qualified as ItemsList
import PyF (fmt)
import Relude hiding (ask)
import Relude.Unsafe qualified as Unsafe
import System.Config (AuthContext (pool))
import System.Types (ATAuthCtx, RespHeaders, addRespHeaders, addSuccessToast)
import Text.Time.Pretty (prettyTimeAuto)
import Utils (escapedQueryPartial, faSprite_, getMethodColor)
import Web.FormUrlEncoded (FromForm)


newtype AnomalyBulkForm = AnomalyBulk
  { anomalyId :: [Text]
  }
  deriving stock (Show, Generic)
  deriving anyclass (FromForm)


acknowlegeAnomalyGetH :: Projects.ProjectId -> Anomalies.AnomalyId -> ATAuthCtx (RespHeaders (AnomalyAction))
acknowlegeAnomalyGetH pid aid = do
  (sess, project) <- Sessions.sessionAndProject pid
  appCtx <- ask @AuthContext
  let text_id = V.fromList [UUID.toText aid.unAnomalyId]
  v <- dbtToEff $ Anomalies.acknowledgeAnomalies sess.user.id text_id
  _ <- dbtToEff $ Anomalies.acknowlegeCascade sess.user.id v
  _ <- liftIO $ withResource appCtx.pool \conn -> createJob conn "background_jobs" $ BackgroundJobs.GenSwagger pid sess.user.id
  addRespHeaders $ Acknowlege pid aid True


unAcknowlegeAnomalyGetH :: Projects.ProjectId -> Anomalies.AnomalyId -> ATAuthCtx (RespHeaders (AnomalyAction))
unAcknowlegeAnomalyGetH pid aid = do
  (sess, project) <- Sessions.sessionAndProject pid
  let q = [sql| update apis.anomalies set acknowleged_by=null, acknowleged_at=null where id=? |]
  let qI = [sql| update apis.issues set acknowleged_by=null, acknowleged_at=null where id=? |]
  _ <- dbtToEff $ execute Update qI (Only aid)
  _ <- dbtToEff $ execute Update q (Only aid)
  addRespHeaders $ Acknowlege pid aid False


archiveAnomalyGetH :: Projects.ProjectId -> Anomalies.AnomalyId -> ATAuthCtx (RespHeaders (AnomalyAction))
archiveAnomalyGetH pid aid = do
  (sess, project) <- Sessions.sessionAndProject pid
  let q = [sql| update apis.anomalies set archived_at=NOW() where id=? |]
  let qI = [sql| update apis.issues set archived_at=NOW() where id=? |]
  _ <- dbtToEff $ execute Update qI (Only aid)
  _ <- dbtToEff $ execute Update q (Only aid)
  addRespHeaders $ Archive pid aid True


unArchiveAnomalyGetH :: Projects.ProjectId -> Anomalies.AnomalyId -> ATAuthCtx (RespHeaders (AnomalyAction))
unArchiveAnomalyGetH pid aid = do
  (sess, project) <- Sessions.sessionAndProject pid
  let q = [sql| update apis.anomalies set archived_at=null where id=? |]
  let qI = [sql| update apis.issues set archived_at=null where id=? |]
  _ <- dbtToEff $ execute Update qI (Only aid)
  _ <- dbtToEff $ execute Update q (Only aid)
  addRespHeaders $ Archive pid aid False


data AnomalyAction
  = Acknowlege Projects.ProjectId Anomalies.AnomalyId Bool
  | Archive Projects.ProjectId Anomalies.AnomalyId Bool
  | Bulk


instance ToHtml AnomalyAction where
  toHtml (Acknowlege pid aid is_ack) = toHtml $ anomalyAcknowlegeButton pid aid is_ack
  toHtml (Archive pid aid is_arch) = toHtml $ anomalyArchiveButton pid aid is_arch
  toHtml (Bulk) = ""
  toHtmlRaw = toHtml


-- When given a list of anomalyIDs and an action, said action would be applied to the anomalyIDs.
-- Then a notification should be triggered, as well as an action to reload the anomaly List.
anomalyBulkActionsPostH :: Projects.ProjectId -> Text -> AnomalyBulkForm -> ATAuthCtx (RespHeaders (AnomalyAction))
anomalyBulkActionsPostH pid action items = do
  (sess, project) <- Sessions.sessionAndProject pid
  appCtx <- ask @AuthContext
  _ <- case action of
    "acknowlege" -> do
      v <- dbtToEff $ Anomalies.acknowledgeAnomalies sess.user.id (V.fromList items.anomalyId)
      _ <- dbtToEff $ Anomalies.acknowlegeCascade sess.user.id v
      _ <- liftIO $ withResource appCtx.pool \conn -> createJob conn "background_jobs" $ BackgroundJobs.GenSwagger pid sess.user.id
      pass
    "archive" -> do
      _ <- dbtToEff $ execute Update [sql| update apis.anomalies set archived_at=NOW() where id=ANY(?::uuid[]) |] (Only $ V.fromList items.anomalyId)
      pass
    _ -> error $ "unhandled anomaly bulk action state " <> action
  addSuccessToast (action <> "d items Successfully") Nothing
  addRespHeaders Bulk


anomalyListGetH
  :: Projects.ProjectId
  -> Maybe Text
  -> Maybe Text
  -> Maybe Text
  -> Maybe Text
  -> Maybe Text
  -> Maybe Endpoints.EndpointId
  -> Maybe Text
  -> Maybe Text
  -> ATAuthCtx (RespHeaders (AnomalyListGet))
anomalyListGetH pid layoutM filterTM sortM pageM loadM endpointM hxRequestM hxBoostedM = do
  (sess, project) <- Sessions.sessionAndProject pid
  let (ackd, archived, currentFilterTab) = case filterTM of
        Just "Inbox" -> (False, False, "Inbox")
        Just "Acknowleged" -> (True, False, "Acknowleged")
        Just "Archived" -> (False, True, "Archived")
        _ -> (False, False, "Inbox")

  let fLimit = 10
  let pageInt = maybe 0 (Unsafe.read . toString) pageM
  issues <- dbtToEff $ Anomalies.selectIssues pid endpointM (Just ackd) (Just archived) sortM (Just fLimit) (pageInt * fLimit)
  currTime <- liftIO getCurrentTime
  let currentURL = mconcat ["/p/", pid.toText, "/anomalies?layout=", fromMaybe "false" layoutM, "&ackd=", show ackd, "&archived=", show archived]
      nextFetchUrl = case layoutM of
        Just "slider" -> Nothing
        _ -> Just $ currentURL <> "&load_more=true&page=" <> show (pageInt + 1)
  let listCfg =
        ItemsList.ItemsListCfg
          { projectId = pid
          , nextFetchUrl
          , sort = Just $ ItemsList.SortCfg{current = fromMaybe "events" sortM}
          , search = Just $ ItemsList.SearchCfg{viaQueryParam = Nothing} -- FIXME: search actual db
          , heading = Nothing
          , bulkActions =
              [ ItemsList.BulkAction{icon = Just "check", title = "acknowlege", uri = "/p/" <> pid.toText <> "/anomalies/bulk_actions/acknowlege"}
              , ItemsList.BulkAction{icon = Just "inbox-full", title = "archive", uri = "/p/" <> pid.toText <> "/anomalies/bulk_actions/archive"}
              ]
          , zeroState =
              Just
                $ ItemsList.ZeroState
                  { icon = "empty-set"
                  , title = "No Issues Or Errors."
                  , description = "Start monitoring errors that happened during a request."
                  , actionText = "Error reporting guide"
                  , destination = Right $ "/p/" <> listCfg.projectId.toText <> "/integration_guides#errors-monitoring"
                  }
          , elemID = "anomalyListForm"
          , ..
          }
  let bwconf =
        (def :: BWConfig)
          { sessM = Just sess.persistentSession
          , currProject = Just project
          , pageTitle = "Issues: Changes, Alerts & Errors"
          , menuItem = Just "Changes & Errors"
          , navTabs =
              Just
                $ toHtml
                $ Components.TabFilter
                  { current = currentFilterTab
                  , currentURL
                  , options =
                      [ Components.TabFilterOpt{name = "Inbox", count = Nothing}
                      , Components.TabFilterOpt{name = "Acknowleged", count = Nothing}
                      , Components.TabFilterOpt{name = "Archived", count = Nothing}
                      ]
                  }
          }
      issuesVM = V.map (IssueVM False currTime) issues
  addRespHeaders $ case (layoutM, hxRequestM, hxBoostedM, loadM) of
    (Just "slider", Just "true", _, _) -> ALSlider currTime pid endpointM (Just $ V.map (IssueVM True currTime) issues)
    (_, _, _, Just "true") -> ALItemsRows $ ItemsList.ItemsRows nextFetchUrl issuesVM
    _ -> ALItemsPage $ PageCtx bwconf (ItemsList.ItemsPage listCfg issuesVM)


data AnomalyListGet
  = ALItemsPage (PageCtx (ItemsList.ItemsPage IssueVM))
  | ALItemsRows (ItemsList.ItemsRows IssueVM)
  | ALSlider UTCTime Projects.ProjectId (Maybe Endpoints.EndpointId) (Maybe (V.Vector IssueVM))


instance ToHtml AnomalyListGet where
  toHtml (ALSlider utcTime pid eid issue) = toHtmlRaw $ anomalyListSlider utcTime pid eid issue
  toHtml (ALItemsPage pg) = toHtml pg
  toHtml (ALItemsRows rows) = toHtml rows
  toHtmlRaw = toHtml


anomalyListSlider :: UTCTime -> Projects.ProjectId -> Maybe Endpoints.EndpointId -> Maybe (V.Vector IssueVM) -> Html ()
anomalyListSlider _ _ _ (Just []) = ""
anomalyListSlider _ pid eid Nothing = do
  div_ [hxGet_ $ "/p/" <> pid.toText <> "/anomalies?layout=slider" <> maybe "" (\x -> "&endpoint=" <> x.toText) eid, hxSwap_ "outerHTML", hxTrigger_ "load"] do
    div_ [class_ "flex justify-between mt-5 pb-2"] do
      div_ [class_ "flex flex-row"] do
        a_ [href_ "#", [__|on click toggle .neg-rotate-90 on me then toggle .hidden on (next .parent-slider)|]] $ faSprite_ "chevron-down" "regular" "h-4 mr-3 mt-1 w-4"
        span_ [class_ "text-lg text-slate-700"] "Ongoing Issues and Monitors"
      div_ [class_ "flex flex-row mt-2"] ""
anomalyListSlider currTime _ _ (Just issues) = do
  let anomalyIds = replace "\"" "'" $ show $ fmap (Anomalies.anomalyIdText . (\(IssueVM _ _ issue) -> issue.id)) issues
  let totalAnomaliesTxt = toText $ if length issues > 10 then ("10+" :: Text) else show (length issues)
  div_ do
    script_ [text| var rem = (x,y)=>((x%y)==0?1:(x%y)); |]
    script_
      [type_ "text/hyperscript"]
      [text| init set $$currentAnomaly to 0 then set $$anomalyIds to $anomalyIds
          def setAnomalySliderPag()
            set #anomalySliderPagination.innerHTML to ($$currentAnomaly+1)+'/$totalAnomaliesTxt '
          end |]
    div_ [class_ "flex justify-between mt-5 pb-2"] do
      div_ [class_ "flex flex-row"] do
        a_ [href_ "#", [__|on click toggle .neg-rotate-90 on me then toggle .hidden on (next .parent-slider)|]] $ faSprite_ "chevron-down" "regular" "h-4 mr-3 mt-1 w-4"
        span_ [class_ "text-lg text-slate-700"] "Ongoing Issues and Monitors"
      div_ [class_ "flex items-center gap-2 mt-2"] do
        a_
          [ class_ "cursor-pointer"
          , [__|on click hide #{$anomalyIds[$currentAnomaly]} then
                          js($currentAnomaly, $anomalyIds) return (Math.max(0, $currentAnomaly-1) % $anomalyIds.length) end then 
                          set $currentAnomaly to it then show #{$anomalyIds[$currentAnomaly]} then setAnomalySliderPag()|]
          ]
          $ faSprite_ "arrow-left" "regular" "h-4 w-4"
        span_ [src_ " mx-4", id_ "anomalySliderPagination"] "1/1"
        a_
          [ class_ "cursor-pointer"
          , [__|on click hide #{$anomalyIds[$currentAnomaly]} then
                js($currentAnomaly, $anomalyIds) return (($currentAnomaly+1) % $anomalyIds.length) end then 
                set $currentAnomaly to it then show #{$anomalyIds[$currentAnomaly]} then setAnomalySliderPag()|]
          ]
          $ faSprite_ "arrow-right" "regular" "h-4 w-4"

    div_
      [ class_ "parent-slider"
      , [__|init setAnomalySliderPag() then show #{$anomalyIds[$currentAnomaly]} |]
      ]
      $ mapM_ toHtml issues


shapeParameterStats_ :: Int -> Int -> Int -> Html ()
shapeParameterStats_ newF deletedF updatedFF = div_ [class_ "stats stats-vertical lg:stats-horizontal shadow"] do
  div_ [class_ "stat p-3 px-4"] $ (div_ [class_ "text-2xl font-medium text-green-800"] $ toHtml @String $ show newF) >> small_ [class_ "stat-title"] "new fields"
  div_ [class_ "stat p-3 px-4"] $ (div_ [class_ "text-2xl font-medium text-slate-800"] $ toHtml @String $ show updatedFF) >> small_ [class_ "stat-title"] "updated"
  div_ [class_ "stat p-3 px-4"] $ (div_ [class_ "text-2xl font-medium text-red-800"] $ toHtml @String $ show deletedF) >> small_ [class_ "stat-title"] "deleted"


-- anomalyAccentColor isAcknowleged isArchived
anomalyAccentColor :: Bool -> Bool -> Text
anomalyAccentColor _ True = "bg-slate-400"
anomalyAccentColor True False = "bg-green-200"
anomalyAccentColor False False = "bg-red-800"


issueItem :: Bool -> UTCTime -> Anomalies.IssueL -> Text -> Text -> Maybe (Html ()) -> Maybe (Html ()) -> Html ()
issueItem hideByDefault currTime issue icon title subTitle content = do
  let issueId = Anomalies.anomalyIdText issue.id
  div_ [class_ $ "flex py-4 gap-8 items-center itemsListItem " <> if hideByDefault then "card-round px-5" else "", style_ (if hideByDefault then "display:none" else ""), id_ issueId] do
    div_ [class_ $ "h-4 flex space-x-3 w-8 items-center justify-center " <> if hideByDefault then "hidden" else ""] do
      a_ [class_ $ anomalyAccentColor (isJust issue.acknowlegedAt) (isJust issue.archivedAt) <> " w-2 h-full"] ""
      input_ [term "aria-label" "Select Issue", class_ "bulkactionItemCheckbox  checkbox checkbox-md checked:checkbox-primary", type_ "checkbox", name_ "issueId", value_ issueId]
    div_ [class_ "space-y-3 grow"] do
      div_ [class_ "space-x-3"] do
        a_ [href_ $ "/p/" <> issue.projectId.toText <> "/anomalies/by_hash/" <> issue.targetHash, class_ "inline-block font-bold text-blue-700 space-x-2", termRaw "preload" "mouseover"] do
          (img_ [src_ icon, class_ "inline w-4 h-4"] >> (span_ $ toHtml title))
        small_ [class_ "inline-block text-gray-800"] $ fromMaybe (toHtml @String "") subTitle
      div_ [class_ "flex flex-row gap-8"] do
        div_ do
          div_ [class_ "text-xs decoration-dotted underline-offset-2 space-x-4 "] do
            span_ [class_ "bg-red-50 p-1"] "ongoing"
            span_ [class_ "inline-block space-x-1"] do
              faSprite_ "clock" "solid" "w-3 h-3"
              span_
                [ class_ "decoration-black underline ml-1"
                , term "data-tippy-content" $ "first seen: " <> show issue.createdAt
                ]
                $ toHtml
                $ prettyTimeAuto currTime
                $ zonedTimeToUTC issue.createdAt
              span_ "|"
              span_ [class_ "decoration-black underline", term "data-tippy-content" $ "last seen: " <> show issue.eventsAgg.lastSeen] $ toHtml $ prettyTimeAuto currTime $ issue.eventsAgg.lastSeen
          div_ [class_ "flex items-center gap-2 mt-5"] do
            anomalyArchiveButton issue.projectId issue.id (isJust issue.archivedAt)
            anomalyAcknowlegeButton issue.projectId issue.id (isJust issue.acknowlegedAt)
            let modalEndpoint = "/p/" <> issue.projectId.toText <> "/anomalies/by_hash/" <> issue.targetHash <> "?modal=True"
            Components.drawerWithURLContent_ ("expand-log-drawer-" <> issue.targetHash) modalEndpoint $ span_ [class_ "flex items-center justify-center cursor-pointer py-2 px-3 rounded border border-gray-200 text-xs hover:shadow shadow-blue-100"] (faSprite_ "expand" "regular" "w-3 h-3")
        fromMaybe (toHtml @String "") content
    let issueQueryPartial = buildQueryForAnomaly issue.anomalyType issue.targetHash
    div_ [class_ "flex items-center justify-center "]
      $ div_
        [ class_ "w-60 h-16 px-3"
        , hxGet_ $ "/charts_html?pid=" <> issue.projectId.toText <> "&since=14D&query_raw=" <> escapedQueryPartial [fmt|{issueQueryPartial} | timechart [1d]|]
        , hxTrigger_ "intersect once"
        , hxSwap_ "innerHTML"
        ]
        ""
    div_ [class_ "w-36 flex items-center justify-center"]
      $ span_ [class_ "tabular-nums text-xl", term "data-tippy-content" "Events for this Anomaly in the last 14days"]
      $ show issue.eventsAgg.count


-- anomalyDetailsGetH: either in modal or as a standalone page
anomalyDetailsGetH :: Projects.ProjectId -> Text -> Maybe Text -> ATAuthCtx (RespHeaders (AnomalyDetails))
anomalyDetailsGetH pid targetHash hxBoostedM = do
  (sess, project) <- Sessions.sessionAndProject pid
  issueM <- dbtToEff $ Anomalies.selectIssueByHash pid targetHash
  let bwconf =
        (def :: BWConfig)
          { sessM = Just sess.persistentSession
          , currProject = Just project
          , pageTitle = "Anomaly Details"
          }
  case issueM of
    Nothing -> addRespHeaders $ AnomalyDetailsNoFound $ PageCtx bwconf ()
    Just issue -> do
      currTime <- liftIO getCurrentTime
      case issue.issueData of
        Anomalies.IDNewEndpointIssue issueD -> do
          -- for endpoint anomalies
          shapes <- dbtToEff $ Shapes.shapesByEndpointHash pid targetHash
          fields <- dbtToEff $ Fields.selectFields pid targetHash
          let shapesWithFieldsMap = V.map (`getShapeFields` fields) shapes
          case hxBoostedM of
            Just _ -> addRespHeaders $ AnomalyDetailsBoosted (issue, (Just shapesWithFieldsMap), Nothing, Nothing, currTime, True)
            Nothing -> addRespHeaders $ AnomalyDetailsMain $ PageCtx bwconf $ (issue, (Just shapesWithFieldsMap), Nothing, Nothing, currTime, False)
        Anomalies.IDNewShapeIssue issueD -> do
          newF <- dbtToEff $ Fields.selectFieldsByHashes pid issueD.newUniqueFields
          updF <- dbtToEff $ Fields.selectFieldsByHashes pid (T.take 16 <$> issueD.updatedFieldFormats)
          delF <- dbtToEff $ Fields.selectFieldsByHashes pid issueD.deletedFields
          let anFields = (groupFieldsByCategory newF, groupFieldsByCategory updF, groupFieldsByCategory delF)
          case hxBoostedM of
            Just _ -> addRespHeaders $ AnomalyDetailsBoosted (issue, Nothing, (Just anFields), Nothing, currTime, True)
            Nothing -> addRespHeaders $ AnomalyDetailsMain $ PageCtx bwconf (issue, Nothing, (Just anFields), Nothing, currTime, False)
        Anomalies.IDNewFormatIssue issueD -> do
          anFormats <-
            dbtToEff
              $ Fields.getFieldsByEndpointKeyPathAndCategory pid (issueD.endpointId.toText) (issueD.fieldKeyPath) (issueD.fieldCategory)
          case hxBoostedM of
            Just _ -> addRespHeaders $ AnomalyDetailsBoosted (issue, Nothing, Nothing, (Just anFormats), currTime, True)
            Nothing -> addRespHeaders $ AnomalyDetailsMain $ PageCtx bwconf (issue, Nothing, Nothing, (Just anFormats), currTime, False)
        Anomalies.IDNewRuntimeExceptionIssue issueD -> do
          case hxBoostedM of
            Just _ -> addRespHeaders $ AnomalyDetailsBoosted (issue, Nothing, Nothing, Nothing, currTime, True)
            Nothing -> addRespHeaders $ AnomalyDetailsMain $ PageCtx bwconf (issue, Nothing, Nothing, Nothing, currTime, False)
        _ -> addRespHeaders $ AnomalyDetailsNoFound $ PageCtx bwconf ()


data AnomalyDetails
  = AnomalyDetailsMain (PageCtx (Anomalies.IssueL, Maybe (V.Vector Shapes.ShapeWithFields), Maybe (Map Fields.FieldCategoryEnum [Fields.Field], Map Fields.FieldCategoryEnum [Fields.Field], Map Fields.FieldCategoryEnum [Fields.Field]), Maybe (V.Vector Text), UTCTime, Bool))
  | AnomalyDetailsBoosted (Anomalies.IssueL, Maybe (V.Vector Shapes.ShapeWithFields), Maybe (Map Fields.FieldCategoryEnum [Fields.Field], Map Fields.FieldCategoryEnum [Fields.Field], Map Fields.FieldCategoryEnum [Fields.Field]), Maybe (V.Vector Text), UTCTime, Bool)
  | AnomalyDetailsNoFound (PageCtx ())


instance ToHtml AnomalyDetails where
  toHtml (AnomalyDetailsMain (PageCtx bwconf (issue, shapesWithFieldsMap, fields, prvFormatsM, currTime, modal))) = toHtml $ PageCtx bwconf $ anomalyDetailsPageM issue shapesWithFieldsMap fields prvFormatsM currTime modal
  toHtml (AnomalyDetailsBoosted (issue, shapesWithFieldsMap, fields, prvFormatsM, currTime, modal)) = toHtml $ anomalyDetailsPage issue shapesWithFieldsMap fields prvFormatsM currTime modal
  toHtml (AnomalyDetailsNoFound (PageCtx bwconf ())) = toHtml $ PageCtx bwconf notFoundPage
  toHtmlRaw = toHtml


notFoundPage :: Html ()
notFoundPage = do
  h4_ [] "ANOMALY NOT FOUND"


anomalyDetailsPageM :: Anomalies.IssueL -> Maybe (V.Vector Shapes.ShapeWithFields) -> Maybe (Map Fields.FieldCategoryEnum [Fields.Field], Map Fields.FieldCategoryEnum [Fields.Field], Map Fields.FieldCategoryEnum [Fields.Field]) -> Maybe (V.Vector Text) -> UTCTime -> Bool -> Html ()
anomalyDetailsPageM issue shapesWithFieldsMap fields prvFormatsM currTime modal = do
  div_ [class_ "w-full px-32 overflow-y-scroll h-full"] do
    h1_ [class_ "my-10 py-2 border-b w-full text-lg font-semibold"] "Anomaly Details"
    anomalyDetailsPage issue shapesWithFieldsMap fields prvFormatsM currTime modal


anomalyDetailsPage :: Anomalies.IssueL -> Maybe (V.Vector Shapes.ShapeWithFields) -> Maybe (Map Fields.FieldCategoryEnum [Fields.Field], Map Fields.FieldCategoryEnum [Fields.Field], Map Fields.FieldCategoryEnum [Fields.Field]) -> Maybe (V.Vector Text) -> UTCTime -> Bool -> Html ()
anomalyDetailsPage issue shapesWithFieldsMap fields prvFormatsM currTime modal = do
  let anomalyQueryPartial = buildQueryForAnomaly issue.anomalyType issue.targetHash
  div_ [class_ "w-full "] do
    div_ [class_ "w-full"] do
      div_ [class_ "flex items-center justify-between gap-2 flex-wrap"] do
        case issue.issueData of
          Anomalies.IDNewEndpointIssue issueD -> do
            div_ [class_ "flex flex-col gap-4 shrink-0"] do
              a_ [class_ "inline-block font-bold text-blue-700 space-x-2"] do
                faSprite_ "arrow-up-arrow-down" "solid" "inline w-6 h-6 -mt-1"
                span_ [class_ "text-2xl"] "New Endpoint"
              div_ [class_ "flex items-center gap-3"] do
                let methodColor = Utils.getMethodColor (issueD.endpointMethod)
                div_ [class_ $ "px-4 py-1 text-sm rounded-lg font-semibold " <> methodColor] $ toHtml $ issueD.endpointMethod
                span_ [] $ toHtml $ issueD.endpointUrlPath
          Anomalies.IDNewShapeIssue issueD -> do
            div_ [class_ "flex flex-col gap-4 shrink-0"] do
              a_ [class_ "inline-block font-bold text-blue-700 space-x-2"] do
                img_ [src_ "/assets/svgs/anomalies/fields.svg", class_ "inline w-6 h-6 -mt-1"]
                span_ [class_ "text-2xl"] "New Request Shape"
              div_ [class_ "flex items-center gap-3"] do
                let methodColor = Utils.getMethodColor (issueD.endpointMethod)
                p_ [class_ "italic"] "in"
                div_ [class_ $ "px-4 py-1 text-sm rounded-lg font-semibold " <> methodColor] $ toHtml $ issueD.endpointMethod
                span_ [] $ toHtml $ issueD.endpointUrlPath
              div_ [class_ "mt-4"] do
                shapeParameterStats_ (length issueD.newUniqueFields) (length issueD.deletedFields) (length issueD.updatedFieldFormats)
          Anomalies.IDNewFormatIssue issueD -> do
            div_ [class_ "flex flex-col gap-4 shrink-0"] do
              a_ [class_ "inline-block font-bold text-blue-700 space-x-2"] do
                img_ [src_ "/assets/svgs/anomalies/fields.svg", class_ "inline w-6 h-6 -mt-1"]
                span_ [class_ "text-2xl"] "Modified field"
              div_ [class_ "flex items-center gap-3"] do
                let methodColor = Utils.getMethodColor (issueD.endpointMethod)
                p_ [class_ "italic"] "in"
                div_ [class_ $ "px-4 py-1 text-sm rounded-lg font-semibold " <> methodColor] $ toHtml $ issueD.endpointMethod
                span_ [] $ toHtml $ issueD.endpointUrlPath
          Anomalies.IDNewRuntimeExceptionIssue issueD -> do
            div_ [class_ "flex flex-col gap-4 shrink-0"] do
              a_ [class_ "inline-block font-bold text-blue-700 space-x-2"] do
                img_ [src_ "/assets/svgs/anomalies/fields.svg", class_ "inline w-6 h-6 -mt-1"]
                span_ [class_ "text-2xl"] $ toHtml issueD.errorType
              p_ $ toHtml $ issueD.message
          _ -> pass
        div_ [class_ "flex items-center gap-8 shrink-0 text-gray-600"] do
          div_ [class_ "flex items-center gap-6 -mt-4"] do
            div_ [class_ "flex flex-col gap-2"] do
              h4_ [class_ "font-semibold"] "Events"
              span_ [class_ "inline-block space-x-1"] $ show issue.eventsAgg.count
            div_ [class_ "flex flex-col gap-2"] do
              h4_ [class_ "font-semibold"] "First seen"
              span_ [class_ "inline-block space-x-1"] do
                faSprite_ "clock" "regular" "w-3 h-3"
                span_
                  [ class_ "decoration-black underline ml-1"
                  , term "data-tippy-content" $ "first seen: " <> show issue.createdAt
                  ]
                  $ toHtml
                  $ prettyTimeAuto currTime
                  $ zonedTimeToUTC issue.createdAt
            div_ [class_ "flex flex-col gap-2"] do
              h4_ [class_ "font-semibold"] "Last seen"
              span_ [class_ "decoration-black underline", term "data-tippy-content" $ "last seen: " <> show issue.eventsAgg.lastSeen] $ toHtml $ prettyTimeAuto currTime issue.eventsAgg.lastSeen
          div_
            [ id_ "reqsChartsEC"
            , class_ "w-[200px] h-[80px] mt-4 shrink-0"
            , style_ "height:100px"
            , hxGet_ $ "/charts_html?pid=" <> issue.projectId.toText <> "&since=14D&query_raw=" <> escapedQueryPartial [fmt|{anomalyQueryPartial} | timechart [1d]|]
            , hxTrigger_ "intersect"
            , hxSwap_ "innerHTML"
            ]
            ""
    div_ [class_ "w-full flex items-center gap-4 mt-4 overflow-y-auto "] do
      if modal
        then do
          a_ [href_ $ "/p/" <> issue.projectId.toText <> "/anomalies/by_hash/" <> issue.targetHash, term "data-tippy-content" "Go to page", class_ "btn btn-sm btn-outline "] do
            "Expand Page" >> faSprite_ "expand" "regular" "w-3 h-3"
        else do
          anomalyArchiveButton issue.projectId issue.id (isJust issue.archivedAt)
          anomalyAcknowlegeButton issue.projectId issue.id (isJust issue.acknowlegedAt)

    div_ [class_ "mt-6 space-y-4"] do
      div_ [class_ "tabs tabs-bordered", role_ "tablist"] do
        input_ [type_ "radio", name_ $ "anomaly-events-tabs-" <> issue.targetHash, role_ "tab", class_ "tab", Aria.label_ "Overview", checked_]
        div_ [role_ "tabpanel", class_ "tab-content w-full bg-base-100 rounded-lg overflow-x-hidden", id_ "overview_content"] do
          case issue.issueData of
            Anomalies.IDNewEndpointIssue _ -> endpointOverview shapesWithFieldsMap
            Anomalies.IDNewShapeIssue _ -> requestShapeOverview fields
            Anomalies.IDNewFormatIssue issueD -> anomalyFormatOverview issueD (fromMaybe [] prvFormatsM)
            _ -> ""

        input_ [type_ "radio", name_ $ "anomaly-events-tabs-" <> issue.targetHash, role_ "tab", class_ "tab", Aria.label_ "Events"]
        div_ [role_ "tabpanel", class_ "tab-content grow whitespace-nowrap text-sm divide-y overflow-x-hidden ", id_ "events_content"] do
          let events_url = "/p/" <> UUID.toText (Projects.unProjectId issue.projectId) <> "/log_explorer?layout=resultTable&query=" <> escapedQueryPartial anomalyQueryPartial
          div_ [hxGet_ events_url, hxTrigger_ "intersect once", hxSwap_ "outerHTML"] $ span_ [class_ "loading loading-dots loading-md"] ""


buildQueryForAnomaly :: Anomalies.AnomalyTypes -> Text -> Text
buildQueryForAnomaly Anomalies.ATEndpoint hash = "endpoint_hash==\"" <> hash <> "\""
buildQueryForAnomaly Anomalies.ATShape hash = "shape_hash==\"" <> hash <> "\""
buildQueryForAnomaly Anomalies.ATFormat hash = "format_hashes[*]==\"" <> hash <> "\""
buildQueryForAnomaly Anomalies.ATField hash = "field[*]==\"" <> hash <> "\""
buildQueryForAnomaly Anomalies.ATRuntimeException hash = "errors[*].hash==\"" <> hash <> "\""
buildQueryForAnomaly Anomalies.ATUnknown hash = ""


endpointOverview :: Maybe (V.Vector Shapes.ShapeWithFields) -> Html ()
endpointOverview shapesWithFieldsMap =
  div_ [] do
    whenJust shapesWithFieldsMap \s -> do
      reqResSection "Request" True (V.toList s)
      reqResSection "Response" False (V.toList s)


requestShapeOverview :: Maybe (Map Fields.FieldCategoryEnum [Fields.Field], Map Fields.FieldCategoryEnum [Fields.Field], Map Fields.FieldCategoryEnum [Fields.Field]) -> Html ()
requestShapeOverview fieldChanges = div_ [class_ "flex flex-col gap-6"] do
  whenJust fieldChanges \(fs, sn, th) -> do
    shapeOSection_ "New Unique Fields" "text-green-800" fs
    shapeOSection_ "Updated Fields" "text-slate-800" sn
    shapeOSection_ "Deleted Fields" "text-red-800" th
  where
    shapeOSection_ :: Text -> Text -> Map Fields.FieldCategoryEnum [Field] -> Html ()
    shapeOSection_ title color fields = div_ [class_ "flex flex-col"] do
      h3_ [class_ $ color <> " py-1 w-fit font-semibold border-b border-b-" <> color <> "-500 mb-2"] (toHtml title)
      div_ [class_ "px-2"] do
        p_ [class_ "hidden last:block"] ("No " <> toHtml title)
        subSubSection "Request Path Params" (Map.lookup Fields.FCPathParam fields)
        subSubSection "Request Query Params" (Map.lookup Fields.FCQueryParam fields)
        subSubSection "Request Headers" (Map.lookup Fields.FCRequestHeader fields)
        subSubSection "Request Body" (Map.lookup Fields.FCRequestBody fields)
        subSubSection "Response Headers" (Map.lookup Fields.FCResponseHeader fields)
        subSubSection "Response Body" (Map.lookup Fields.FCResponseBody fields)


anomalyFormatOverview :: Anomalies.NewFormatIssue -> V.Vector Text -> Html ()
anomalyFormatOverview formatData prevFormats =
  section_ [class_ "space-y-10"] do
    div_ [class_ "flex items-center gap-6"] do
      -- div_ do
      --   h6_ [class_ "text-sm text-slate-800"] "FIELD NAME"
      --   h3_ [class_ "text-base text-slate-800"] $ toHtml $ formatData.fieldKey
      div_ do
        h6_ [class_ "text-sm text-slate-800 "] "FIELD PATH"
        h3_ [class_ "text-base text-slate-800 monospace"] $ toHtml $ formatData.fieldKeyPath
    -- div_ do
    --   h6_ [class_ "text-sm text-slate-800"] "FIELD CATEGORY"
    --   h4_ [class_ "text-base text-slate-800"] $ EndpointComponents.fieldCategoryToDisplay $ fromMaybe FCRequestBody an.fieldCategory
    div_ [class_ "flex items-center gap-6"] do
      div_ do
        h5_ [class_ "text-sm text-slate-800"] "NEW FIELD FORMAT"
        h3_ [class_ "text-base text-slate-800 monospace"] $ toHtml $ fieldTypeToText $ formatData.formatType
      div_ do
        h5_ [class_ "text-sm text-slate-800"] "PREVIOUS FIELD FORMATS"
        ul_ [class_ "list-disc"] do
          prevFormats & mapM_ \f -> do
            li_ [class_ "ml-10 text-slate-800 text-sm"] $ toHtml f
    div_ do
      h6_ [class_ "text-slate-600 mt-4 text-sm"] "EXAMPLE VALUES"
      ul_ [class_ "list-disc"] do
        formatData.examples & mapM_ \exs -> do
          forM_ exs \ex -> do
            li_ [class_ "ml-10 text-slate-800 text-sm"] $ toHtml ex


issueDisplayConfig :: Anomalies.IssueL -> (Text, Text)
issueDisplayConfig issue = case issue.issueData of
  Anomalies.IDNewFieldIssue _ -> ("New Field Found", "/assets/svgs/anomalies/fields.svg")
  Anomalies.IDNewShapeIssue _ -> ("New Request Shape", "/assets/svgs/anomalies/fields.svg")
  Anomalies.IDNewEndpointIssue _ -> ("New Endpoint", "/assets/svgs/anomalies/endpoint.svg")
  Anomalies.IDNewFormatIssue _ -> ("Modified field", "/assets/svgs/anomalies/fields.svg")
  Anomalies.IDNewRuntimeExceptionIssue err -> (err.errorType, "/assets/svgs/anomalies/fields.svg")
  Anomalies.IDEmpty -> ("Unknown anomaly", "/assets/svgs/anomalies/fields.svg")


data IssueVM = IssueVM Bool UTCTime Anomalies.IssueL
  deriving stock (Show)


instance ToHtml IssueVM where
  {-# INLINE toHtml #-}
  toHtml (IssueVM hideByDefault currTime issue) = toHtmlRaw $ renderIssue hideByDefault currTime issue
  toHtmlRaw = toHtml


renderIssue :: Bool -> UTCTime -> Anomalies.IssueL -> Html ()
renderIssue hideByDefault currTime issue = do
  let (issueTitle, icon) = issueDisplayConfig issue
  case issue.issueData of
    Anomalies.IDNewEndpointIssue issueD -> do
      let endpointTitle = issueD.endpointMethod <> "  " <> issueD.endpointUrlPath
      let subTitle = span_ [class_ "space-x-2"] do
<<<<<<< HEAD
            a_ [class_ "cursor-pointer"] $ toHtml endpointTitle
            span_ [] "in"
            span_ [] $ toHtml issueD.host
=======
            a_ [class_ "cursor-pointer"] $ toHtml endpointTitle 
            span_ [] "from"
            span_ [] $ toHtml issueD.host 
>>>>>>> fdbaf874
      issueItem hideByDefault currTime issue icon issueTitle (Just subTitle) Nothing
    Anomalies.IDNewShapeIssue issueD -> do
      let endpointTitle = issueD.endpointMethod <> "  " <> issueD.endpointUrlPath
      let subTitle = span_ [class_ "space-x-2"] do
            a_ [class_ "cursor-pointer"] $ toHtml issue.targetHash
            span_ [] "in"
            span_ [] $ toHtml endpointTitle
      let shapeContent = shapeParameterStats_ (length issueD.newUniqueFields) (length issueD.deletedFields) (length issueD.updatedFieldFormats)
      issueItem hideByDefault currTime issue icon issueTitle (Just subTitle) (Just shapeContent)
    Anomalies.IDNewFormatIssue issueD -> do
      let endpointTitle = toHtml $ issueD.endpointMethod <> "  " <> issueD.endpointUrlPath
      let subTitle = span_ [class_ "space-x-2"] do
            a_ [class_ "cursor-pointer"] $ toHtml $ issueD.fieldKeyPath
            span_ [] "in"
            span_ [] $ toHtml endpointTitle
      let formatContent = div_ [class_ "block"] do
            div_ [class_ "text-sm"] do
              div_ do
                small_ "current format: "
                span_ $ toHtml $ issueD.formatType.toText
              div_ do
                small_ "previous formats: "
                span_ "" -- TODO: Should be comma separated list of formats for that field.
              div_ do
                small_ "examples: "
                small_ $ toHtml $ maybe "" (T.intercalate ", " . V.toList) issueD.examples
      issueItem hideByDefault currTime issue icon issueTitle (Just subTitle) (Just formatContent)
    Anomalies.IDNewRuntimeExceptionIssue issueD -> do
      let subTitle = span_ [class_ "space-x-2"] do
            a_ [class_ "cursor-pointer"] $ toHtml @Text $ issueD.rootErrorType
      let body = div_ [class_ "block"] $ p_ [] $ toHtml issueD.message
      issueItem hideByDefault currTime issue icon issueTitle (Just subTitle) (Just body)
    _ -> error "Anomalies.ATField issue should never show up in practice "


anomalyAcknowlegeButton :: Projects.ProjectId -> Anomalies.AnomalyId -> Bool -> Html ()
anomalyAcknowlegeButton pid aid acked = do
  let acknowlegeAnomalyEndpoint = "/p/" <> pid.toText <> "/anomalies/" <> Anomalies.anomalyIdText aid <> if acked then "/unacknowlege" else "/acknowlege"
  a_
    [ class_
        $ "inline-block child-hover cursor-pointer py-2 px-3 rounded border border-gray-200 text-xs hover:shadow shadow-blue-100 "
        <> (if acked then "bg-green-100 text-green-900" else "")
    , term "data-tippy-content" "acknowlege anomaly"
    , hxGet_ acknowlegeAnomalyEndpoint
    , hxSwap_ "outerHTML"
    ]
    if acked then "✓ Acknowleged" else "✓ Acknowlege"


anomalyArchiveButton :: Projects.ProjectId -> Anomalies.AnomalyId -> Bool -> Html ()
anomalyArchiveButton pid aid archived = do
  let archiveAnomalyEndpoint = "/p/" <> pid.toText <> "/anomalies/" <> Anomalies.anomalyIdText aid <> if archived then "/unarchive" else "/archive"
  a_
    [ class_
        $ "inline-block xchild-hover cursor-pointer py-2 px-3 rounded border border-gray-200 text-xs hover:shadow shadow-blue-100 "
        <> (if archived then " bg-green-100 text-green-900" else "")
    , term "data-tippy-content" $ if archived then "unarchive" else "archive"
    , hxGet_ archiveAnomalyEndpoint
    , hxSwap_ "outerHTML"
    ]
    $ faSprite_ "inbox-full" "solid" "h-4 w-4"


reqResSection :: Text -> Bool -> [Shapes.ShapeWithFields] -> Html ()
reqResSection title isRequest shapesWithFieldsMap =
  section_ [class_ "space-y-3"] do
    div_ [class_ "flex justify-between mt-5"] do
      div_ [class_ "flex flex-row"] do
        a_ [class_ "cursor-pointer", [__|on click toggle .neg-rotate-90 on me then toggle .hidden on (next .reqResSubSection)|]]
          $ faSprite_ "chevron-down" "light" "h-4 mr-3 mt-1 w-4"
        span_ [class_ "text-lg text-slate-800"] $ toHtml title

    div_ [class_ "bg-base-100 border border-gray-100 rounded-xl py-5 px-5 space-y-6 reqResSubSection"]
      $ forM_ (zip [(1 :: Int) ..] shapesWithFieldsMap)
      $ \(index, s) -> do
        let sh = if index == 1 then title <> "_fields" else title <> "_fields hidden"
        div_ [class_ sh, id_ $ title <> "_" <> show index] do
          if isRequest
            then do
              subSubSection (title <> " Path Params") (Map.lookup Fields.FCPathParam s.fieldsMap)
              subSubSection (title <> " Query Params") (Map.lookup Fields.FCQueryParam s.fieldsMap)
              subSubSection (title <> " Headers") (Map.lookup Fields.FCRequestHeader s.fieldsMap)
              subSubSection (title <> " Body") (Map.lookup Fields.FCRequestBody s.fieldsMap)
            else do
              subSubSection (title <> " Headers") (Map.lookup Fields.FCResponseHeader s.fieldsMap)
              subSubSection (title <> " Body") (Map.lookup Fields.FCResponseBody s.fieldsMap)


-- | subSubSection ..
subSubSection :: Text -> Maybe [Fields.Field] -> Html ()
subSubSection title fieldsM = whenJust fieldsM \fields -> do
  div_ [class_ "space-y-1 mb-4"] do
    div_ [class_ "flex flex-row items-center"] do
      a_ [class_ "cursor-pointer", [__|on click toggle .neg-rotate-90 on me then toggle .hidden on (next .subSectionContent)|]] $ faSprite_ "chevron-down" "regular" "h-6 mr-3 w-6 p-1 cursor-pointer"
      div_ [class_ "px-4 rounded-xl w-full font-bold text-sm text-slate-900"] $ toHtml title
    div_ [class_ "space-y-1 subSectionContent"] do
      fieldsToNormalized fields & mapM_ \(key, fieldM) -> do
        let segments = T.splitOn "." key
        let depth = length segments
        let depthPadding = "margin-left:" <> show (20 + (depth * 20)) <> "px"
        let displayKey = last ("" :| segments)
        case fieldM of
          Nothing -> do
            a_
              [ class_ "flex flex-row items-center"
              , style_ depthPadding
              , [__| on click toggle .neg-rotate-90 on <.chevron/> in me then collapseUntil((me), (my @data-depth))  |]
              ]
              do
                faSprite_ "chevron-down" "light" "h-6 w-6 mr-1 chevron cursor-pointer p-1"
                div_ [class_ "border flex flex-row border-gray-100 px-5 py-2 rounded-xl w-full"] do
                  span_ [class_ "text-sm text-slate-800 inline-flex items-center"] $ toHtml displayKey
                  span_ [class_ "text-sm text-slate-600 inline-flex items-center ml-4"] do
                    if "[*]" `T.isSuffixOf` key
                      then EndpointComponents.fieldTypeToDisplay Fields.FTList
                      else EndpointComponents.fieldTypeToDisplay Fields.FTObject
          Just field -> do
            a_ [class_ "flex flex-row cursor-pointer", style_ depthPadding, term "data-depth" $ show depth] do
              faSprite_ "chevron-down" "light" "h-4 mr-3 mt-4 w-4 invisible"
              div_ [class_ "border-b flex flex-row border-gray-100 px-5 py-2 rounded-xl w-full items-center"] do
                span_ [class_ "grow text-sm text-slate-800 inline-flex items-center"] $ toHtml displayKey
                span_ [class_ "text-sm text-slate-600 mx-12 inline-flex items-center"] $ EndpointComponents.fieldTypeToDisplay field.fieldType<|MERGE_RESOLUTION|>--- conflicted
+++ resolved
@@ -190,8 +190,8 @@
               , ItemsList.BulkAction{icon = Just "inbox-full", title = "archive", uri = "/p/" <> pid.toText <> "/anomalies/bulk_actions/archive"}
               ]
           , zeroState =
-              Just
-                $ ItemsList.ZeroState
+              Just $
+                ItemsList.ZeroState
                   { icon = "empty-set"
                   , title = "No Issues Or Errors."
                   , description = "Start monitoring errors that happened during a request."
@@ -208,17 +208,17 @@
           , pageTitle = "Issues: Changes, Alerts & Errors"
           , menuItem = Just "Changes & Errors"
           , navTabs =
-              Just
-                $ toHtml
-                $ Components.TabFilter
-                  { current = currentFilterTab
-                  , currentURL
-                  , options =
-                      [ Components.TabFilterOpt{name = "Inbox", count = Nothing}
-                      , Components.TabFilterOpt{name = "Acknowleged", count = Nothing}
-                      , Components.TabFilterOpt{name = "Archived", count = Nothing}
-                      ]
-                  }
+              Just $
+                toHtml $
+                  Components.TabFilter
+                    { current = currentFilterTab
+                    , currentURL
+                    , options =
+                        [ Components.TabFilterOpt{name = "Inbox", count = Nothing}
+                        , Components.TabFilterOpt{name = "Acknowleged", count = Nothing}
+                        , Components.TabFilterOpt{name = "Archived", count = Nothing}
+                        ]
+                    }
           }
       issuesVM = V.map (IssueVM False currTime) issues
   addRespHeaders $ case (layoutM, hxRequestM, hxBoostedM, loadM) of
@@ -268,7 +268,7 @@
         a_
           [ class_ "cursor-pointer"
           , [__|on click hide #{$anomalyIds[$currentAnomaly]} then
-                          js($currentAnomaly, $anomalyIds) return (Math.max(0, $currentAnomaly-1) % $anomalyIds.length) end then 
+                          js($currentAnomaly, $anomalyIds) return (Math.max(0, $currentAnomaly-1) % $anomalyIds.length) end then
                           set $currentAnomaly to it then show #{$anomalyIds[$currentAnomaly]} then setAnomalySliderPag()|]
           ]
           $ faSprite_ "arrow-left" "regular" "h-4 w-4"
@@ -276,7 +276,7 @@
         a_
           [ class_ "cursor-pointer"
           , [__|on click hide #{$anomalyIds[$currentAnomaly]} then
-                js($currentAnomaly, $anomalyIds) return (($currentAnomaly+1) % $anomalyIds.length) end then 
+                js($currentAnomaly, $anomalyIds) return (($currentAnomaly+1) % $anomalyIds.length) end then
                 set $currentAnomaly to it then show #{$anomalyIds[$currentAnomaly]} then setAnomalySliderPag()|]
           ]
           $ faSprite_ "arrow-right" "regular" "h-4 w-4"
@@ -336,17 +336,17 @@
             Components.drawerWithURLContent_ ("expand-log-drawer-" <> issue.targetHash) modalEndpoint $ span_ [class_ "flex items-center justify-center cursor-pointer py-2 px-3 rounded border border-gray-200 text-xs hover:shadow shadow-blue-100"] (faSprite_ "expand" "regular" "w-3 h-3")
         fromMaybe (toHtml @String "") content
     let issueQueryPartial = buildQueryForAnomaly issue.anomalyType issue.targetHash
-    div_ [class_ "flex items-center justify-center "]
-      $ div_
+    div_ [class_ "flex items-center justify-center "] $
+      div_
         [ class_ "w-60 h-16 px-3"
         , hxGet_ $ "/charts_html?pid=" <> issue.projectId.toText <> "&since=14D&query_raw=" <> escapedQueryPartial [fmt|{issueQueryPartial} | timechart [1d]|]
         , hxTrigger_ "intersect once"
         , hxSwap_ "innerHTML"
         ]
         ""
-    div_ [class_ "w-36 flex items-center justify-center"]
-      $ span_ [class_ "tabular-nums text-xl", term "data-tippy-content" "Events for this Anomaly in the last 14days"]
-      $ show issue.eventsAgg.count
+    div_ [class_ "w-36 flex items-center justify-center"] $
+      span_ [class_ "tabular-nums text-xl", term "data-tippy-content" "Events for this Anomaly in the last 14days"] $
+        show issue.eventsAgg.count
 
 
 -- anomalyDetailsGetH: either in modal or as a standalone page
@@ -383,8 +383,8 @@
             Nothing -> addRespHeaders $ AnomalyDetailsMain $ PageCtx bwconf (issue, Nothing, (Just anFields), Nothing, currTime, False)
         Anomalies.IDNewFormatIssue issueD -> do
           anFormats <-
-            dbtToEff
-              $ Fields.getFieldsByEndpointKeyPathAndCategory pid (issueD.endpointId.toText) (issueD.fieldKeyPath) (issueD.fieldCategory)
+            dbtToEff $
+              Fields.getFieldsByEndpointKeyPathAndCategory pid (issueD.endpointId.toText) (issueD.fieldKeyPath) (issueD.fieldCategory)
           case hxBoostedM of
             Just _ -> addRespHeaders $ AnomalyDetailsBoosted (issue, Nothing, Nothing, (Just anFormats), currTime, True)
             Nothing -> addRespHeaders $ AnomalyDetailsMain $ PageCtx bwconf (issue, Nothing, Nothing, (Just anFormats), currTime, False)
@@ -612,15 +612,9 @@
     Anomalies.IDNewEndpointIssue issueD -> do
       let endpointTitle = issueD.endpointMethod <> "  " <> issueD.endpointUrlPath
       let subTitle = span_ [class_ "space-x-2"] do
-<<<<<<< HEAD
             a_ [class_ "cursor-pointer"] $ toHtml endpointTitle
-            span_ [] "in"
+            span_ [] "from"
             span_ [] $ toHtml issueD.host
-=======
-            a_ [class_ "cursor-pointer"] $ toHtml endpointTitle 
-            span_ [] "from"
-            span_ [] $ toHtml issueD.host 
->>>>>>> fdbaf874
       issueItem hideByDefault currTime issue icon issueTitle (Just subTitle) Nothing
     Anomalies.IDNewShapeIssue issueD -> do
       let endpointTitle = issueD.endpointMethod <> "  " <> issueD.endpointUrlPath
@@ -660,9 +654,9 @@
 anomalyAcknowlegeButton pid aid acked = do
   let acknowlegeAnomalyEndpoint = "/p/" <> pid.toText <> "/anomalies/" <> Anomalies.anomalyIdText aid <> if acked then "/unacknowlege" else "/acknowlege"
   a_
-    [ class_
-        $ "inline-block child-hover cursor-pointer py-2 px-3 rounded border border-gray-200 text-xs hover:shadow shadow-blue-100 "
-        <> (if acked then "bg-green-100 text-green-900" else "")
+    [ class_ $
+        "inline-block child-hover cursor-pointer py-2 px-3 rounded border border-gray-200 text-xs hover:shadow shadow-blue-100 "
+          <> (if acked then "bg-green-100 text-green-900" else "")
     , term "data-tippy-content" "acknowlege anomaly"
     , hxGet_ acknowlegeAnomalyEndpoint
     , hxSwap_ "outerHTML"
@@ -674,9 +668,9 @@
 anomalyArchiveButton pid aid archived = do
   let archiveAnomalyEndpoint = "/p/" <> pid.toText <> "/anomalies/" <> Anomalies.anomalyIdText aid <> if archived then "/unarchive" else "/archive"
   a_
-    [ class_
-        $ "inline-block xchild-hover cursor-pointer py-2 px-3 rounded border border-gray-200 text-xs hover:shadow shadow-blue-100 "
-        <> (if archived then " bg-green-100 text-green-900" else "")
+    [ class_ $
+        "inline-block xchild-hover cursor-pointer py-2 px-3 rounded border border-gray-200 text-xs hover:shadow shadow-blue-100 "
+          <> (if archived then " bg-green-100 text-green-900" else "")
     , term "data-tippy-content" $ if archived then "unarchive" else "archive"
     , hxGet_ archiveAnomalyEndpoint
     , hxSwap_ "outerHTML"
@@ -689,24 +683,24 @@
   section_ [class_ "space-y-3"] do
     div_ [class_ "flex justify-between mt-5"] do
       div_ [class_ "flex flex-row"] do
-        a_ [class_ "cursor-pointer", [__|on click toggle .neg-rotate-90 on me then toggle .hidden on (next .reqResSubSection)|]]
-          $ faSprite_ "chevron-down" "light" "h-4 mr-3 mt-1 w-4"
+        a_ [class_ "cursor-pointer", [__|on click toggle .neg-rotate-90 on me then toggle .hidden on (next .reqResSubSection)|]] $
+          faSprite_ "chevron-down" "light" "h-4 mr-3 mt-1 w-4"
         span_ [class_ "text-lg text-slate-800"] $ toHtml title
 
-    div_ [class_ "bg-base-100 border border-gray-100 rounded-xl py-5 px-5 space-y-6 reqResSubSection"]
-      $ forM_ (zip [(1 :: Int) ..] shapesWithFieldsMap)
-      $ \(index, s) -> do
-        let sh = if index == 1 then title <> "_fields" else title <> "_fields hidden"
-        div_ [class_ sh, id_ $ title <> "_" <> show index] do
-          if isRequest
-            then do
-              subSubSection (title <> " Path Params") (Map.lookup Fields.FCPathParam s.fieldsMap)
-              subSubSection (title <> " Query Params") (Map.lookup Fields.FCQueryParam s.fieldsMap)
-              subSubSection (title <> " Headers") (Map.lookup Fields.FCRequestHeader s.fieldsMap)
-              subSubSection (title <> " Body") (Map.lookup Fields.FCRequestBody s.fieldsMap)
-            else do
-              subSubSection (title <> " Headers") (Map.lookup Fields.FCResponseHeader s.fieldsMap)
-              subSubSection (title <> " Body") (Map.lookup Fields.FCResponseBody s.fieldsMap)
+    div_ [class_ "bg-base-100 border border-gray-100 rounded-xl py-5 px-5 space-y-6 reqResSubSection"] $
+      forM_ (zip [(1 :: Int) ..] shapesWithFieldsMap) $
+        \(index, s) -> do
+          let sh = if index == 1 then title <> "_fields" else title <> "_fields hidden"
+          div_ [class_ sh, id_ $ title <> "_" <> show index] do
+            if isRequest
+              then do
+                subSubSection (title <> " Path Params") (Map.lookup Fields.FCPathParam s.fieldsMap)
+                subSubSection (title <> " Query Params") (Map.lookup Fields.FCQueryParam s.fieldsMap)
+                subSubSection (title <> " Headers") (Map.lookup Fields.FCRequestHeader s.fieldsMap)
+                subSubSection (title <> " Body") (Map.lookup Fields.FCRequestBody s.fieldsMap)
+              else do
+                subSubSection (title <> " Headers") (Map.lookup Fields.FCResponseHeader s.fieldsMap)
+                subSubSection (title <> " Body") (Map.lookup Fields.FCResponseBody s.fieldsMap)
 
 
 -- | subSubSection ..
