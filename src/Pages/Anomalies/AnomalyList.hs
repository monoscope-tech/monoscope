module Pages.Anomalies.AnomalyList (
  anomalyListGetH,
  anomalyDetailsGetH,
  anomalyBulkActionsPostH,
  escapedQueryPartial,
  acknowlegeAnomalyGetH,
  unAcknowlegeAnomalyGetH,
  archiveAnomalyGetH,
  unArchiveAnomalyGetH,
  anomalyListSlider,
  AnomalyBulkForm,
  anomalyAcknowlegeButton,
  anomalyArchiveButton,
)
where

import BackgroundJobs qualified
import Data.Default (def)
import Data.Map qualified as Map
import Data.Pool (withResource)
import Data.Text (replace)
import Data.Text qualified as T
import Data.Time (UTCTime, getCurrentTime, zonedTimeToUTC)
import Data.Tuple.Extra (fst3)
import Data.UUID qualified as UUID
import Data.Vector (Vector)
import Data.Vector qualified as Vector
import Database.PostgreSQL.Entity.DBT (QueryNature (Update), execute)
import Database.PostgreSQL.Simple (Only (Only))
import Database.PostgreSQL.Simple.SqlQQ (sql)
import Effectful.PostgreSQL.Transact.Effect (dbtToEff)
import Effectful.Reader.Static (ask)
import Lucid
import Lucid.Aria qualified as Aria
import Lucid.Htmx (
  hxBoost_,
  hxGet_,
  hxIndicator_,
  hxPost_,
  hxSwap_,
  hxTrigger_,
 )
import Lucid.Hyperscript (__)
import Models.Apis.Anomalies qualified as Anomalies
import Models.Apis.Endpoints qualified as Endpoints
import Models.Apis.Fields.Query qualified as Fields
import Models.Apis.Fields.Types (
  Field (fieldType),
  fieldTypeToText,
  fieldsToNormalized,
  groupFieldsByCategory,
 )
import Models.Apis.Fields.Types qualified as Fields
import Models.Apis.RequestDumps qualified as RequestDumps
import Models.Apis.Shapes (getShapeFields)
import Models.Apis.Shapes qualified as Shapes
import Models.Projects.Projects qualified as Projects
import Models.Users.Sessions qualified as Sessions
import Models.Users.Users
import NeatInterpolation (text)
import Network.URI (escapeURIString, isUnescapedInURI)
import OddJobs.Job (createJob)
import Pages.BodyWrapper (BWConfig (..), bodyWrapper)
import Pages.Components qualified as Components
import Pages.Endpoints.EndpointComponents qualified as EndpointComponents
import PyF (fmt)
import Relude hiding (ask)
import Relude.Unsafe qualified as Unsafe
import System.Config (AuthContext (pool))
import System.Types (ATAuthCtx, RespHeaders, addRespHeaders, addSuccessToast)
import Text.Time.Pretty (prettyTimeAuto)
import Utils (
  deleteParam,
  faSprite_,
  getMethodColor,
  mIcon_,
  textToBool,
 )
import Web.FormUrlEncoded (FromForm)


newtype AnomalyBulkForm = AnomalyBulk
  { anomalyId :: [Text]
  }
  deriving stock (Show, Generic)
  deriving anyclass (FromForm)


acknowlegeAnomalyGetH :: Projects.ProjectId -> Anomalies.AnomalyId -> ATAuthCtx (RespHeaders (Html ()))
acknowlegeAnomalyGetH pid aid = do
  (sess, project) <- Sessions.sessionAndProject pid
  appCtx <- ask @AuthContext
  let text_id = Vector.fromList [UUID.toText aid.unAnomalyId]
  v <- dbtToEff $ Anomalies.acknowledgeAnomalies sess.user.id text_id
  _ <- dbtToEff $ Anomalies.acknowlegeCascade sess.user.id v
  _ <- liftIO $ withResource appCtx.pool \conn -> createJob conn "background_jobs" $ BackgroundJobs.GenSwagger pid sess.user.id
  addRespHeaders $ anomalyAcknowlegeButton pid aid True


unAcknowlegeAnomalyGetH :: Projects.ProjectId -> Anomalies.AnomalyId -> ATAuthCtx (RespHeaders (Html ()))
unAcknowlegeAnomalyGetH pid aid = do
  (sess, project) <- Sessions.sessionAndProject pid
  let q = [sql| update apis.anomalies set acknowleged_by=null, acknowleged_at=null where id=? |]
  let qI = [sql| update apis.issues set acknowleged_by=null, acknowleged_at=null where id=? |]
  _ <- dbtToEff $ execute Update qI (Only aid)
  _ <- dbtToEff $ execute Update q (Only aid)
  addRespHeaders $ anomalyAcknowlegeButton pid aid False


archiveAnomalyGetH :: Projects.ProjectId -> Anomalies.AnomalyId -> ATAuthCtx (RespHeaders (Html ()))
archiveAnomalyGetH pid aid = do
  (sess, project) <- Sessions.sessionAndProject pid
  let q = [sql| update apis.anomalies set archived_at=NOW() where id=? |]
  let qI = [sql| update apis.issues set archived_at=NOW() where id=? |]
  _ <- dbtToEff $ execute Update qI (Only aid)
  _ <- dbtToEff $ execute Update q (Only aid)
  addRespHeaders $ anomalyArchiveButton pid aid True


unArchiveAnomalyGetH :: Projects.ProjectId -> Anomalies.AnomalyId -> ATAuthCtx (RespHeaders (Html ()))
unArchiveAnomalyGetH pid aid = do
  (sess, project) <- Sessions.sessionAndProject pid
  let q = [sql| update apis.anomalies set archived_at=null where id=? |]
  let qI = [sql| update apis.issues set archived_at=null where id=? |]
  _ <- dbtToEff $ execute Update qI (Only aid)
  _ <- dbtToEff $ execute Update q (Only aid)
  addRespHeaders $ anomalyArchiveButton pid aid False


-- When given a list of anomalyIDs and an action, said action would be applied to the anomalyIDs.
-- Then a notification should be triggered, as well as an action to reload the anomaly List.
anomalyBulkActionsPostH :: Projects.ProjectId -> Text -> AnomalyBulkForm -> ATAuthCtx (RespHeaders (Html ()))
anomalyBulkActionsPostH pid action items = do
  (sess, project) <- Sessions.sessionAndProject pid
  appCtx <- ask @AuthContext
  _ <- case action of
    "acknowlege" -> do
      v <- dbtToEff $ Anomalies.acknowledgeAnomalies sess.user.id (Vector.fromList items.anomalyId)
      _ <- dbtToEff $ Anomalies.acknowlegeCascade sess.user.id v
      _ <- liftIO $ withResource appCtx.pool \conn -> createJob conn "background_jobs" $ BackgroundJobs.GenSwagger pid sess.user.id
      pass
    "archive" -> do
      _ <- dbtToEff $ execute Update [sql| update apis.anomalies set archived_at=NOW() where id=ANY(?::uuid[]) |] (Only $ Vector.fromList items.anomalyId)
      pass
    _ -> error $ "unhandled anomaly bulk action state " <> action
  addSuccessToast (action <> "d anomalies Successfully") Nothing
  addRespHeaders ""


data ParamInput = ParamInput
  { currentURL :: Text
  , ackd :: Bool
  , archived :: Bool
  , sort :: Text
  }


anomalyListGetH :: Projects.ProjectId -> Maybe Text -> Maybe Text -> Maybe Text -> Maybe Text -> Maybe Text -> Maybe Text -> Maybe Endpoints.EndpointId -> Maybe Text -> Maybe Text -> ATAuthCtx (RespHeaders (Html ()))
anomalyListGetH pid layoutM ackdM archivedM sortM pageM loadM endpointM hxRequestM hxBoostedM = do
  (sess, project) <- Sessions.sessionAndProject pid
<<<<<<< HEAD
  let (ackd, archived) = (textToBool <$> ackdM, textToBool <$> archivedM)
  let fLimit = 21
  let pageInt = maybe 0 (Unsafe.read . toString) pageM
  issues <- dbtToEff $ Anomalies.selectIssues pid endpointM ackd archived sortM (Just fLimit) (pageInt * fLimit)
=======
  let ackd = fromMaybe False (textToBool <$> ackdM)
      archived = fromMaybe False (textToBool <$> archivedM)
      fLimit = 21
      pageInt = maybe 0 (Unsafe.read . toString) pageM
  issues <- dbtToEff $ Anomalies.selectIssues pid endpointM (Just ackd) (Just archived) sortM (Just fLimit) (pageInt * fLimit)
>>>>>>> b558da92
  currTime <- liftIO getCurrentTime
  let bwconf =
        (def :: BWConfig)
          { sessM = Just sess.persistentSession
          , currProject = Just project
          , pageTitle = "Issues: Changes, Alerts & Errors"
          }
      currentURL = mconcat ["/p/", pid.toText, "/anomalies?layout=", fromMaybe "false" layoutM, "&ackd=", show ackd, "&archived=", show archived]
      nextFetchUrl = case layoutM of
        Just "slider" -> Nothing
        _ -> Just $ currentURL <> "&load_more=true&page=" <> show (pageInt + 1)
      paramInput =
        ParamInput
          { currentURL = currentURL
          , ackd = ackd
          , archived = archived
          , sort = fromMaybe "" sortM
          }
      elementBelowTabs =
        div_ [class_ "grid grid-cols-5", hxGet_ paramInput.currentURL, hxSwap_ "outerHTML", hxTrigger_ "refreshMain"] $
          issuesList paramInput pid currTime issues nextFetchUrl
      anom = case nextFetchUrl of
        Just url -> do
          mapM_ (renderIssue False currTime) issues
<<<<<<< HEAD
          when (length issues == fLimit)
            $ a_ [class_ "cursor-pointer block p-1 blue-800 bg-blue-100 hover:bg-blue-200 text-center", hxTrigger_ "click", hxSwap_ "outerHTML", hxGet_ url] do
              span_ [class_ "htmx-indicator query-indicator loading loading-dots loading-md"] "" >> "LOAD MORE"
=======
          when (length issues == fLimit) $
            a_ [class_ "cursor-pointer block p-1 blue-800 bg-blue-100 hover:bg-blue-200 text-center", hxTrigger_ "click", hxSwap_ "outerHTML", hxGet_ url] $
              span_ [class_ "htmx-indicator query-indicator loading loading-dots loading-md"] ""
                >> "LOAD MORE"
>>>>>>> b558da92
        Nothing -> mapM_ (renderIssue False currTime) issues
  addRespHeaders $ case (layoutM, hxRequestM, hxBoostedM, loadM) of
    (Just "slider", Just "true", _, _) -> anomalyListSlider currTime pid endpointM (Just issues)
    (_, _, _, Just "true") -> anom
    (_, Just "true", _, _) -> elementBelowTabs
    _ -> bodyWrapper bwconf $ issuesListPage paramInput pid currTime issues nextFetchUrl


issuesListPage :: ParamInput -> Projects.ProjectId -> UTCTime -> Vector Anomalies.IssueL -> Maybe Text -> Html ()
issuesListPage paramInput pid currTime issues nextFetchUrl = div_ [class_ "w-full mx-auto  px-16 pt-10 pb-24  overflow-y-scroll h-full"] do
  div_
    [ style_ "z-index:26"
    , class_ "fixed hidden right-0 top-0 justify-end left-0 bottom-0 w-full bg-black bg-opacity-5"
    , id_ "expand-an-modal"
    , [__|on click add .hidden to #expand-an-modal|]
    ]
    do
      div_ [class_ "h-full bg-white border-l ml-auto shadow pt-8 overflow-y-scroll", style_ "width:min(90vw, 800px);transition: all 1s", [__|on click halt|]] do
        div_ [class_ "relative w-full", style_ ""] do
          div_ [class_ "flex justify-end  w-full p-4 "] do
            button_ [class_ "bg-gray-200 rounded-full p-2 text-gray-500 hover:bg-gray-300 hover:text-gray-700", [__|on click add .hidden to #expand-an-modal|]] do
              faSprite_ "xmark" "regular" "h-4 w-4"
          div_ [id_ "an-modal-content-loader", class_ "bg-white rounded z-50 border p-4 absolute top-[40vh] left-1/2 -translate-x-1/2 -translate-y-1/2 loading loading-dots loading-md"] ""
          div_ [class_ "px-2", id_ "an-modal-content"] pass
  h3_ [class_ "text-xl text-slate-700 flex place-items-center"] "Issues: Changes, Alerts & Errors"
  div_ [class_ "py-2 px-2 space-x-6 border-b border-slate-20 mt-6 mb-8 text-sm font-light", hxBoost_ "true"] do
    let uri = deleteParam "archived" $ deleteParam "ackd" paramInput.currentURL
    a_ [class_ $ "inline-block py-2 " <> if not paramInput.ackd && not paramInput.archived then " font-bold text-black " else "", href_ $ uri <> "&ackd=false&archived=false"] "Inbox"
    a_ [class_ $ "inline-block  py-2 " <> if paramInput.ackd && not paramInput.archived then " font-bold text-black " else "", href_ $ uri <> "&ackd=true&archived=false"] "Acknowleged"
    a_ [class_ $ "inline-block  py-2 " <> if paramInput.archived then " font-bold text-black " else "", href_ $ uri <> "&archived=true"] "Archived"
  div_ [class_ "grid grid-cols-5 card-round", id_ "anomalyListBelowTab", hxGet_ paramInput.currentURL, hxSwap_ "outerHTML", hxTrigger_ "refreshMain"] $ issuesList paramInput pid currTime issues nextFetchUrl


issuesList :: ParamInput -> Projects.ProjectId -> UTCTime -> Vector Anomalies.IssueL -> Maybe Text -> Html ()
issuesList paramInput pid currTime issues nextFetchUrl = form_ [class_ "col-span-5 bg-white divide-y ", id_ "anomalyListForm"] do
  let bulkActionBase = "/p/" <> pid.toText <> "/anomalies/bulk_actions"
  let currentURL' = deleteParam "sort" paramInput.currentURL
  let sortMenu =
        [ ("First Seen", "First time the issue occured", "first_seen")
        , ("Last Seen", "Last time the issue occured", "last_seen")
        , ("Events", "Number of events", "events")
        ]
          :: [(Text, Text, Text)]
  let currentSortTitle = maybe "First Seen" fst3 $ find (\(_, _, identifier) -> identifier == paramInput.sort) sortMenu
  div_
    [class_ "flex py-3 gap-8 items-center  bg-gray-50"]
    do
      div_ [class_ "h-4 flex space-x-3 w-8"] do
        a_ [class_ " w-2 h-full"] "" >> input_ [term "aria-label" "Select Issue", type_ "checkbox"]
      div_ [class_ " grow flex flex-row gap-2"] do
        button_ [class_ "btn btn-sm btn-outline border-black hover:shadow-2xl", hxPost_ $ bulkActionBase <> "/acknowlege", hxSwap_ "none"] "✓ acknowlege"
        button_ [class_ "btn btn-sm btn-outline space-x-1 border-black hover:shadow-2xl", hxPost_ $ bulkActionBase <> "/archive", hxSwap_ "none"] do
          faSprite_ "inbox-full" "solid" "h-4 w-4 inline-block"
          span_ "archive"
      div_ [class_ "relative inline-block"] do
        a_ [class_ "btn btn-sm btn-outline border-black hover:shadow-2xl space-x-2", [__|on click toggle .hidden on #sortMenuDiv |]] do
          mIcon_ "sort" "h-4 w-4"
          span_ $ toHtml currentSortTitle
        div_ [id_ "sortMenuDiv", hxBoost_ "true", class_ "p-1 hidden text-sm border border-black-30 absolute right-0 z-10 mt-2 w-72 origin-top-right rounded-md bg-white shadow-lg ring-1 ring-black ring-opacity-5 focus:outline-none", tabindex_ "-1"] do
          sortMenu & mapM_ \(title, desc, identifier) -> do
            let isActive = paramInput.sort == identifier || (paramInput.sort == "" && identifier == "first_seen")
            a_
              [ class_ $ "block flex flex-row px-3 py-2 hover:bg-blue-50 rounded-md cursor-pointer " <> (if isActive then " text-blue-800 " else "")
              , href_ $ currentURL' <> "&sort=" <> identifier
              , hxIndicator_ "#sortLoader"
              ]
              do
                div_ [class_ "flex flex-col items-center justify-center px-3"] do
                  if isActive then mIcon_ "checkmark4" "w-4 h-5" else mIcon_ "" "w-4 h-5"
                div_ [class_ "grow space-y-1"] do
                  span_ [class_ "block text-lg"] $ toHtml title
                  span_ [class_ "block "] $ toHtml desc

      div_ [class_ "flex justify-center font-base w-60 content-between gap-14"] do
        span_ "GRAPH"
        div_ [class_ " space-x-2 font-base text-sm"] $ (a_ [class_ "cursor-pointer"] "24h" >> a_ [class_ "cursor-pointer font-bold text-base"] "14d")
      div_ [class_ "w-36 flex items-center justify-center"] $ span_ [class_ "font-base"] "EVENTS"
      div_ [class_ "p-12 fixed rounded-lg shadow bg-white top-1/2 left-1/2 transform -translate-x-1/2 -translate-y-1/2 htmx-indicator loading loading-dots loading-md", id_ "sortLoader"] ""

  when (null issues) $ section_ [class_ "mx-auto w-max p-5 sm:py-10 sm:px-16 items-center flex my-10 gap-16"] do
    div_ [] do
      faSprite_ "empty-set" "solid" "h-24 w-24"
    div_ [class_ "flex flex-col gap-2"] do
      h2_ [class_ "text-2xl font-bold"] "No Issues Or Errors."
      p_ "Start monitoring errors that happened during a request"
      a_ [href_ $ "/p/" <> pid.toText <> "/integration_guides#errors-monitoring", class_ "w-max btn btn-indigo -ml-1 text-md"] "Error reporting guide"

  mapM_ (renderIssue False currTime) issues
  whenJust nextFetchUrl \url ->
    when (length issues > 20) $
      a_ [class_ "cursor-pointer block p-1 blue-800 bg-blue-100 hover:bg-blue-200 text-center", hxTrigger_ "click", hxSwap_ "outerHTML", hxGet_ url] do
        span_ [class_ "htmx-indicator loading loading-dots loading-md"] "" >> "LOAD MORE"


anomalyListSlider :: UTCTime -> Projects.ProjectId -> Maybe Endpoints.EndpointId -> Maybe (Vector Anomalies.IssueL) -> Html ()
anomalyListSlider _ _ _ (Just []) = ""
anomalyListSlider _ pid eid Nothing = do
  div_ [hxGet_ $ "/p/" <> pid.toText <> "/anomalies?layout=slider" <> maybe "" (\x -> "&endpoint=" <> x.toText) eid, hxSwap_ "outerHTML", hxTrigger_ "load"] do
    div_ [class_ "flex justify-between mt-5 pb-2"] do
      div_ [class_ "flex flex-row"] do
        a_ [href_ "#", [__|toggle .neg-rotate-90 on me then toggle .hidden on (next .parent-slider)|]] $ faSprite_ "chevron-down" "regular" "h-4 mr-3 mt-1 w-4"
        span_ [class_ "text-lg text-slate-700"] "Ongoing Issues and Monitors"
      div_ [class_ "flex flex-row mt-2"] ""
anomalyListSlider currTime _ _ (Just issues) = do
  let anomalyIds = replace "\"" "'" $ show $ fmap (Anomalies.anomalyIdText . (.id)) issues
  let totalAnomaliesTxt = toText $ if length issues > 20 then ("20+" :: Text) else show (length issues)
  div_ do
    script_ [text| var rem = (x,y)=>((x%y)==0?1:(x%y)); |]
    script_
      [type_ "text/hyperscript"]
      [text| init set $$currentAnomaly to 0 then set $$anomalyIds to $anomalyIds
          def setAnomalySliderPag()
            set #anomalySliderPagination.innerHTML to ($$currentAnomaly+1)+'/$totalAnomaliesTxt '
          end |]
    div_ [class_ "flex justify-between mt-5 pb-2"] do
      div_ [class_ "flex flex-row"] do
        a_ [href_ "#", [__|toggle .neg-rotate-90 on me then toggle .hidden on (next .parent-slider)|]] $ faSprite_ "chevron-down" "regular" "h-4 mr-3 mt-1 w-4"
        span_ [class_ "text-lg text-slate-700"] "Ongoing Issues and Monitors"
      div_ [class_ "flex items-center gap-2 mt-2"] do
        a_
          [ class_ "cursor-pointer"
          , [__|on click hide #{$anomalyIds[$currentAnomaly]} then
                          js($currentAnomaly, $anomalyIds) return (Math.max(0, $currentAnomaly-1) % $anomalyIds.length) end then 
                          set $currentAnomaly to it then show #{$anomalyIds[$currentAnomaly]} then setAnomalySliderPag()|]
          ]
          $ faSprite_ "arrow-left" "regular" "h-4 w-4"
        span_ [src_ " mx-4", id_ "anomalySliderPagination"] "1/1"
        a_
          [ class_ "cursor-pointer"
          , [__|on click hide #{$anomalyIds[$currentAnomaly]} then
                js($currentAnomaly, $anomalyIds) return (($currentAnomaly+1) % $anomalyIds.length) end then 
                set $currentAnomaly to it then show #{$anomalyIds[$currentAnomaly]} then setAnomalySliderPag()|]
          ]
          $ faSprite_ "arrow-right" "regular" "h-4 w-4"

    div_
      [ class_ "parent-slider"
      , [__|init setAnomalySliderPag() then show #{$anomalyIds[$currentAnomaly]} |]
      ]
      $ mapM_ (renderIssue True currTime) issues


shapeParameterStats_ :: Int -> Int -> Int -> Html ()
shapeParameterStats_ newF deletedF updatedFF = div_ [class_ "stats stats-vertical lg:stats-horizontal shadow"] do
  div_ [class_ "stat p-3 px-4"] $ (div_ [class_ "text-2xl font-medium"] $ toHtml @String $ show newF) >> small_ [class_ "stat-title"] "new fields"
  div_ [class_ "stat p-3 px-4"] $ (div_ [class_ "text-2xl"] $ toHtml @String $ show updatedFF) >> small_ [class_ "stat-title"] "updated"
  div_ [class_ "stat p-3 px-4"] $ (div_ [class_ "text-2xl"] $ toHtml @String $ show deletedF) >> small_ [class_ "stat-title"] "deleted"


-- anomalyAccentColor isAcknowleged isArchived
anomalyAccentColor :: Bool -> Bool -> Text
anomalyAccentColor _ True = "bg-slate-400"
anomalyAccentColor True False = "bg-green-200"
anomalyAccentColor False False = "bg-red-800"


issueItem :: Bool -> UTCTime -> Anomalies.IssueL -> Text -> Text -> Maybe (Html ()) -> Maybe (Html ()) -> Html ()
issueItem hideByDefault currTime issue icon title subTitle content = do
  let issueId = Anomalies.anomalyIdText issue.id
  div_ [class_ $ "flex py-4 gap-8 " <> if hideByDefault then "card-round bg-white px-5" else "", style_ (if hideByDefault then "display:none" else ""), id_ issueId] do
    div_ [class_ $ "h-4 flex self-start space-x-3 w-8 " <> if hideByDefault then "hidden" else ""] do
      a_ [class_ $ anomalyAccentColor (isJust issue.acknowlegedAt) (isJust issue.archivedAt) <> " w-2 h-full"] ""
      input_ [term "aria-label" "Select Issue", type_ "checkbox", name_ "issueId", value_ issueId]
    div_ [class_ "space-y-3 grow"] do
      div_ [class_ "space-x-3"] do
        a_ [href_ $ "/p/" <> issue.projectId.toText <> "/anomalies/by_hash/" <> issue.targetHash, class_ "inline-block font-bold text-blue-700 space-x-2"] do
          (img_ [src_ icon, class_ "inline w-4 h-4"] >> (span_ $ toHtml title))
        small_ [class_ "inline-block text-gray-800"] $ fromMaybe (toHtml @String "") subTitle
      div_ [class_ "flex flex-row gap-8"] do
        div_ do
          div_ [class_ "text-xs decoration-dotted underline-offset-2 space-x-4 "] do
            span_ [class_ "bg-red-50 p-1"] "ongoing"
            span_ [class_ "inline-block space-x-1"] do
              mIcon_ "clock" "w-3 h-3"
              span_
                [ class_ "decoration-black underline ml-1"
                , term "data-tippy-content" $ "first seen: " <> show issue.createdAt
                ]
                $ toHtml
                $ prettyTimeAuto currTime
                $ zonedTimeToUTC issue.createdAt
          -- span_ "|"
          -- span_ [class_ "decoration-black underline", term "data-tippy-content" $ "last seen: " <> show issue.lastSeen] $ toHtml $ prettyTimeAuto currTime $ zonedTimeToUTC issue.lastSeen
          div_ [class_ "flex items-center gap-2 mt-5"] do
            anomalyArchiveButton issue.projectId issue.id (isJust issue.archivedAt)
            anomalyAcknowlegeButton issue.projectId issue.id (isJust issue.acknowlegedAt)
            let modalEndpoint = "/p/" <> issue.projectId.toText <> "/anomalies/by_hash/" <> issue.targetHash <> "?modal=True"
            Components.drawerWithURLContent_ ("expand-log-drawer-" <> issue.targetHash) modalEndpoint $ span_ [class_ "inline-block cursor-pointer py-2 px-3 rounded border border-gray-200 text-xs hover:shadow shadow-blue-100"] (mIcon_ "enlarge" "w-3 h-3")
        fromMaybe (toHtml @String "") content
    let issueQueryPartial = buildQueryForAnomaly issue.anomalyType issue.targetHash
    div_ [class_ "flex items-center justify-center "] $
      div_
        [ class_ "w-60 h-16 px-3"
        , hxGet_ $ "/charts_html?pid=" <> issue.projectId.toText <> "&since=14D&query_raw=" <> escapedQueryPartial [fmt|{issueQueryPartial} | timechart [1d]|]
        , hxTrigger_ "intersect once"
        , hxSwap_ "innerHTML"
        ]
        ""
    div_ [class_ "w-36 flex items-center justify-center"] $
      span_ [class_ "tabular-nums text-xl", term "data-tippy-content" "Events for this Anomaly in the last 14days"] $
        show issue.eventsAgg.count


-- anomalyDetailsGetH: either in modal or as a standalone page
anomalyDetailsGetH :: Projects.ProjectId -> Text -> Maybe Text -> ATAuthCtx (RespHeaders (Html ()))
anomalyDetailsGetH pid targetHash hxBoostedM = do
  (sess, project) <- Sessions.sessionAndProject pid
  issueM <- dbtToEff $ Anomalies.selectIssueByHash pid targetHash
  let bwconf =
        (def :: BWConfig)
          { sessM = Just sess.persistentSession
          , currProject = Just project
          , pageTitle = "Anomaly Details"
          }
  case issueM of
    Nothing -> addRespHeaders $ bodyWrapper bwconf $ h4_ [] "ANOMALY NOT FOUND"
    Just issue -> do
      currTime <- liftIO getCurrentTime
      case issue.issueData of
        Anomalies.IDNewEndpointIssue issueD -> do
          -- for endpoint anomalies
          shapes <- dbtToEff $ Shapes.shapesByEndpointHash pid targetHash 
          fields <- dbtToEff $ Fields.selectFields pid targetHash
          let shapesWithFieldsMap = Vector.map (`getShapeFields` fields) shapes
          case hxBoostedM of
            Just _ -> addRespHeaders $ anomalyDetailsPage issue (Just shapesWithFieldsMap) Nothing Nothing currTime True
            Nothing -> do
              addRespHeaders $ bodyWrapper bwconf $ div_ [class_ "w-full px-32 overflow-y-scroll h-full"] do
                h1_ [class_ "my-10 py-2 border-b w-full text-lg font-semibold"] "Anomaly Details"
                anomalyDetailsPage issue (Just shapesWithFieldsMap) Nothing Nothing currTime False
        Anomalies.IDNewShapeIssue issueD -> do
          newF <- dbtToEff $ Fields.selectFieldsByHashes pid issueD.newUniqueFields
          updF <- dbtToEff $ Fields.selectFieldsByHashes pid issueD.updatedFieldFormats
          delF <- dbtToEff $ Fields.selectFieldsByHashes pid issueD.deletedFields
          let anFields = (groupFieldsByCategory newF, groupFieldsByCategory updF, groupFieldsByCategory delF)
          case hxBoostedM of
            Just _ -> addRespHeaders $ anomalyDetailsPage issue Nothing (Just anFields) Nothing currTime True
            Nothing -> addRespHeaders $ bodyWrapper bwconf $ div_ [class_ "w-full px-32 overflow-y-scroll h-full"] do
              h1_ [class_ "my-10 py-2 border-b w-full text-lg font-semibold"] "Anomaly Details"
              anomalyDetailsPage issue Nothing (Just anFields) Nothing currTime False
        _ -> addRespHeaders $ "TODO"
        -- FUXME complete implementation
        -- anFormats <- dbtToEff $ Fields.getFieldsByEndpointKeyPathAndCategory pid  (fromMaybe "" an.fieldKeyPath) (fromMaybe FCRequestBody an.fieldCategory)
        -- case hxBoostedM of
        --   Just _ -> addRespHeaders $ anomalyDetailsPage issue Nothing Nothing (Just anFormats) currTime True
        --   Nothing -> addRespHeaders $ bodyWrapper bwconf $ div_ [class_ "w-full px-32 overflow-y-scroll h-full"] do
        --     h1_ [class_ "my-10 py-2 border-b w-full text-lg font-semibold"] "Anomaly Details"
        --     anomalyDetailsPage issue Nothing Nothing (Just anFormats) currTime False


escapedQueryPartial :: Text -> Text
escapedQueryPartial x = toText $ escapeURIString isUnescapedInURI $ toString x


anomalyDetailsPage :: Anomalies.IssueL -> Maybe (Vector Shapes.ShapeWithFields) -> Maybe (Map Fields.FieldCategoryEnum [Fields.Field], Map Fields.FieldCategoryEnum [Fields.Field], Map Fields.FieldCategoryEnum [Fields.Field]) -> Maybe (Vector Text) -> UTCTime -> Bool -> Html ()
anomalyDetailsPage issue shapesWithFieldsMap fields prvFormatsM currTime modal = do
  let anomalyQueryPartial = buildQueryForAnomaly issue.anomalyType issue.targetHash
  div_ [class_ "w-full "] do
    div_ [class_ "w-full"] do
      div_ [class_ "flex items-center justify-between gap-2 flex-wrap"] do
        case issue.issueData of
          Anomalies.IDNewEndpointIssue issueD -> do
            div_ [class_ "flex flex-col gap-4 shrink-0"] do
              a_ [class_ "inline-block font-bold text-blue-700 space-x-2"] do
                faSprite_ "arrow-up-arrow-down" "solid" "inline w-6 h-6 -mt-1"
                span_ [class_ "text-2xl"] "New Endpoint"
              div_ [class_ "flex items-center gap-3"] do
                let methodColor = Utils.getMethodColor (issueD.endpointMethod)
                div_ [class_ $ "px-4 py-1 text-sm rounded-lg font-semibold " <> methodColor] $ toHtml $ issueD.endpointMethod
                span_ [] $ toHtml $ issueD.endpointUrlPath
          Anomalies.IDNewShapeIssue issueD -> do
            div_ [class_ "flex flex-col gap-4 shrink-0"] do
              a_ [class_ "inline-block font-bold text-blue-700 space-x-2"] do
                img_ [src_ "/assets/svgs/anomalies/fields.svg", class_ "inline w-6 h-6 -mt-1"]
                span_ [class_ "text-2xl"] "New Request Shape"
              div_ [class_ "flex items-center gap-3"] do
                let methodColor = Utils.getMethodColor (issueD.endpointMethod)
                p_ [class_ "italic"] "in"
                div_ [class_ $ "px-4 py-1 text-sm rounded-lg font-semibold " <> methodColor] $ toHtml $ issueD.endpointMethod
                span_ [] $ toHtml $ issueD.endpointUrlPath
              div_ [class_ "mt-4"] do
                shapeParameterStats_ (length issueD.newUniqueFields) (length issueD.deletedFields) (length issueD.updatedFieldFormats)
          Anomalies.IDNewFormatIssue issueD -> do
            div_ [class_ "flex flex-col gap-4 shrink-0"] do
              a_ [class_ "inline-block font-bold text-blue-700 space-x-2"] do
                img_ [src_ "/assets/svgs/anomalies/fields.svg", class_ "inline w-6 h-6 -mt-1"]
                span_ [class_ "text-2xl"] "Modified field"
              div_ [class_ "flex items-center gap-3"] do
                let methodColor = Utils.getMethodColor (issueD.endpointMethod)
                p_ [class_ "italic"] "in"
                div_ [class_ $ "px-4 py-1 text-sm rounded-lg font-semibold " <> methodColor] $ toHtml $ issueD.endpointMethod
                span_ [] $ toHtml $ issueD.endpointUrlPath
          _ -> pass
        div_ [class_ "flex items-center gap-8 shrink-0 text-gray-600"] do
          div_ [class_ "flex items-center gap-6 -mt-4"] do
            div_ [class_ "flex flex-col gap-2"] do
              h4_ [class_ "font-semibold"] "Events"
              span_ [class_ "inline-block space-x-1"] $ show issue.eventsAgg.count
            div_ [class_ "flex flex-col gap-2"] do
              h4_ [class_ "font-semibold"] "First seen"
              span_ [class_ "inline-block space-x-1"] do
                mIcon_ "clock" "w-3 h-3"
                span_
                  [ class_ "decoration-black underline ml-1"
                  , term "data-tippy-content" $ "first seen: " <> show issue.createdAt
                  ]
                  $ toHtml
                  $ prettyTimeAuto currTime
                  $ zonedTimeToUTC issue.createdAt
            div_ [class_ "flex flex-col gap-2"] do
              h4_ [class_ "font-semibold"] "Last seen"
              span_ [class_ "decoration-black underline", term "data-tippy-content" $ "last seen: " <> show issue.eventsAgg.lastSeen] $ toHtml $ prettyTimeAuto currTime issue.eventsAgg.lastSeen
          div_
            [ id_ "reqsChartsEC"
            , class_ "w-[200px] h-[80px] mt-4 shrink-0"
            , style_ "height:100px"
            , hxGet_ $ "/charts_html?pid=" <> issue.projectId.toText <> "&since=14D&query_raw=" <> escapedQueryPartial [fmt|{anomalyQueryPartial} | timechart [1d]|]
            , hxTrigger_ "intersect"
            , hxSwap_ "innerHTML"
            ]
            ""
    div_ [class_ "w-full flex items-center gap-4 mt-4 overflow-y-auto "] do
      if modal
        then do
          a_ [href_ $ "/p/" <> issue.projectId.toText <> "/anomalies/by_hash/" <> issue.targetHash, term "data-tippy-content" "Go to page", class_ "btn btn-sm btn-outline "] do
            "Expand Page" >> mIcon_ "enlarge" "w-3 h-3"
        else do
          anomalyArchiveButton issue.projectId issue.id (isJust issue.archivedAt)
          anomalyAcknowlegeButton issue.projectId issue.id (isJust issue.acknowlegedAt)

    div_ [class_ "mt-6 space-y-4"] do
      div_ [class_ "tabs tabs-bordered", role_ "tablist"] do
        input_ [type_ "radio", name_ "anomaly-events-tabs", role_ "tab", class_ "tab", Aria.label_ "Overview", checked_]
        div_ [role_ "tabpanel", class_ "tab-content w-full bg-white rounded-lg overflow-x-hidden", id_ "overview_content"] do
          case issue.issueData of
            Anomalies.IDNewEndpointIssue _ -> endpointOverview shapesWithFieldsMap
            Anomalies.IDNewShapeIssue _ -> requestShapeOverview fields
            Anomalies.IDNewFormatIssue issueD -> anomalyFormatOverview issueD (fromMaybe [] prvFormatsM)
            _ -> ""

        input_ [type_ "radio", name_ "anomaly-events-tabs", role_ "tab", class_ "tab", Aria.label_ "Events"]
        div_ [role_ "tabpanel", class_ "tab-content grow whitespace-nowrap text-sm divide-y overflow-x-hidden ", id_ "events_content"] do
          let events_url = "/p/" <> UUID.toText (Projects.unProjectId issue.projectId) <> "/log_explorer?layout=resultTable&query=" <> escapedQueryPartial anomalyQueryPartial
          div_ [hxGet_ events_url, hxTrigger_ "intersect once", hxSwap_ "outerHTML"] $ span_ [class_ "loading loading-dots loading-md"] ""


buildQueryForAnomaly :: Anomalies.AnomalyTypes -> Text -> Text
buildQueryForAnomaly Anomalies.ATEndpoint hash = "endpoint_hash==\"" <> hash <> "\""
buildQueryForAnomaly Anomalies.ATShape hash = "shape_hash==\"" <> hash <> "\""
buildQueryForAnomaly Anomalies.ATFormat hash = "format_hashes[*]==\"" <> hash <> "\""
buildQueryForAnomaly Anomalies.ATField hash = "field[*]==\"" <> hash <> "\""
buildQueryForAnomaly Anomalies.ATRuntimeException hash = "errors[*].hash==\"" <> hash <> "\""
buildQueryForAnomaly Anomalies.ATUnknown hash = ""


endpointOverview :: Maybe (Vector Shapes.ShapeWithFields) -> Html ()
endpointOverview shapesWithFieldsMap =
  div_ [] do
    whenJust shapesWithFieldsMap \s -> do
      reqResSection "Request" True (Vector.toList s)
      reqResSection "Response" False (Vector.toList s)


requestShapeOverview :: Maybe (Map Fields.FieldCategoryEnum [Fields.Field], Map Fields.FieldCategoryEnum [Fields.Field], Map Fields.FieldCategoryEnum [Fields.Field]) -> Html ()
requestShapeOverview fieldChanges = div_ [class_ "flex flex-col gap-6"] do
  whenJust fieldChanges \(fs, sn, th) -> do
    shapeOSection_ "New Unique Fields" "green" fs
    shapeOSection_ "Updated Fields" "gray" sn
    shapeOSection_ "Deleted Fields" "red" th
  where
    shapeOSection_ :: Text -> Text -> Map Fields.FieldCategoryEnum [Field] -> Html ()
    shapeOSection_ title color fields = div_ [class_ "flex flex-col"] do
      h3_ [class_ $ "text-" <> color <> "-500 py-1 w-fit font-semibold border-b border-b-" <> color <> "-500 mb-2"] (toHtml title)
      div_ [class_ "px-2"] do
        p_ [class_ "hidden last:block"] ("No " <> toHtml title)
        subSubSection "Request Path Params" (Map.lookup Fields.FCPathParam fields)
        subSubSection "Request Query Params" (Map.lookup Fields.FCQueryParam fields)
        subSubSection "Request Headers" (Map.lookup Fields.FCRequestHeader fields)
        subSubSection "Request Body" (Map.lookup Fields.FCRequestBody fields)
        subSubSection "Response Headers" (Map.lookup Fields.FCResponseHeader fields)
        subSubSection "Response Body" (Map.lookup Fields.FCResponseBody fields)


anomalyFormatOverview :: Anomalies.NewFormatIssue -> Vector Text -> Html ()
anomalyFormatOverview formatData prevFormats =
  section_ [class_ "space-y-10"] do
    div_ [class_ "flex items-center gap-6"] do
      -- div_ do
      --   h6_ [class_ "text-sm text-slate-800"] "FIELD NAME"
      --   h3_ [class_ "text-base text-slate-800"] $ toHtml $ formatData.fieldKey
      div_ do
        h6_ [class_ "text-sm text-slate-800 "] "FIELD PATH"
        h3_ [class_ "text-base text-slate-800 monospace"] $ toHtml $ formatData.fieldKeyPath
      -- div_ do
      --   h6_ [class_ "text-sm text-slate-800"] "FIELD CATEGORY"
      --   h4_ [class_ "text-base text-slate-800"] $ EndpointComponents.fieldCategoryToDisplay $ fromMaybe FCRequestBody an.fieldCategory
    div_ [class_ "flex items-center gap-6"] do
      div_ do
        h5_ [class_ "text-sm text-slate-800"] "NEW FIELD FORMAT"
        h3_ [class_ "text-base text-slate-800 monospace"] $ toHtml $ fieldTypeToText $ formatData.formatType
      div_ do
        h5_ [class_ "text-sm text-slate-800"] "PREVIOUS FIELD FORMATS"
        ul_ [class_ "list-disc"] do
          prevFormats & mapM_ \f -> do
            li_ [class_ "ml-10 text-slate-800 text-sm"] $ toHtml f
    div_ do
      h6_ [class_ "text-slate-600 mt-4 text-sm"] "EXAMPLE VALUES"
      ul_ [class_ "list-disc"] do
        formatData.examples & mapM_ \exs -> do
          forM_ exs \ex -> do
            li_ [class_ "ml-10 text-slate-800 text-sm"] $ toHtml ex


issueDisplayConfig :: Anomalies.IssueL -> (Text, Text)
issueDisplayConfig issue = case issue.issueData of
  Anomalies.IDNewFieldIssue _ -> ("New Field Found", "/assets/svgs/anomalies/fields.svg")
  Anomalies.IDNewShapeIssue _ -> ("New Request Shape", "/assets/svgs/anomalies/fields.svg")
  Anomalies.IDNewEndpointIssue _ -> ("New Endpoint", "/assets/svgs/anomalies/endpoint.svg")
  Anomalies.IDNewFormatIssue _ -> ("Modified field", "/assets/svgs/anomalies/fields.svg")
  Anomalies.IDNewRuntimeExceptionIssue err -> (err.errorType, "/assets/svgs/anomalies/fields.svg")
  Anomalies.IDEmpty -> ("Unknown anomaly", "/assets/svgs/anomalies/fields.svg")


renderIssue :: Bool -> UTCTime -> Anomalies.IssueL -> Html ()
renderIssue hideByDefault currTime issue = do
  let (issueTitle, icon) = issueDisplayConfig issue
  case issue.issueData of
    Anomalies.IDNewEndpointIssue issueD -> do
      let endpointTitle = issueD.endpointMethod <> "  " <> issueD.endpointUrlPath
      issueItem hideByDefault currTime issue icon issueTitle (Just $ toHtml endpointTitle) Nothing
    Anomalies.IDNewShapeIssue issueD -> do
      let endpointTitle = issueD.endpointMethod <> "  " <> issueD.endpointUrlPath
      let subTitle = span_ [class_ "space-x-2"] do
            a_ [class_ "cursor-pointer"] $ toHtml issue.targetHash
            span_ [] "in"
            span_ [] $ toHtml endpointTitle
      let shapeContent = shapeParameterStats_ (length issueD.newUniqueFields) (length issueD.deletedFields) (length issueD.updatedFieldFormats)
      issueItem hideByDefault currTime issue icon issueTitle (Just subTitle) (Just shapeContent)
    Anomalies.IDNewFormatIssue issueD -> do
      let endpointTitle = toHtml $ issueD.endpointMethod <> "  " <> issueD.endpointUrlPath
      let subTitle = span_ [class_ "space-x-2"] do
            a_ [class_ "cursor-pointer"] $ toHtml $ issueD.fieldKeyPath
            span_ [] "in"
            span_ [] $ toHtml endpointTitle
      let formatContent = div_ [class_ "block"] do
            div_ [class_ "text-sm"] do
              div_ do
                small_ "current format: "
                span_ $ toHtml $ issueD.formatType.toText
              div_ do
                small_ "previous formats: "
                span_ "" -- TODO: Should be comma separated list of formats for that field.
              div_ do
                small_ "examples: "
                small_ $ toHtml $ maybe "" (T.intercalate ", " . Vector.toList) issueD.examples
      issueItem hideByDefault currTime issue icon issueTitle (Just subTitle) (Just formatContent)
    Anomalies.IDNewRuntimeExceptionIssue issueD -> do
      let subTitle = span_ [class_ "space-x-2"] do
            a_ [class_ "cursor-pointer"] $ toHtml @Text $ issueD.rootErrorType
      let body = div_ [class_ "block"] $ p_ [] $ toHtml issueD.message
      issueItem hideByDefault currTime issue icon issueTitle (Just subTitle) (Just body)
    _ -> error "Anomalies.ATField issue should never show up in practice "


anomalyAcknowlegeButton :: Projects.ProjectId -> Anomalies.AnomalyId -> Bool -> Html ()
anomalyAcknowlegeButton pid aid acked = do
  let acknowlegeAnomalyEndpoint = "/p/" <> pid.toText <> "/anomalies/" <> Anomalies.anomalyIdText aid <> if acked then "/unacknowlege" else "/acknowlege"
  a_
    [ class_ $
        "inline-block child-hover cursor-pointer py-2 px-3 rounded border border-gray-200 text-xs hover:shadow shadow-blue-100 "
          <> (if acked then "bg-green-100 text-green-900" else "")
    , term "data-tippy-content" "acknowlege anomaly"
    , hxGet_ acknowlegeAnomalyEndpoint
    , hxSwap_ "outerHTML"
    ]
    if acked then "✓ Acknowleged" else "✓ Acknowlege"


anomalyArchiveButton :: Projects.ProjectId -> Anomalies.AnomalyId -> Bool -> Html ()
anomalyArchiveButton pid aid archived = do
  let archiveAnomalyEndpoint = "/p/" <> pid.toText <> "/anomalies/" <> Anomalies.anomalyIdText aid <> if archived then "/unarchive" else "/archive"
  a_
    [ class_ $
        "inline-block xchild-hover cursor-pointer py-2 px-3 rounded border border-gray-200 text-xs hover:shadow shadow-blue-100 "
          <> (if archived then " bg-green-100 text-green-900" else "")
    , term "data-tippy-content" $ if archived then "unarchive" else "archive"
    , hxGet_ archiveAnomalyEndpoint
    , hxSwap_ "outerHTML"
    ]
    $ faSprite_ "inbox-full" "solid" "h-4 w-4"


reqResSection :: Text -> Bool -> [Shapes.ShapeWithFields] -> Html ()
reqResSection title isRequest shapesWithFieldsMap =
  section_ [class_ "space-y-3"] do
    div_ [class_ "flex justify-between mt-5"] do
      div_ [class_ "flex flex-row"] do
        a_ [class_ "cursor-pointer", [__|on click toggle .neg-rotate-90 on me then toggle .hidden on (next .reqResSubSection)|]] $
          faSprite_ "chevron-down" "light" "h-4 mr-3 mt-1 w-4"
        span_ [class_ "text-lg text-slate-800"] $ toHtml title

    div_ [class_ "bg-white border border-gray-100 rounded-xl py-5 px-5 space-y-6 reqResSubSection"] $
      forM_ (zip [(1 :: Int) ..] shapesWithFieldsMap) $
        \(index, s) -> do
          let sh = if index == 1 then title <> "_fields" else title <> "_fields hidden"
          div_ [class_ sh, id_ $ title <> "_" <> show index] do
            if isRequest
              then do
                subSubSection (title <> " Path Params") (Map.lookup Fields.FCPathParam s.fieldsMap)
                subSubSection (title <> " Query Params") (Map.lookup Fields.FCQueryParam s.fieldsMap)
                subSubSection (title <> " Headers") (Map.lookup Fields.FCRequestHeader s.fieldsMap)
                subSubSection (title <> " Body") (Map.lookup Fields.FCRequestBody s.fieldsMap)
              else do
                subSubSection (title <> " Headers") (Map.lookup Fields.FCResponseHeader s.fieldsMap)
                subSubSection (title <> " Body") (Map.lookup Fields.FCResponseBody s.fieldsMap)


-- | subSubSection ..
subSubSection :: Text -> Maybe [Fields.Field] -> Html ()
subSubSection title fieldsM = whenJust fieldsM \fields -> do
  div_ [class_ "space-y-1 mb-4"] do
    div_ [class_ "flex flex-row items-center"] do
      a_ [class_ "cursor-pointer", [__|toggle .neg-rotate-90 on me then toggle .hidden on (next .subSectionContent)|]] $ faSprite_ "chevron-down" "regular" "h-6 mr-3 w-6 p-1 cursor-pointer"
      div_ [class_ "px-4 rounded-xl w-full font-bold text-sm text-slate-900"] $ toHtml title
    div_ [class_ "space-y-1 subSectionContent"] do
      fieldsToNormalized fields & mapM_ \(key, fieldM) -> do
        let segments = T.splitOn "." key
        let depth = length segments
        let depthPadding = "margin-left:" <> show (20 + (depth * 20)) <> "px"
        let displayKey = last ("" :| segments)
        case fieldM of
          Nothing -> do
            a_
              [ class_ "flex flex-row items-center"
              , style_ depthPadding
              , [__| on click toggle .neg-rotate-90 on <.chevron/> in me then collapseUntil((me), (my @data-depth))  |]
              ]
              do
                faSprite_ "chevron-down" "light" "h-6 w-6 mr-1 chevron cursor-pointer p-1"
                div_ [class_ "border flex flex-row border-gray-100 px-5 py-2 rounded-xl w-full"] do
                  span_ [class_ "text-sm text-slate-800 inline-flex items-center"] $ toHtml displayKey
                  span_ [class_ "text-sm text-slate-600 inline-flex items-center ml-4"] do
                    if "[*]" `T.isSuffixOf` key
                      then EndpointComponents.fieldTypeToDisplay Fields.FTList
                      else EndpointComponents.fieldTypeToDisplay Fields.FTObject
          Just field -> do
            a_ [class_ "flex flex-row cursor-pointer", style_ depthPadding, term "data-depth" $ show depth] do
              faSprite_ "chevron-down" "light" "h-4 mr-3 mt-4 w-4 invisible"
              div_ [class_ "border-b flex flex-row border-gray-100 px-5 py-2 rounded-xl w-full items-center"] do
                span_ [class_ "grow text-sm text-slate-800 inline-flex items-center"] $ toHtml displayKey
                span_ [class_ "text-sm text-slate-600 mx-12 inline-flex items-center"] $ EndpointComponents.fieldTypeToDisplay field.fieldType<|MERGE_RESOLUTION|>--- conflicted
+++ resolved
@@ -1,17 +1,17 @@
-module Pages.Anomalies.AnomalyList (
-  anomalyListGetH,
-  anomalyDetailsGetH,
-  anomalyBulkActionsPostH,
-  escapedQueryPartial,
-  acknowlegeAnomalyGetH,
-  unAcknowlegeAnomalyGetH,
-  archiveAnomalyGetH,
-  unArchiveAnomalyGetH,
-  anomalyListSlider,
-  AnomalyBulkForm,
-  anomalyAcknowlegeButton,
-  anomalyArchiveButton,
-)
+module Pages.Anomalies.AnomalyList
+  ( anomalyListGetH,
+    anomalyDetailsGetH,
+    anomalyBulkActionsPostH,
+    escapedQueryPartial,
+    acknowlegeAnomalyGetH,
+    unAcknowlegeAnomalyGetH,
+    archiveAnomalyGetH,
+    unArchiveAnomalyGetH,
+    anomalyListSlider,
+    AnomalyBulkForm,
+    anomalyAcknowlegeButton,
+    anomalyArchiveButton,
+  )
 where
 
 import BackgroundJobs qualified
@@ -32,24 +32,24 @@
 import Effectful.Reader.Static (ask)
 import Lucid
 import Lucid.Aria qualified as Aria
-import Lucid.Htmx (
-  hxBoost_,
-  hxGet_,
-  hxIndicator_,
-  hxPost_,
-  hxSwap_,
-  hxTrigger_,
- )
+import Lucid.Htmx
+  ( hxBoost_,
+    hxGet_,
+    hxIndicator_,
+    hxPost_,
+    hxSwap_,
+    hxTrigger_,
+  )
 import Lucid.Hyperscript (__)
 import Models.Apis.Anomalies qualified as Anomalies
 import Models.Apis.Endpoints qualified as Endpoints
 import Models.Apis.Fields.Query qualified as Fields
-import Models.Apis.Fields.Types (
-  Field (fieldType),
-  fieldTypeToText,
-  fieldsToNormalized,
-  groupFieldsByCategory,
- )
+import Models.Apis.Fields.Types
+  ( Field (fieldType),
+    fieldTypeToText,
+    fieldsToNormalized,
+    groupFieldsByCategory,
+  )
 import Models.Apis.Fields.Types qualified as Fields
 import Models.Apis.RequestDumps qualified as RequestDumps
 import Models.Apis.Shapes (getShapeFields)
@@ -69,22 +69,20 @@
 import System.Config (AuthContext (pool))
 import System.Types (ATAuthCtx, RespHeaders, addRespHeaders, addSuccessToast)
 import Text.Time.Pretty (prettyTimeAuto)
-import Utils (
-  deleteParam,
-  faSprite_,
-  getMethodColor,
-  mIcon_,
-  textToBool,
- )
+import Utils
+  ( deleteParam,
+    faSprite_,
+    getMethodColor,
+    mIcon_,
+    textToBool,
+  )
 import Web.FormUrlEncoded (FromForm)
-
 
 newtype AnomalyBulkForm = AnomalyBulk
   { anomalyId :: [Text]
   }
   deriving stock (Show, Generic)
   deriving anyclass (FromForm)
-
 
 acknowlegeAnomalyGetH :: Projects.ProjectId -> Anomalies.AnomalyId -> ATAuthCtx (RespHeaders (Html ()))
 acknowlegeAnomalyGetH pid aid = do
@@ -96,7 +94,6 @@
   _ <- liftIO $ withResource appCtx.pool \conn -> createJob conn "background_jobs" $ BackgroundJobs.GenSwagger pid sess.user.id
   addRespHeaders $ anomalyAcknowlegeButton pid aid True
 
-
 unAcknowlegeAnomalyGetH :: Projects.ProjectId -> Anomalies.AnomalyId -> ATAuthCtx (RespHeaders (Html ()))
 unAcknowlegeAnomalyGetH pid aid = do
   (sess, project) <- Sessions.sessionAndProject pid
@@ -106,7 +103,6 @@
   _ <- dbtToEff $ execute Update q (Only aid)
   addRespHeaders $ anomalyAcknowlegeButton pid aid False
 
-
 archiveAnomalyGetH :: Projects.ProjectId -> Anomalies.AnomalyId -> ATAuthCtx (RespHeaders (Html ()))
 archiveAnomalyGetH pid aid = do
   (sess, project) <- Sessions.sessionAndProject pid
@@ -116,7 +112,6 @@
   _ <- dbtToEff $ execute Update q (Only aid)
   addRespHeaders $ anomalyArchiveButton pid aid True
 
-
 unArchiveAnomalyGetH :: Projects.ProjectId -> Anomalies.AnomalyId -> ATAuthCtx (RespHeaders (Html ()))
 unArchiveAnomalyGetH pid aid = do
   (sess, project) <- Sessions.sessionAndProject pid
@@ -125,7 +120,6 @@
   _ <- dbtToEff $ execute Update qI (Only aid)
   _ <- dbtToEff $ execute Update q (Only aid)
   addRespHeaders $ anomalyArchiveButton pid aid False
-
 
 -- When given a list of anomalyIDs and an action, said action would be applied to the anomalyIDs.
 -- Then a notification should be triggered, as well as an action to reload the anomaly List.
@@ -146,36 +140,27 @@
   addSuccessToast (action <> "d anomalies Successfully") Nothing
   addRespHeaders ""
 
-
 data ParamInput = ParamInput
-  { currentURL :: Text
-  , ackd :: Bool
-  , archived :: Bool
-  , sort :: Text
+  { currentURL :: Text,
+    ackd :: Bool,
+    archived :: Bool,
+    sort :: Text
   }
-
 
 anomalyListGetH :: Projects.ProjectId -> Maybe Text -> Maybe Text -> Maybe Text -> Maybe Text -> Maybe Text -> Maybe Text -> Maybe Endpoints.EndpointId -> Maybe Text -> Maybe Text -> ATAuthCtx (RespHeaders (Html ()))
 anomalyListGetH pid layoutM ackdM archivedM sortM pageM loadM endpointM hxRequestM hxBoostedM = do
   (sess, project) <- Sessions.sessionAndProject pid
-<<<<<<< HEAD
-  let (ackd, archived) = (textToBool <$> ackdM, textToBool <$> archivedM)
-  let fLimit = 21
-  let pageInt = maybe 0 (Unsafe.read . toString) pageM
-  issues <- dbtToEff $ Anomalies.selectIssues pid endpointM ackd archived sortM (Just fLimit) (pageInt * fLimit)
-=======
   let ackd = fromMaybe False (textToBool <$> ackdM)
       archived = fromMaybe False (textToBool <$> archivedM)
       fLimit = 21
       pageInt = maybe 0 (Unsafe.read . toString) pageM
   issues <- dbtToEff $ Anomalies.selectIssues pid endpointM (Just ackd) (Just archived) sortM (Just fLimit) (pageInt * fLimit)
->>>>>>> b558da92
   currTime <- liftIO getCurrentTime
   let bwconf =
         (def :: BWConfig)
-          { sessM = Just sess.persistentSession
-          , currProject = Just project
-          , pageTitle = "Issues: Changes, Alerts & Errors"
+          { sessM = Just sess.persistentSession,
+            currProject = Just project,
+            pageTitle = "Issues: Changes, Alerts & Errors"
           }
       currentURL = mconcat ["/p/", pid.toText, "/anomalies?layout=", fromMaybe "false" layoutM, "&ackd=", show ackd, "&archived=", show archived]
       nextFetchUrl = case layoutM of
@@ -183,27 +168,21 @@
         _ -> Just $ currentURL <> "&load_more=true&page=" <> show (pageInt + 1)
       paramInput =
         ParamInput
-          { currentURL = currentURL
-          , ackd = ackd
-          , archived = archived
-          , sort = fromMaybe "" sortM
+          { currentURL = currentURL,
+            ackd = ackd,
+            archived = archived,
+            sort = fromMaybe "" sortM
           }
       elementBelowTabs =
-        div_ [class_ "grid grid-cols-5", hxGet_ paramInput.currentURL, hxSwap_ "outerHTML", hxTrigger_ "refreshMain"] $
-          issuesList paramInput pid currTime issues nextFetchUrl
+        div_ [class_ "grid grid-cols-5", hxGet_ paramInput.currentURL, hxSwap_ "outerHTML", hxTrigger_ "refreshMain"]
+          $ issuesList paramInput pid currTime issues nextFetchUrl
       anom = case nextFetchUrl of
         Just url -> do
           mapM_ (renderIssue False currTime) issues
-<<<<<<< HEAD
           when (length issues == fLimit)
-            $ a_ [class_ "cursor-pointer block p-1 blue-800 bg-blue-100 hover:bg-blue-200 text-center", hxTrigger_ "click", hxSwap_ "outerHTML", hxGet_ url] do
-              span_ [class_ "htmx-indicator query-indicator loading loading-dots loading-md"] "" >> "LOAD MORE"
-=======
-          when (length issues == fLimit) $
-            a_ [class_ "cursor-pointer block p-1 blue-800 bg-blue-100 hover:bg-blue-200 text-center", hxTrigger_ "click", hxSwap_ "outerHTML", hxGet_ url] $
-              span_ [class_ "htmx-indicator query-indicator loading loading-dots loading-md"] ""
-                >> "LOAD MORE"
->>>>>>> b558da92
+            $ a_ [class_ "cursor-pointer block p-1 blue-800 bg-blue-100 hover:bg-blue-200 text-center", hxTrigger_ "click", hxSwap_ "outerHTML", hxGet_ url]
+            $ span_ [class_ "htmx-indicator query-indicator loading loading-dots loading-md"] ""
+            >> "LOAD MORE"
         Nothing -> mapM_ (renderIssue False currTime) issues
   addRespHeaders $ case (layoutM, hxRequestM, hxBoostedM, loadM) of
     (Just "slider", Just "true", _, _) -> anomalyListSlider currTime pid endpointM (Just issues)
@@ -211,14 +190,13 @@
     (_, Just "true", _, _) -> elementBelowTabs
     _ -> bodyWrapper bwconf $ issuesListPage paramInput pid currTime issues nextFetchUrl
 
-
 issuesListPage :: ParamInput -> Projects.ProjectId -> UTCTime -> Vector Anomalies.IssueL -> Maybe Text -> Html ()
 issuesListPage paramInput pid currTime issues nextFetchUrl = div_ [class_ "w-full mx-auto  px-16 pt-10 pb-24  overflow-y-scroll h-full"] do
   div_
-    [ style_ "z-index:26"
-    , class_ "fixed hidden right-0 top-0 justify-end left-0 bottom-0 w-full bg-black bg-opacity-5"
-    , id_ "expand-an-modal"
-    , [__|on click add .hidden to #expand-an-modal|]
+    [ style_ "z-index:26",
+      class_ "fixed hidden right-0 top-0 justify-end left-0 bottom-0 w-full bg-black bg-opacity-5",
+      id_ "expand-an-modal",
+      [__|on click add .hidden to #expand-an-modal|]
     ]
     do
       div_ [class_ "h-full bg-white border-l ml-auto shadow pt-8 overflow-y-scroll", style_ "width:min(90vw, 800px);transition: all 1s", [__|on click halt|]] do
@@ -236,17 +214,16 @@
     a_ [class_ $ "inline-block  py-2 " <> if paramInput.archived then " font-bold text-black " else "", href_ $ uri <> "&archived=true"] "Archived"
   div_ [class_ "grid grid-cols-5 card-round", id_ "anomalyListBelowTab", hxGet_ paramInput.currentURL, hxSwap_ "outerHTML", hxTrigger_ "refreshMain"] $ issuesList paramInput pid currTime issues nextFetchUrl
 
-
 issuesList :: ParamInput -> Projects.ProjectId -> UTCTime -> Vector Anomalies.IssueL -> Maybe Text -> Html ()
 issuesList paramInput pid currTime issues nextFetchUrl = form_ [class_ "col-span-5 bg-white divide-y ", id_ "anomalyListForm"] do
   let bulkActionBase = "/p/" <> pid.toText <> "/anomalies/bulk_actions"
   let currentURL' = deleteParam "sort" paramInput.currentURL
   let sortMenu =
-        [ ("First Seen", "First time the issue occured", "first_seen")
-        , ("Last Seen", "Last time the issue occured", "last_seen")
-        , ("Events", "Number of events", "events")
-        ]
-          :: [(Text, Text, Text)]
+        [ ("First Seen", "First time the issue occured", "first_seen"),
+          ("Last Seen", "Last time the issue occured", "last_seen"),
+          ("Events", "Number of events", "events")
+        ] ::
+          [(Text, Text, Text)]
   let currentSortTitle = maybe "First Seen" fst3 $ find (\(_, _, identifier) -> identifier == paramInput.sort) sortMenu
   div_
     [class_ "flex py-3 gap-8 items-center  bg-gray-50"]
@@ -266,9 +243,9 @@
           sortMenu & mapM_ \(title, desc, identifier) -> do
             let isActive = paramInput.sort == identifier || (paramInput.sort == "" && identifier == "first_seen")
             a_
-              [ class_ $ "block flex flex-row px-3 py-2 hover:bg-blue-50 rounded-md cursor-pointer " <> (if isActive then " text-blue-800 " else "")
-              , href_ $ currentURL' <> "&sort=" <> identifier
-              , hxIndicator_ "#sortLoader"
+              [ class_ $ "block flex flex-row px-3 py-2 hover:bg-blue-50 rounded-md cursor-pointer " <> (if isActive then " text-blue-800 " else ""),
+                href_ $ currentURL' <> "&sort=" <> identifier,
+                hxIndicator_ "#sortLoader"
               ]
               do
                 div_ [class_ "flex flex-col items-center justify-center px-3"] do
@@ -293,10 +270,9 @@
 
   mapM_ (renderIssue False currTime) issues
   whenJust nextFetchUrl \url ->
-    when (length issues > 20) $
-      a_ [class_ "cursor-pointer block p-1 blue-800 bg-blue-100 hover:bg-blue-200 text-center", hxTrigger_ "click", hxSwap_ "outerHTML", hxGet_ url] do
+    when (length issues > 20)
+      $ a_ [class_ "cursor-pointer block p-1 blue-800 bg-blue-100 hover:bg-blue-200 text-center", hxTrigger_ "click", hxSwap_ "outerHTML", hxGet_ url] do
         span_ [class_ "htmx-indicator loading loading-dots loading-md"] "" >> "LOAD MORE"
-
 
 anomalyListSlider :: UTCTime -> Projects.ProjectId -> Maybe Endpoints.EndpointId -> Maybe (Vector Anomalies.IssueL) -> Html ()
 anomalyListSlider _ _ _ (Just []) = ""
@@ -324,27 +300,26 @@
         span_ [class_ "text-lg text-slate-700"] "Ongoing Issues and Monitors"
       div_ [class_ "flex items-center gap-2 mt-2"] do
         a_
-          [ class_ "cursor-pointer"
-          , [__|on click hide #{$anomalyIds[$currentAnomaly]} then
+          [ class_ "cursor-pointer",
+            [__|on click hide #{$anomalyIds[$currentAnomaly]} then
                           js($currentAnomaly, $anomalyIds) return (Math.max(0, $currentAnomaly-1) % $anomalyIds.length) end then 
                           set $currentAnomaly to it then show #{$anomalyIds[$currentAnomaly]} then setAnomalySliderPag()|]
           ]
           $ faSprite_ "arrow-left" "regular" "h-4 w-4"
         span_ [src_ " mx-4", id_ "anomalySliderPagination"] "1/1"
         a_
-          [ class_ "cursor-pointer"
-          , [__|on click hide #{$anomalyIds[$currentAnomaly]} then
+          [ class_ "cursor-pointer",
+            [__|on click hide #{$anomalyIds[$currentAnomaly]} then
                 js($currentAnomaly, $anomalyIds) return (($currentAnomaly+1) % $anomalyIds.length) end then 
                 set $currentAnomaly to it then show #{$anomalyIds[$currentAnomaly]} then setAnomalySliderPag()|]
           ]
           $ faSprite_ "arrow-right" "regular" "h-4 w-4"
 
     div_
-      [ class_ "parent-slider"
-      , [__|init setAnomalySliderPag() then show #{$anomalyIds[$currentAnomaly]} |]
+      [ class_ "parent-slider",
+        [__|init setAnomalySliderPag() then show #{$anomalyIds[$currentAnomaly]} |]
       ]
       $ mapM_ (renderIssue True currTime) issues
-
 
 shapeParameterStats_ :: Int -> Int -> Int -> Html ()
 shapeParameterStats_ newF deletedF updatedFF = div_ [class_ "stats stats-vertical lg:stats-horizontal shadow"] do
@@ -352,13 +327,11 @@
   div_ [class_ "stat p-3 px-4"] $ (div_ [class_ "text-2xl"] $ toHtml @String $ show updatedFF) >> small_ [class_ "stat-title"] "updated"
   div_ [class_ "stat p-3 px-4"] $ (div_ [class_ "text-2xl"] $ toHtml @String $ show deletedF) >> small_ [class_ "stat-title"] "deleted"
 
-
 -- anomalyAccentColor isAcknowleged isArchived
 anomalyAccentColor :: Bool -> Bool -> Text
 anomalyAccentColor _ True = "bg-slate-400"
 anomalyAccentColor True False = "bg-green-200"
 anomalyAccentColor False False = "bg-red-800"
-
 
 issueItem :: Bool -> UTCTime -> Anomalies.IssueL -> Text -> Text -> Maybe (Html ()) -> Maybe (Html ()) -> Html ()
 issueItem hideByDefault currTime issue icon title subTitle content = do
@@ -379,8 +352,8 @@
             span_ [class_ "inline-block space-x-1"] do
               mIcon_ "clock" "w-3 h-3"
               span_
-                [ class_ "decoration-black underline ml-1"
-                , term "data-tippy-content" $ "first seen: " <> show issue.createdAt
+                [ class_ "decoration-black underline ml-1",
+                  term "data-tippy-content" $ "first seen: " <> show issue.createdAt
                 ]
                 $ toHtml
                 $ prettyTimeAuto currTime
@@ -394,18 +367,17 @@
             Components.drawerWithURLContent_ ("expand-log-drawer-" <> issue.targetHash) modalEndpoint $ span_ [class_ "inline-block cursor-pointer py-2 px-3 rounded border border-gray-200 text-xs hover:shadow shadow-blue-100"] (mIcon_ "enlarge" "w-3 h-3")
         fromMaybe (toHtml @String "") content
     let issueQueryPartial = buildQueryForAnomaly issue.anomalyType issue.targetHash
-    div_ [class_ "flex items-center justify-center "] $
-      div_
-        [ class_ "w-60 h-16 px-3"
-        , hxGet_ $ "/charts_html?pid=" <> issue.projectId.toText <> "&since=14D&query_raw=" <> escapedQueryPartial [fmt|{issueQueryPartial} | timechart [1d]|]
-        , hxTrigger_ "intersect once"
-        , hxSwap_ "innerHTML"
+    div_ [class_ "flex items-center justify-center "]
+      $ div_
+        [ class_ "w-60 h-16 px-3",
+          hxGet_ $ "/charts_html?pid=" <> issue.projectId.toText <> "&since=14D&query_raw=" <> escapedQueryPartial [fmt|{issueQueryPartial} | timechart [1d]|],
+          hxTrigger_ "intersect once",
+          hxSwap_ "innerHTML"
         ]
         ""
-    div_ [class_ "w-36 flex items-center justify-center"] $
-      span_ [class_ "tabular-nums text-xl", term "data-tippy-content" "Events for this Anomaly in the last 14days"] $
-        show issue.eventsAgg.count
-
+    div_ [class_ "w-36 flex items-center justify-center"]
+      $ span_ [class_ "tabular-nums text-xl", term "data-tippy-content" "Events for this Anomaly in the last 14days"]
+      $ show issue.eventsAgg.count
 
 -- anomalyDetailsGetH: either in modal or as a standalone page
 anomalyDetailsGetH :: Projects.ProjectId -> Text -> Maybe Text -> ATAuthCtx (RespHeaders (Html ()))
@@ -414,9 +386,9 @@
   issueM <- dbtToEff $ Anomalies.selectIssueByHash pid targetHash
   let bwconf =
         (def :: BWConfig)
-          { sessM = Just sess.persistentSession
-          , currProject = Just project
-          , pageTitle = "Anomaly Details"
+          { sessM = Just sess.persistentSession,
+            currProject = Just project,
+            pageTitle = "Anomaly Details"
           }
   case issueM of
     Nothing -> addRespHeaders $ bodyWrapper bwconf $ h4_ [] "ANOMALY NOT FOUND"
@@ -425,7 +397,7 @@
       case issue.issueData of
         Anomalies.IDNewEndpointIssue issueD -> do
           -- for endpoint anomalies
-          shapes <- dbtToEff $ Shapes.shapesByEndpointHash pid targetHash 
+          shapes <- dbtToEff $ Shapes.shapesByEndpointHash pid targetHash
           fields <- dbtToEff $ Fields.selectFields pid targetHash
           let shapesWithFieldsMap = Vector.map (`getShapeFields` fields) shapes
           case hxBoostedM of
@@ -445,18 +417,17 @@
               h1_ [class_ "my-10 py-2 border-b w-full text-lg font-semibold"] "Anomaly Details"
               anomalyDetailsPage issue Nothing (Just anFields) Nothing currTime False
         _ -> addRespHeaders $ "TODO"
-        -- FUXME complete implementation
-        -- anFormats <- dbtToEff $ Fields.getFieldsByEndpointKeyPathAndCategory pid  (fromMaybe "" an.fieldKeyPath) (fromMaybe FCRequestBody an.fieldCategory)
-        -- case hxBoostedM of
-        --   Just _ -> addRespHeaders $ anomalyDetailsPage issue Nothing Nothing (Just anFormats) currTime True
-        --   Nothing -> addRespHeaders $ bodyWrapper bwconf $ div_ [class_ "w-full px-32 overflow-y-scroll h-full"] do
-        --     h1_ [class_ "my-10 py-2 border-b w-full text-lg font-semibold"] "Anomaly Details"
-        --     anomalyDetailsPage issue Nothing Nothing (Just anFormats) currTime False
-
+
+-- FUXME complete implementation
+-- anFormats <- dbtToEff $ Fields.getFieldsByEndpointKeyPathAndCategory pid  (fromMaybe "" an.fieldKeyPath) (fromMaybe FCRequestBody an.fieldCategory)
+-- case hxBoostedM of
+--   Just _ -> addRespHeaders $ anomalyDetailsPage issue Nothing Nothing (Just anFormats) currTime True
+--   Nothing -> addRespHeaders $ bodyWrapper bwconf $ div_ [class_ "w-full px-32 overflow-y-scroll h-full"] do
+--     h1_ [class_ "my-10 py-2 border-b w-full text-lg font-semibold"] "Anomaly Details"
+--     anomalyDetailsPage issue Nothing Nothing (Just anFormats) currTime False
 
 escapedQueryPartial :: Text -> Text
 escapedQueryPartial x = toText $ escapeURIString isUnescapedInURI $ toString x
-
 
 anomalyDetailsPage :: Anomalies.IssueL -> Maybe (Vector Shapes.ShapeWithFields) -> Maybe (Map Fields.FieldCategoryEnum [Fields.Field], Map Fields.FieldCategoryEnum [Fields.Field], Map Fields.FieldCategoryEnum [Fields.Field]) -> Maybe (Vector Text) -> UTCTime -> Bool -> Html ()
 anomalyDetailsPage issue shapesWithFieldsMap fields prvFormatsM currTime modal = do
@@ -507,8 +478,8 @@
               span_ [class_ "inline-block space-x-1"] do
                 mIcon_ "clock" "w-3 h-3"
                 span_
-                  [ class_ "decoration-black underline ml-1"
-                  , term "data-tippy-content" $ "first seen: " <> show issue.createdAt
+                  [ class_ "decoration-black underline ml-1",
+                    term "data-tippy-content" $ "first seen: " <> show issue.createdAt
                   ]
                   $ toHtml
                   $ prettyTimeAuto currTime
@@ -517,12 +488,12 @@
               h4_ [class_ "font-semibold"] "Last seen"
               span_ [class_ "decoration-black underline", term "data-tippy-content" $ "last seen: " <> show issue.eventsAgg.lastSeen] $ toHtml $ prettyTimeAuto currTime issue.eventsAgg.lastSeen
           div_
-            [ id_ "reqsChartsEC"
-            , class_ "w-[200px] h-[80px] mt-4 shrink-0"
-            , style_ "height:100px"
-            , hxGet_ $ "/charts_html?pid=" <> issue.projectId.toText <> "&since=14D&query_raw=" <> escapedQueryPartial [fmt|{anomalyQueryPartial} | timechart [1d]|]
-            , hxTrigger_ "intersect"
-            , hxSwap_ "innerHTML"
+            [ id_ "reqsChartsEC",
+              class_ "w-[200px] h-[80px] mt-4 shrink-0",
+              style_ "height:100px",
+              hxGet_ $ "/charts_html?pid=" <> issue.projectId.toText <> "&since=14D&query_raw=" <> escapedQueryPartial [fmt|{anomalyQueryPartial} | timechart [1d]|],
+              hxTrigger_ "intersect",
+              hxSwap_ "innerHTML"
             ]
             ""
     div_ [class_ "w-full flex items-center gap-4 mt-4 overflow-y-auto "] do
@@ -549,7 +520,6 @@
           let events_url = "/p/" <> UUID.toText (Projects.unProjectId issue.projectId) <> "/log_explorer?layout=resultTable&query=" <> escapedQueryPartial anomalyQueryPartial
           div_ [hxGet_ events_url, hxTrigger_ "intersect once", hxSwap_ "outerHTML"] $ span_ [class_ "loading loading-dots loading-md"] ""
 
-
 buildQueryForAnomaly :: Anomalies.AnomalyTypes -> Text -> Text
 buildQueryForAnomaly Anomalies.ATEndpoint hash = "endpoint_hash==\"" <> hash <> "\""
 buildQueryForAnomaly Anomalies.ATShape hash = "shape_hash==\"" <> hash <> "\""
@@ -558,14 +528,12 @@
 buildQueryForAnomaly Anomalies.ATRuntimeException hash = "errors[*].hash==\"" <> hash <> "\""
 buildQueryForAnomaly Anomalies.ATUnknown hash = ""
 
-
 endpointOverview :: Maybe (Vector Shapes.ShapeWithFields) -> Html ()
 endpointOverview shapesWithFieldsMap =
   div_ [] do
     whenJust shapesWithFieldsMap \s -> do
       reqResSection "Request" True (Vector.toList s)
       reqResSection "Response" False (Vector.toList s)
-
 
 requestShapeOverview :: Maybe (Map Fields.FieldCategoryEnum [Fields.Field], Map Fields.FieldCategoryEnum [Fields.Field], Map Fields.FieldCategoryEnum [Fields.Field]) -> Html ()
 requestShapeOverview fieldChanges = div_ [class_ "flex flex-col gap-6"] do
@@ -586,7 +554,6 @@
         subSubSection "Response Headers" (Map.lookup Fields.FCResponseHeader fields)
         subSubSection "Response Body" (Map.lookup Fields.FCResponseBody fields)
 
-
 anomalyFormatOverview :: Anomalies.NewFormatIssue -> Vector Text -> Html ()
 anomalyFormatOverview formatData prevFormats =
   section_ [class_ "space-y-10"] do
@@ -597,9 +564,9 @@
       div_ do
         h6_ [class_ "text-sm text-slate-800 "] "FIELD PATH"
         h3_ [class_ "text-base text-slate-800 monospace"] $ toHtml $ formatData.fieldKeyPath
-      -- div_ do
-      --   h6_ [class_ "text-sm text-slate-800"] "FIELD CATEGORY"
-      --   h4_ [class_ "text-base text-slate-800"] $ EndpointComponents.fieldCategoryToDisplay $ fromMaybe FCRequestBody an.fieldCategory
+    -- div_ do
+    --   h6_ [class_ "text-sm text-slate-800"] "FIELD CATEGORY"
+    --   h4_ [class_ "text-base text-slate-800"] $ EndpointComponents.fieldCategoryToDisplay $ fromMaybe FCRequestBody an.fieldCategory
     div_ [class_ "flex items-center gap-6"] do
       div_ do
         h5_ [class_ "text-sm text-slate-800"] "NEW FIELD FORMAT"
@@ -616,7 +583,6 @@
           forM_ exs \ex -> do
             li_ [class_ "ml-10 text-slate-800 text-sm"] $ toHtml ex
 
-
 issueDisplayConfig :: Anomalies.IssueL -> (Text, Text)
 issueDisplayConfig issue = case issue.issueData of
   Anomalies.IDNewFieldIssue _ -> ("New Field Found", "/assets/svgs/anomalies/fields.svg")
@@ -625,7 +591,6 @@
   Anomalies.IDNewFormatIssue _ -> ("Modified field", "/assets/svgs/anomalies/fields.svg")
   Anomalies.IDNewRuntimeExceptionIssue err -> (err.errorType, "/assets/svgs/anomalies/fields.svg")
   Anomalies.IDEmpty -> ("Unknown anomaly", "/assets/svgs/anomalies/fields.svg")
-
 
 renderIssue :: Bool -> UTCTime -> Anomalies.IssueL -> Html ()
 renderIssue hideByDefault currTime issue = do
@@ -667,59 +632,55 @@
       issueItem hideByDefault currTime issue icon issueTitle (Just subTitle) (Just body)
     _ -> error "Anomalies.ATField issue should never show up in practice "
 
-
 anomalyAcknowlegeButton :: Projects.ProjectId -> Anomalies.AnomalyId -> Bool -> Html ()
 anomalyAcknowlegeButton pid aid acked = do
   let acknowlegeAnomalyEndpoint = "/p/" <> pid.toText <> "/anomalies/" <> Anomalies.anomalyIdText aid <> if acked then "/unacknowlege" else "/acknowlege"
   a_
-    [ class_ $
-        "inline-block child-hover cursor-pointer py-2 px-3 rounded border border-gray-200 text-xs hover:shadow shadow-blue-100 "
-          <> (if acked then "bg-green-100 text-green-900" else "")
-    , term "data-tippy-content" "acknowlege anomaly"
-    , hxGet_ acknowlegeAnomalyEndpoint
-    , hxSwap_ "outerHTML"
+    [ class_
+        $ "inline-block child-hover cursor-pointer py-2 px-3 rounded border border-gray-200 text-xs hover:shadow shadow-blue-100 "
+        <> (if acked then "bg-green-100 text-green-900" else ""),
+      term "data-tippy-content" "acknowlege anomaly",
+      hxGet_ acknowlegeAnomalyEndpoint,
+      hxSwap_ "outerHTML"
     ]
     if acked then "✓ Acknowleged" else "✓ Acknowlege"
-
 
 anomalyArchiveButton :: Projects.ProjectId -> Anomalies.AnomalyId -> Bool -> Html ()
 anomalyArchiveButton pid aid archived = do
   let archiveAnomalyEndpoint = "/p/" <> pid.toText <> "/anomalies/" <> Anomalies.anomalyIdText aid <> if archived then "/unarchive" else "/archive"
   a_
-    [ class_ $
-        "inline-block xchild-hover cursor-pointer py-2 px-3 rounded border border-gray-200 text-xs hover:shadow shadow-blue-100 "
-          <> (if archived then " bg-green-100 text-green-900" else "")
-    , term "data-tippy-content" $ if archived then "unarchive" else "archive"
-    , hxGet_ archiveAnomalyEndpoint
-    , hxSwap_ "outerHTML"
+    [ class_
+        $ "inline-block xchild-hover cursor-pointer py-2 px-3 rounded border border-gray-200 text-xs hover:shadow shadow-blue-100 "
+        <> (if archived then " bg-green-100 text-green-900" else ""),
+      term "data-tippy-content" $ if archived then "unarchive" else "archive",
+      hxGet_ archiveAnomalyEndpoint,
+      hxSwap_ "outerHTML"
     ]
     $ faSprite_ "inbox-full" "solid" "h-4 w-4"
-
 
 reqResSection :: Text -> Bool -> [Shapes.ShapeWithFields] -> Html ()
 reqResSection title isRequest shapesWithFieldsMap =
   section_ [class_ "space-y-3"] do
     div_ [class_ "flex justify-between mt-5"] do
       div_ [class_ "flex flex-row"] do
-        a_ [class_ "cursor-pointer", [__|on click toggle .neg-rotate-90 on me then toggle .hidden on (next .reqResSubSection)|]] $
-          faSprite_ "chevron-down" "light" "h-4 mr-3 mt-1 w-4"
+        a_ [class_ "cursor-pointer", [__|on click toggle .neg-rotate-90 on me then toggle .hidden on (next .reqResSubSection)|]]
+          $ faSprite_ "chevron-down" "light" "h-4 mr-3 mt-1 w-4"
         span_ [class_ "text-lg text-slate-800"] $ toHtml title
 
-    div_ [class_ "bg-white border border-gray-100 rounded-xl py-5 px-5 space-y-6 reqResSubSection"] $
-      forM_ (zip [(1 :: Int) ..] shapesWithFieldsMap) $
-        \(index, s) -> do
-          let sh = if index == 1 then title <> "_fields" else title <> "_fields hidden"
-          div_ [class_ sh, id_ $ title <> "_" <> show index] do
-            if isRequest
-              then do
-                subSubSection (title <> " Path Params") (Map.lookup Fields.FCPathParam s.fieldsMap)
-                subSubSection (title <> " Query Params") (Map.lookup Fields.FCQueryParam s.fieldsMap)
-                subSubSection (title <> " Headers") (Map.lookup Fields.FCRequestHeader s.fieldsMap)
-                subSubSection (title <> " Body") (Map.lookup Fields.FCRequestBody s.fieldsMap)
-              else do
-                subSubSection (title <> " Headers") (Map.lookup Fields.FCResponseHeader s.fieldsMap)
-                subSubSection (title <> " Body") (Map.lookup Fields.FCResponseBody s.fieldsMap)
-
+    div_ [class_ "bg-white border border-gray-100 rounded-xl py-5 px-5 space-y-6 reqResSubSection"]
+      $ forM_ (zip [(1 :: Int) ..] shapesWithFieldsMap)
+      $ \(index, s) -> do
+        let sh = if index == 1 then title <> "_fields" else title <> "_fields hidden"
+        div_ [class_ sh, id_ $ title <> "_" <> show index] do
+          if isRequest
+            then do
+              subSubSection (title <> " Path Params") (Map.lookup Fields.FCPathParam s.fieldsMap)
+              subSubSection (title <> " Query Params") (Map.lookup Fields.FCQueryParam s.fieldsMap)
+              subSubSection (title <> " Headers") (Map.lookup Fields.FCRequestHeader s.fieldsMap)
+              subSubSection (title <> " Body") (Map.lookup Fields.FCRequestBody s.fieldsMap)
+            else do
+              subSubSection (title <> " Headers") (Map.lookup Fields.FCResponseHeader s.fieldsMap)
+              subSubSection (title <> " Body") (Map.lookup Fields.FCResponseBody s.fieldsMap)
 
 -- | subSubSection ..
 subSubSection :: Text -> Maybe [Fields.Field] -> Html ()
@@ -737,9 +698,9 @@
         case fieldM of
           Nothing -> do
             a_
-              [ class_ "flex flex-row items-center"
-              , style_ depthPadding
-              , [__| on click toggle .neg-rotate-90 on <.chevron/> in me then collapseUntil((me), (my @data-depth))  |]
+              [ class_ "flex flex-row items-center",
+                style_ depthPadding,
+                [__| on click toggle .neg-rotate-90 on <.chevron/> in me then collapseUntil((me), (my @data-depth))  |]
               ]
               do
                 faSprite_ "chevron-down" "light" "h-6 w-6 mr-1 chevron cursor-pointer p-1"
