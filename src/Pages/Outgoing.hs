module Pages.Outgoing (outgoingGetH) where

import Config
import Data.Default (def)
import Data.Vector qualified as V
import Database.PostgreSQL.Entity.DBT
import Lucid
import Models.Apis.Endpoints qualified as Endpoints
import Models.Apis.RequestDumps qualified as RequestDump
import Models.Projects.Projects qualified as Projects
import Models.Users.Sessions qualified as Sessions
import Pages.BodyWrapper
import Pages.Charts.Charts qualified as Charts
import Pages.NonMember
import Relude
import Utils


outgoingGetH :: Sessions.PersistentSession -> Projects.ProjectId -> DashboardM (Html ())
outgoingGetH sess pid = do
  pool <- asks pool
  isMember <- liftIO $ withPool pool $ userIsProjectMember sess pid
  if not isMember
    then do
      pure $ userNotMemeberPage sess
    else do
      (project, hostsEvents) <- liftIO $ withPool pool do
        project <- Projects.projectById pid
        hostsAndEvents <- RequestDump.dependenciesAndEventsCount pid
        pure (project, hostsAndEvents)
      let bwconf =
            (def :: BWConfig)
              { sessM = Just sess
              , currProject = project
              , pageTitle = "Dependencies"
              }
      pure $ bodyWrapper bwconf $ outgoingPage pid hostsEvents


outgoingPage :: Projects.ProjectId -> V.Vector RequestDump.HostEvents -> Html ()
outgoingPage pid hostsEvents = div_ [class_ "w-full mx-auto px-16 pt-10 pb-24"] $ do
  h3_ [class_ "text-xl text-slate-700 flex place-items-center"] "Dependencies"
  div_ [class_ "mt-8 space-y-4 py-8 "] do
    div_ [class_ "flex px-8 w-full justify-between"] do
      h3_ [class_ "font-bold"] "Hosts"
      h3_ [class_ "font-bold"] "Events"
    div_ [class_ "flex flex-col"] do
      forM_ hostsEvents $ \host -> do
        a_ [href_ $ "/p/" <> pid.toText <> "/endpoints?host=" <> host.host, class_ "flex p-8 border border-t-transparent justify-between items-center hover:bg-gray-50"] $ do
          span_ [class_ "p-2", href_ $ "/p/" <> pid.toText <> "/endpoints?host=" <> host.host] $ toHtml host.host
          -- div_ [class_ "w-[200px] h-[80px] mt-4 shrink-0"] pass
          -- Charts.throughput pid (host.host) (Just $ Charts.QBHost host.host) (Just Charts.GBHost) 14 Nothing False (Nothing, Nothing) Nothing
<<<<<<< HEAD
          div_ [] $ show host.eventCount
=======
          div_ [] $ show host.eventCount
    when (null hostsEvents) $ div_ [class_ "flex flex-col text-center justify-center items-center h-32"] $ do
      strong_ "No dependencies yet."
      p_ "All dependencies' host names and number of events will be shown here."
>>>>>>> 1821ccef
<|MERGE_RESOLUTION|>--- conflicted
+++ resolved
@@ -50,11 +50,7 @@
           span_ [class_ "p-2", href_ $ "/p/" <> pid.toText <> "/endpoints?host=" <> host.host] $ toHtml host.host
           -- div_ [class_ "w-[200px] h-[80px] mt-4 shrink-0"] pass
           -- Charts.throughput pid (host.host) (Just $ Charts.QBHost host.host) (Just Charts.GBHost) 14 Nothing False (Nothing, Nothing) Nothing
-<<<<<<< HEAD
-          div_ [] $ show host.eventCount
-=======
           div_ [] $ show host.eventCount
     when (null hostsEvents) $ div_ [class_ "flex flex-col text-center justify-center items-center h-32"] $ do
       strong_ "No dependencies yet."
-      p_ "All dependencies' host names and number of events will be shown here."
->>>>>>> 1821ccef
+      p_ "All dependencies' host names and number of events will be shown here."