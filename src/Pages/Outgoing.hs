--- conflicted
+++ resolved
@@ -1,4 +1,3 @@
-<<<<<<< HEAD
 {-# LANGUAGE QuasiQuotes #-}
 {-# LANGUAGE GADTs #-}
 {-# LANGUAGE RankNTypes #-}
@@ -183,469 +182,4 @@
     
       when (null hostsEvents) $ div_ [class_ "flex flex-col text-center justify-center items-center h-32"] $ do
         strong_ "No dependencies yet."
-        p_ "All dependencies' host names and number of events will be shown here."
-=======
-module Pages.Outgoing (outgoingGetH) where
-
-import Data.Default (def)
-import Data.Text qualified as T
-import Data.Vector qualified as V
-import Effectful.PostgreSQL.Transact.Effect (dbtToEff)
-import Effectful.Reader.Static (ask)
-import Lucid (
-  Html,
-  ToHtml (toHtml),
-  a_,
-  alt_,
-  button_,
-  class_,
-  code_,
-  div_,
-  h3_,
-  href_,
-  id_,
-  img_,
-  li_,
-  p_,
-  pre_,
-  script_,
-  span_,
-  src_,
-  strong_,
-  target_,
-  type_,
-  ul_,
- )
-import Lucid.Hyperscript (__)
-import Models.Apis.Endpoints qualified as Endpoints
-import Models.Projects.Projects qualified as Projects
-import Models.Users.Sessions qualified as Sessions
-import NeatInterpolation (text)
-import Pages.BodyWrapper (
-  BWConfig (currProject, pageTitle, sessM),
-  bodyWrapper,
- )
-import Pages.NonMember (userNotMemeberPage)
-import Pages.Onboarding qualified as Onboarding
-import Relude (
-  Applicative (pure),
-  Eq ((==)),
-  Foldable (null),
-  Maybe (Just),
-  Monad ((>>)),
-  Semigroup ((<>)),
-  Text,
-  forM_,
-  not,
-  show,
-  when,
-  ($),
- )
-import Relude.Unsafe qualified as Unsafe
-import System.Config (AuthContext)
-import System.Types (ATAuthCtx)
-import Utils (faIcon_, userIsProjectMember)
-
-
-outgoingGetH :: Projects.ProjectId -> ATAuthCtx (Html ())
-outgoingGetH pid = do
-  -- TODO: temporary, to work with current logic
-  appCtx <- ask @AuthContext
-  sess' <- Sessions.getSession
-  let sess = Unsafe.fromJust sess'.persistentSession
-
-  isMember <- dbtToEff $ userIsProjectMember sess pid
-  if not isMember
-    then do
-      pure $ userNotMemeberPage sess
-    else do
-      (project, hostsEvents) <- dbtToEff do
-        project <- Projects.projectById pid
-        hostsAndEvents <- Endpoints.dependenciesAndEventsCount pid
-        pure (project, hostsAndEvents)
-      let bwconf =
-            (def :: BWConfig)
-              { sessM = Just sess
-              , currProject = project
-              , pageTitle = "Dependencies"
-              }
-      pure $ bodyWrapper bwconf $ outgoingPage pid hostsEvents
-
-
-outgoingPage :: Projects.ProjectId -> V.Vector Endpoints.HostEvents -> Html ()
-outgoingPage pid hostsEvents = div_ [class_ "w-full mx-auto px-16 pt-10 pb-24  overflow-y-scroll h-full"] $ do
-  h3_ [class_ "text-xl text-slate-700 flex place-items-center"] "Outbound Integrations"
-  div_ [class_ "mt-8 mx-auto space-y-4 max-w-[1000px]"] do
-    div_ [class_ "flex px-8 w-full justify-between"] do
-      h3_ [class_ "font-bold"] "Host"
-      h3_ [class_ "font-bold"] "Events"
-    div_ [class_ "flex flex-col"] do
-      forM_ hostsEvents $ \host -> do
-        div_ [class_ "flex border border-t-transparent items-center"] do
-          a_ [href_ $ "/p/" <> pid.toText <> "/endpoints?host=" <> host.host, class_ "flex  w-full justify-between items-center p-8"] $ do
-            span_ [class_ "p-2", href_ $ "/p/" <> pid.toText <> "/endpoints?host=" <> host.host] $ toHtml (T.replace "http://" "" $ T.replace "https://" "" host.host)
-          -- div_ [class_ "w-[200px] h-[80px] mt-4 shrink-0"] do
-          -- Charts.throughput pid host.host (Just (QBHost host.host)) Nothing 14 Nothing False (Nothing, Nothing) Nothing
-          div_ [class_ "shrink-0 flex items-center gap-10 p-8"] do
-            a_ [href_ $ "/p/" <> pid.toText <> "/log_explorer?query=host%3D%3D" <> "\"" <> host.host <> "\"", class_ "p-2 shrink-0 pl-8 text-blue-500 hover:text-slate-600"]
-              $ "View logs"
-              >> faIcon_ "fa-arrow-up-right" "fa-solid fa-arrow-up-right" "h-3 w-3"
-            span_ [] $ show host.eventCount
-    when (null hostsEvents) $ div_ [class_ "flex flex-col text-center justify-center items-center"] $ do
-      strong_ [class_ "text-3xl mb-1"] "No dependencies yet."
-      p_ [class_ "text-lg mb-2"] "Start monitoring your outbound integrations"
-      monitorOutgoingRequestDemos
-
-
-monitorOutgoingRequestDemos :: Html ()
-monitorOutgoingRequestDemos =
-  div_ [class_ "w-full mx-auto text-left rounded-lg border mb-10 overflow-hidden"] do
-    div_ [class_ "w-full p-8 bg-gray-50"] do
-      div_ [class_ "pb-2 flex gap-10 w-full mt-8"] do
-        div_ [class_ "font-bold text-center w-[35%]"] $ do
-          tabs "express"
-        div_ [class_ "flex flex-col w-[65%] shrink-0 max-w-[65%]"] do
-          outgoingContentAxios "" "express"
-          outgoingContentAdonis "" "express"
-          outgoingGuzzleLaravel "" "express"
-          outgoingContentDjango "" "express"
-          outgoingContentFlask "" "express"
-          outgoingContentFastAPI "" "express"
-          outgoingContentFastify "" "express"
-          outgoingContentGin "" "express"
-      div_ [class_ "font-medium text-slate-700 mt-8 space-y-2 text-xl"] do
-        p_ [class_ "space-x-3"] do
-          a_ [class_ "block link underline text-slate-900 underline-offset-4", href_ "https://apitoolkit.io/docs/get-started/quickstarts", target_ "BLANK"] "View Integration Quickstarts &  documentation on our Knowlege base"
-    script_
-      [text|
-      hljs.highlightAll();
-    |]
-
-
-outgoingContentAxios :: Text -> Text -> Html ()
-outgoingContentAxios apikey current_tab =
-  div_ [class_ $ "tab-content flex flex-col " <> (if current_tab == "express" then "" else "hidden"), id_ "express_content"]
-    $ do
-      div_ [class_ "relative"] $ do
-        div_ [class_ "mb-6"] do
-          h3_ [class_ "text-slate-900 font-medium text-lg mb-1"] "Installation"
-          p_ [class_ "w-full bg-slate-200 px-4 py-2 rounded-xl text-lg"] "npm install apitoolkit-express"
-        div_ [class_ "relative overflow-hidden  flex bg-slate-800 h-[28rem] max-h-[0vh]] sm:rounded-xl lg:h-[28rem] "] do
-          div_ [class_ "relative w-full flex flex-col"] do
-            Onboarding.contentHeader "express_code"
-            div_ [class_ "relative min-h-0 h-full flex-auto flex flex-col"] do
-              pre_ [class_ "flex min-h-full text-lg leading-snug"] do
-                code_ [class_ "flex-auto relative block text-slate-50 py-4 px-4 overflow-auto hljs atom-one-dark", id_ "express_code"]
-                  $ toHtml
-                  $ "import express from \"express\";\n"
-                  <> "import { APIToolkit, observeAxios } from \"apitoolkit-express\";\n"
-                  <> "import axios from \"axios\";\n"
-                  <> "const app = express();\n\n"
-                  <> "const apitoolkitClient = APIToolkit.NewClient({\n"
-                  <> "  apiKey: \""
-                  <> apikey
-                  <> "\",\n"
-                  <> "});\n\n"
-                  <> "app.use(apitoolkitClient.expressMiddleware);\n\n"
-                  <> "app.get(\"/\", async (req, res) => {\n"
-                  <> "  const response = await observeAxios(axios).get(\n"
-                  <> "    \"https://jsonplaceholder.typicode.com/posts/1\"\n"
-                  <> "  );\n"
-                  <> "  res.json(response.data);\n"
-                  <> "});\n\n"
-                  <> "app.listen(3000, () => {\n"
-                  <> "  console.log(`Example app listening on port ${port}`);\n"
-                  <> "});\n"
-
-
-outgoingGuzzleLaravel :: Text -> Text -> Html ()
-outgoingGuzzleLaravel apikey current_tab =
-  div_ [class_ $ "tab-content flex flex-col " <> (if current_tab == "laravel" then "" else "hidden"), id_ "laravel_content"]
-    $ do
-      div_ [class_ "relative"] $ do
-        div_ [class_ "mb-6"] do
-          h3_ [class_ "text-slate-900 font-medium text-lg mb-1"] "Installation"
-          p_ [class_ "w-full bg-slate-200 px-4 py-2 rounded-xl text-lg"] "composer require apitoolkit/apitoolkit-laravel"
-        div_ [class_ "relative overflow-hidden  flex bg-slate-800 h-[28rem] max-h-[0vh]] sm:rounded-xl lg:h-[28rem] "] do
-          div_ [class_ "relative w-full flex flex-col"] do
-            Onboarding.contentHeader "laravel_code"
-            div_ [class_ "relative min-h-0 h-full flex-auto flex flex-col"] do
-              pre_ [class_ "flex min-h-full text-lg leading-snug"] do
-                code_ [class_ "flex-auto relative block text-slate-50 py-4 px-4 overflow-auto hljs atom-one-dark", id_ "laravel_code"]
-                  $ toHtml
-                  $ "use Illuminate\\Http\\Request;\n"
-                  <> "use Illuminate\\Support\\Facades\\Route;\n"
-                  <> "use APIToolkit\\APIToolkitLaravel;\n\n"
-                  <> "Route::get('/user', function (Request $request) {\n"
-                  <> "    $options = [\n"
-                  <> "        \"pathPattern\" => \"/repos/{owner}/{repo}\", # For observing Requests with Path Params\n"
-                  <> "        \"redactHeaders\" => [\"Server\"], # headers redaction\n"
-                  <> "        \"redactRequestBody\" => [\"$.password\"],\n"
-                  <> "        \"redactResponseBody\" => [\"$.password\"]\n"
-                  <> "    ];\n"
-                  <> "    $guzzleClient = APIToolkitLaravel::observeGuzzle($request, $options);\n"
-                  <> "    $responseFromGuzzle = $guzzleClient->request('GET', 'https://api.github.com/repos/guzzle/guzzle?foobar=123');\n"
-                  <> "    $response = $responseFromGuzzle->getBody()->getContents();\n\n"
-                  <> "    return $response;\n"
-                  <> "});\n"
-
-
-outgoingContentAdonis :: Text -> Text -> Html ()
-outgoingContentAdonis apikey current_tab =
-  div_ [class_ $ "tab-content flex flex-col " <> (if current_tab == "adonis" then "" else "hidden"), id_ "adonis_content"]
-    $ do
-      div_ [class_ "relative"] $ do
-        div_ [class_ "mb-6"] do
-          h3_ [class_ "text-slate-900 font-medium text-lg mb-1"] "Installation"
-          p_ [class_ "w-full bg-slate-200 px-4 py-2 rounded-xl text-lg"] "npm install apitoolkit-adonis"
-        div_ [class_ "relative overflow-hidden  flex bg-slate-800 h-[28rem] max-h-[0vh]] sm:rounded-xl lg:h-[28rem] "] do
-          div_ [class_ "relative w-full flex flex-col"] do
-            Onboarding.contentHeader "adonis_code"
-            div_ [class_ "relative min-h-0 h-full flex-auto flex flex-col"] do
-              pre_ [class_ "flex min-h-full text-lg leading-snug"] do
-                code_ [class_ "flex-auto relative block text-slate-50 py-4 px-4 overflow-auto hljs language-js atom-one-dark", id_ "adonis_code"]
-                  $ "import Route from \"@ioc:Adonis/Core/Route\";\n"
-                  <> "import { observeAxios } from \"apitoolkit-adonis\";\n"
-                  <> "import axios from \"axios\";\n\n"
-                  <> "const redactHeadersList = [\"Content-Type\", \"Authorization\"];\n"
-                  <> "const redactRequestBodyList = [\"$.body.user.name\"];\n\n"
-                  <> "Route.get(\"/observer\", async () => {\n"
-                  <> "  const response = await observeAxios(\n"
-                  <> "    axios,\n"
-                  <> "    \"/users/{user_id}\",\n"
-                  <> "    redactHeadersList,\n"
-                  <> "    redactRequestBodyList\n"
-                  <> "  ).get(`${baseURL}/users/11`);\n\n"
-                  <> "  return response.data;\n"
-                  <> "});\n"
-
-
-outgoingContentDjango :: Text -> Text -> Html ()
-outgoingContentDjango apikey current_tab =
-  div_ [class_ $ "tab-content flex flex-col " <> (if current_tab == "django" then "" else "hidden"), id_ "django_content"]
-    $ do
-      div_ [class_ "relative"] $ do
-        div_ [class_ "mb-6"] do
-          h3_ [class_ "text-slate-900 font-medium text-lg mb-1"] "Installation"
-          p_ [class_ "w-full bg-slate-200 px-4 py-2 rounded-xl text-lg"] "pip install apitoolkit-django"
-        div_ [class_ "relative overflow-hidden  flex bg-slate-800 h-[28rem] max-h-[0vh]] sm:rounded-xl lg:h-[28rem] "] do
-          div_ [class_ "relative w-full flex flex-col"] do
-            Onboarding.contentHeader "express_code"
-            div_ [class_ "relative min-h-0 h-full flex-auto flex flex-col"] do
-              pre_ [class_ "flex min-h-full text-lg leading-snug"] do
-                code_ [class_ "flex-auto relative block text-slate-50 py-4 px-4 overflow-auto hljs language-python atom-one-dark", id_ "django_code"]
-                  $ "from django.http import JsonResponse\n"
-                  <> "from apitoolkit_django import observe_request, report_error\n\n"
-                  <> "def hello_world(request, name):\n"
-                  <> "    resp = observe_request(request).get(\n"
-                  <> "        \"https://jsonplaceholder.typicode.com/todos/2\")\n"
-                  <> "    resp.read()\n"
-                  <> "    return JsonResponse({\"data\": resp.read()})\n"
-
-
-outgoingContentFlask :: Text -> Text -> Html ()
-outgoingContentFlask apikey current_tab =
-  div_ [class_ $ "tab-content flex flex-col " <> (if current_tab == "flask" then "" else "hidden"), id_ "flask_content"]
-    $ do
-      div_ [class_ "relative"] $ do
-        div_ [class_ "mb-6"] do
-          h3_ [class_ "text-slate-900 font-medium text-lg mb-1"] "Installation"
-          p_ [class_ "w-full bg-slate-200 px-4 py-2 rounded-xl text-lg"] "pip install apitoolkit-flask"
-        div_ [class_ "relative overflow-hidden  flex bg-slate-800 h-[28rem] max-h-[0vh]] sm:rounded-xl lg:h-[28rem] "] do
-          div_ [class_ "relative w-full flex flex-col"] do
-            Onboarding.contentHeader "flask_code"
-            div_ [class_ "relative min-h-0 h-full flex-auto flex flex-col"] do
-              pre_ [class_ "flex min-h-full text-lg leading-snug"] do
-                code_ [class_ "flex-auto relative block text-slate-50 py-4 px-4 overflow-auto hljs language-python atom-one-dark", id_ "flask_code"]
-                  $ "from flask import Flask, request\n"
-                  <> "from apitoolkit_flask import observe_request\n\n"
-                  <> "app = Flask(__name__)\n\n"
-                  <> "@app.route('/sample/', methods=['GET', 'POST'])\n"
-                  <> "async def sample_route(subject):\n"
-                  <> "    # Observe the request and send it to the APIToolkit server\n"
-                  <> "    resp = observe_request(request).get(\"https://jsonplaceholder.typicode.com/todos/2\")\n"
-                  <> "    return resp.read()\n"
-
-
-outgoingContentFastAPI :: Text -> Text -> Html ()
-outgoingContentFastAPI apikey current_tab =
-  div_ [class_ $ "tab-content flex flex-col " <> (if current_tab == "fastapi" then "" else "hidden"), id_ "fastapi_content"]
-    $ do
-      div_ [class_ "relative"] $ do
-        div_ [class_ "mb-6"] do
-          h3_ [class_ "text-slate-900 font-medium text-lg mb-1"] "Installation"
-          p_ [class_ "w-full bg-slate-200 px-4 py-2 rounded-xl text-lg"] "pip install apitoolkit-fastapi"
-        div_ [class_ "relative overflow-hidden  flex bg-slate-800 h-[28rem] max-h-[0vh]] sm:rounded-xl lg:h-[28rem] "] do
-          div_ [class_ "relative w-full flex flex-col"] do
-            Onboarding.contentHeader "fastapi_code"
-            div_ [class_ "relative min-h-0 h-full flex-auto flex flex-col"] do
-              pre_ [class_ "flex min-h-full text-lg leading-snug"] do
-                code_ [class_ "flex-auto relative block text-slate-50 py-4 px-4 overflow-auto hljs language-python atom-one-dark", id_ "fastapi_code"]
-                  $ "from fastapi import FastAPI, Request\n"
-                  <> "from apitoolkit_fastapi import observe_request, report_error\n\n"
-                  <> "app = FastAPI()\n\n"
-                  <> "@app.get('/sample/{subject}')\n"
-                  <> "async def sample_route(subject: str, request: Request):\n"
-                  <> "    # Observe the request and send it to the APIToolkit server\n"
-                  <> "    resp = observe_request(request).get(\"https://jsonplaceholder.typicode.com/todos/2\")\n"
-                  <> "    return resp.read()"
-
-
-outgoingContentFastify :: Text -> Text -> Html ()
-outgoingContentFastify apikey current_tab =
-  div_ [class_ $ "tab-content flex flex-col " <> (if current_tab == "fastify" then "" else "hidden"), id_ "fastify_content"]
-    $ do
-      div_ [class_ "relative"] $ do
-        div_ [class_ "mb-6"] do
-          h3_ [class_ "text-slate-900 font-medium text-lg mb-1"] "Installation"
-          p_ [class_ "w-full bg-slate-200 px-4 py-2 rounded-xl text-lg"] "npm install apitoolkit-fastify"
-        div_ [class_ "relative overflow-hidden  flex bg-slate-800 h-[28rem] max-h-[0vh]] sm:rounded-xl lg:h-[28rem] "] do
-          div_ [class_ "relative w-full flex flex-col"] do
-            Onboarding.contentHeader "fastify_code"
-            div_ [class_ "relative min-h-0 h-full flex-auto flex flex-col"] do
-              pre_ [class_ "flex min-h-full text-lg leading-snug"] do
-                code_ [class_ "flex-auto relative block text-slate-50 py-4 px-4 overflow-auto hljs language-python atom-one-dark", id_ "fastify_code"]
-                  $ "import APIToolkit, { observeAxios } from \"apitoolkit-fastify\";\n"
-                  <> "import axios from \"axios\";\n"
-                  <> "import Fastify from \"fastify\";\n\n"
-                  <> "const fastify = Fastify();\n\n"
-                  <> "const apitoolkitClient = APIToolkit.NewClient({\n"
-                  <> "  apiKey: \"<Your_API_KEY>\",\n"
-                  <> "  fastify,\n"
-                  <> "});\n"
-                  <> "apitoolkitClient.init();\n\n"
-                  <> "fastify.get(\"/\", async (request, reply) => {\n"
-                  <> "  const res = await observeAxios(axios, \"/todos/{todo_id}\").get(\n"
-                  <> "    \"https://jsonplaceholder.typicode.com/todos/1\"\n"
-                  <> "  );\n"
-                  <> "  return reply.send(res.data);\n"
-                  <> "});"
-
-
-outgoingContentGin :: Text -> Text -> Html ()
-outgoingContentGin apikey current_tab =
-  div_ [class_ $ "tab-content flex flex-col " <> (if current_tab == "gin" then "" else "hidden"), id_ "gin_content"]
-    $ do
-      div_ [class_ "relative"] $ do
-        div_ [class_ "mb-6"] do
-          h3_ [class_ "text-slate-900 font-medium text-lg mb-1"] "Installation"
-          p_ [class_ "w-full bg-slate-200 px-4 py-2 rounded-xl text-lg"] "go get github.com/apitoolkit/apitoolkit-go"
-        div_ [class_ "relative overflow-hidden  flex bg-slate-800 h-[28rem] max-h-[0vh]] sm:rounded-xl lg:h-[28rem] "] do
-          div_ [class_ "relative w-full flex flex-col"] do
-            Onboarding.contentHeader "gin_code"
-            div_ [class_ "relative min-h-0 h-full flex-auto flex flex-col"] do
-              pre_ [class_ "flex min-h-full text-lg leading-snug"] do
-                code_ [class_ "flex-auto relative block text-slate-50 py-4 px-4 overflow-auto language-go hljs atom-one-dark", id_ "gin_code"]
-                  $ "package main\n\n"
-                  <> "import (\n"
-                  <> "    \"context\"\n"
-                  <> "    \"net/http\"\n\n"
-                  <> "    apitoolkit \"github.com/apitoolkit/apitoolkit-go\"\n"
-                  <> "    \"github.com/gin-gonic/gin\"\n"
-                  <> ")\n\n"
-                  <> "func main() {\n\n"
-                  <> "    apitoolkitClient, err := apitoolkit.NewClient(context.Background(), apitoolkit.Config{APIKey: \"\"})\n"
-                  <> "    if err != nil {\n"
-                  <> "        panic(err)\n"
-                  <> "    }\n\n"
-                  <> "    router := gin.New()\n\n"
-                  <> "    router.Use(apitoolkitClient.GinMiddleware)\n\n"
-                  <> "    router.POST(\"/:slug/test\", func(c *gin.Context) {\n"
-                  <> "        // Create a new HTTP client\n"
-                  <> "        HTTPClient := http.DefaultClient\n\n"
-                  <> "        // Replace the transport with the custom roundtripper\n"
-                  <> "        HTTPClient.Transport = apitoolkitClient.WrapRoundTripper(\n"
-                  <> "            c.Request().Context(),\n"
-                  <> "            HTTPClient.Transport,\n"
-                  <> "            WithRedactHeaders([]string{}),\n"
-                  <> "        )\n\n"
-                  <> "        // Make an outgoing HTTP request using the modified HTTPClient\n"
-                  <> "        _, _ = HTTPClient.Get(\"https://jsonplaceholder.typicode.com/posts/1\")\n\n"
-                  <> "        // Respond to the request\n"
-                  <> "        c.JSON(http.StatusOK, gin.H{\n"
-                  <> "            \"message\": \"pong\",\n"
-                  <> "        })\n"
-                  <> "    })\n"
-                  <> "}"
-
-
-tabs :: Text -> Html ()
-tabs current_tab =
-  ul_ [class_ "grid grid-cols-3 font-medium w-full gap-4"] $ do
-    script_
-      [type_ "text/hyperscript"]
-      [text|
-      behavior Navigatable(content)
-         on click remove .sdk_tab_active from .sdk_tab 
-            then add .sdk_tab_active to me 
-            then add .hidden to .tab-content 
-            then remove .hidden from content
-      end
-    |]
-    li_ [class_ "shrink-0"] $ do
-      button_
-        [ class_ $ if current_tab == "express" then "sdk_tab sdk_tab_active" else "sdk_tab"
-        , [__| install Navigatable(content: #express_content) |]
-        , id_ "express"
-        ]
-        do
-          img_ [src_ "/assets/framework-logos/express-logo.png", alt_ "Express Js", class_ "w-full"]
-    li_ [class_ "shrink-0"] $ do
-      button_
-        [ class_ $ if current_tab == "adonis" then "sdk_tab sdk_tab_active" else "sdk_tab"
-        , [__| install Navigatable(content: #adonis_content) |]
-        , id_ "adonis"
-        ]
-        do
-          img_ [src_ "/assets/framework-logos/adonis-logo.png", alt_ "adonis", class_ "w-full"]
-    li_ [class_ "shrink-0"] do
-      button_
-        [ class_ $ if current_tab == "gin" then "sdk_tab sdk_tab_active" else "sdk_tab"
-        , [__| install Navigatable(content: #gin_content) |]
-        , id_ "gin"
-        ]
-        do
-          img_ [src_ "/assets/framework-logos/gin-logo.png", alt_ "Gin", class_ "w-full"]
-    li_ [class_ "shrink-0"] do
-      button_
-        [ class_ $ if current_tab == "laravel" then "sdk_tab sdk_tab_active" else "sdk_tab"
-        , [__| install Navigatable(content: #laravel_content) |]
-        , id_ "laravel"
-        ]
-        do
-          img_ [src_ "/assets/framework-logos/laravel-logo.png", alt_ "", class_ "w-full"]
-
-    li_ [class_ "shrink-0"] do
-      button_
-        [ class_ $ if current_tab == "flask" then "sdk_tab sdk_tab_active" else "sdk_tab"
-        , [__| install Navigatable(content: #flask_content) |]
-        , id_ "flask"
-        ]
-        do
-          img_ [src_ "/assets/framework-logos/flask-logo.png", alt_ "", class_ "w-full"]
-
-    li_ [class_ "shrink-0"] do
-      button_
-        [ class_ $ if current_tab == "fastapi" then "sdk_tab sdk_tab_active" else "sdk_tab"
-        , [__| install Navigatable(content: #fastapi_content) |]
-        , id_ "fastapi"
-        ]
-        do
-          img_ [src_ "/assets/framework-logos/fastapi-logo.png", alt_ "", class_ "w-full"]
-    li_ [class_ "shrink-0"] do
-      button_
-        [ class_ $ if current_tab == "django" then "sdk_tab sdk_tab_active" else "sdk_tab"
-        , [__| install Navigatable(content: #django_content) |]
-        , id_ "django"
-        ]
-        do
-          img_ [src_ "/assets/framework-logos/django-logo.png", alt_ "", class_ "w-full"]
-    li_ [class_ "shrink-0"] do
-      button_
-        [ class_ $ if current_tab == "fastify" then "sdk_tab sdk_tab_active" else "sdk_tab"
-        , [__| install Navigatable(content: #fastify_content) |]
-        , id_ "fastify"
-        ]
-        do
-          img_ [src_ "/assets/framework-logos/fastify-logo.png", alt_ "", class_ "w-full"]
->>>>>>> 66af4ca8
+        p_ "All dependencies' host names and number of events will be shown here."