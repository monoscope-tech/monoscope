module Pages.Outgoing (outgoingGetH) where

import Config
import Data.Default (def)
import Data.Text qualified as T
import Data.Vector qualified as V
import Database.PostgreSQL.Entity.DBT
import Lucid
import Models.Apis.Endpoints qualified as Endpoints
import Models.Projects.Projects qualified as Projects
import Models.Users.Sessions qualified as Sessions
import Pages.BodyWrapper
import Pages.Charts.Charts (QueryBy (QBHost))
import Pages.Charts.Charts qualified as Charts
import Pages.NonMember
import Relude
import Utils


outgoingGetH :: Sessions.PersistentSession -> Projects.ProjectId -> DashboardM (Html ())
outgoingGetH sess pid = do
  pool <- asks pool
  isMember <- liftIO $ withPool pool $ userIsProjectMember sess pid
  if not isMember
    then do
      pure $ userNotMemeberPage sess
    else do
      (project, hostsEvents) <- liftIO $ withPool pool do
        project <- Projects.projectById pid
        hostsAndEvents <- Endpoints.dependenciesAndEventsCount pid
        pure (project, hostsAndEvents)
      let bwconf =
            (def :: BWConfig)
              { sessM = Just sess
              , currProject = project
              , pageTitle = "Dependencies"
              }
      pure $ bodyWrapper bwconf $ outgoingPage pid hostsEvents


outgoingPage :: Projects.ProjectId -> V.Vector Endpoints.HostEvents -> Html ()
outgoingPage pid hostsEvents = div_ [class_ "w-full mx-auto px-16 pt-10 pb-24"] $ do
  h3_ [class_ "text-xl text-slate-700 flex place-items-center"] "Outbound Integrations"
  div_ [class_ "mt-8 mx-auto space-y-4 max-w-[1000px]"] do
    div_ [class_ "flex px-8 w-full justify-between"] do
      h3_ [class_ "font-bold"] "Host"
      h3_ [class_ "font-bold"] "Events"
    div_ [class_ "flex flex-col"] do
      forM_ hostsEvents $ \host -> do
        div_ [class_ "flex border border-t-transparent items-center"] do
          a_ [href_ $ "/p/" <> pid.toText <> "/endpoints?host=" <> host.host, class_ "flex  w-full justify-between items-center p-8"] $ do
            span_ [class_ "p-2", href_ $ "/p/" <> pid.toText <> "/endpoints?host=" <> host.host] $ toHtml (T.replace "http://" "" $ T.replace "https://" "" host.host)
          -- div_ [class_ "w-[200px] h-[80px] mt-4 shrink-0"] do
          -- Charts.throughput pid host.host (Just (QBHost host.host)) Nothing 14 Nothing False (Nothing, Nothing) Nothing
          div_ [class_ "shrink-0 flex items-center gap-10 p-8"] do
<<<<<<< HEAD
            a_ [href_ $ "/p/" <> pid.toText <> "/log_explorer?query=host%3D%3D" <> "\"" <> host.host <> "\"", class_ "p-2 shrink-0 pl-8 text-blue-500 hover:text-slate-600"] "View logs"
=======
            a_
              [ href_ $ "/p/" <> pid.toText <> "/log_explorer?query=host%20%3D%20" <> "\"" <> host.host <> "\""
              , class_ "p-2 shrink-0 pl-8 flex items-center gap-1 text-blue-500 hover:text-slate-600"
              ]
              do
                "Logs"
                faIcon_ "fa-arrow-up-right" "fa-solid fa-arrow-up-right" "h-3 w-3"
>>>>>>> a869c736
            span_ [] $ show host.eventCount
    when (null hostsEvents) $ div_ [class_ "flex flex-col text-center justify-center items-center h-32"] $ do
      strong_ "No dependencies yet."
      p_ "All dependencies' host names and number of events will be shown here."<|MERGE_RESOLUTION|>--- conflicted
+++ resolved
@@ -53,17 +53,8 @@
           -- div_ [class_ "w-[200px] h-[80px] mt-4 shrink-0"] do
           -- Charts.throughput pid host.host (Just (QBHost host.host)) Nothing 14 Nothing False (Nothing, Nothing) Nothing
           div_ [class_ "shrink-0 flex items-center gap-10 p-8"] do
-<<<<<<< HEAD
-            a_ [href_ $ "/p/" <> pid.toText <> "/log_explorer?query=host%3D%3D" <> "\"" <> host.host <> "\"", class_ "p-2 shrink-0 pl-8 text-blue-500 hover:text-slate-600"] "View logs"
-=======
-            a_
-              [ href_ $ "/p/" <> pid.toText <> "/log_explorer?query=host%20%3D%20" <> "\"" <> host.host <> "\""
-              , class_ "p-2 shrink-0 pl-8 flex items-center gap-1 text-blue-500 hover:text-slate-600"
-              ]
-              do
-                "Logs"
-                faIcon_ "fa-arrow-up-right" "fa-solid fa-arrow-up-right" "h-3 w-3"
->>>>>>> a869c736
+            a_ [href_ $ "/p/" <> pid.toText <> "/log_explorer?query=host%3D%3D" <> "\"" <> host.host <> "\"", class_ "p-2 shrink-0 pl-8 text-blue-500 hover:text-slate-600"] 
+              $ "View logs" >> faIcon_ "fa-arrow-up-right" "fa-solid fa-arrow-up-right" "h-3 w-3"
             span_ [] $ show host.eventCount
     when (null hostsEvents) $ div_ [class_ "flex flex-col text-center justify-center items-center h-32"] $ do
       strong_ "No dependencies yet."
