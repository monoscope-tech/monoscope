{-# LANGUAGE QuasiQuotes #-}
{-# LANGUAGE GADTs #-}
{-# LANGUAGE RankNTypes #-}

module Pages.Outgoing (outgoingGetH) where

import Data.Default (def)
import Data.Text (Text)
import Data.Text qualified as T
import Data.Vector qualified as V
<<<<<<< HEAD
import Data.Tuple.Extra (fst3)
import Database.PostgreSQL.Entity.DBT
import Effectful.PostgreSQL.Transact.Effect
import Lucid
import Lucid.Hyperscript
import Models.Apis.Endpoints qualified as Endpoints
import Models.Projects.Projects qualified as Projects
import Models.Users.Sessions qualified as Sessions
import NeatInterpolation
import Pages.BodyWrapper
import Pages.Charts.Charts (QueryBy (QBHost))
import Pages.Charts.Charts qualified as Charts
import Pages.NonMember
import Pages.Onboarding qualified as Onboarding
=======
import Database.PostgreSQL.Entity.DBT
import Effectful.PostgreSQL.Transact.Effect
import Lucid
import Models.Apis.Endpoints qualified as Endpoints
import Models.Projects.Projects qualified as Projects
import Models.Users.Sessions qualified as Sessions
>>>>>>> aa11b897
import Relude hiding (ask, asks)
import Relude.Unsafe qualified as Unsafe
import System.Types
import Utils
import Effectful.Reader.Static (ask, asks)
import Pages.BodyWrapper
import Pages.NonMember (userNotMemeberPage)  -- Fix the function name here
import Lucid.Htmx
import Lucid.Hyperscript.QuasiQuoter
import Models.Apis.Anomalies qualified as Anomalies
import Fmt (commaizeF, fixedF, fmt, (+|), (|+))
import Pages.Anomalies.AnomalyList qualified as AnomalyList
import Pages.BodyWrapper (BWConfig (..), bodyWrapper)
import Pages.Charts.Charts (QueryBy (QBHost))
import System.Config
import System.Types
import Pages.Charts.Charts qualified as Charts
<<<<<<< HEAD
import PyF qualified
=======
>>>>>>> aa11b897



data OutgoingParamInput = OutgoingParamInput
  { sortField :: Text
  , search :: Text
  , activeTab :: Text
  }

outgoingGetH :: Projects.ProjectId -> Maybe Text -> Maybe Text -> Maybe Text -> ATAuthCtx (Html ())
outgoingGetH pid sortM searchM activeTabM = do
  appCtx <- ask @AuthContext
  let envCfg = appCtx.config
  sess' <- Sessions.getSession
  let sess = Unsafe.fromJust sess'.persistentSession

  isMember <- dbtToEff $ userIsProjectMember sess pid
  if not isMember
    then pure $ userNotMemeberPage sess 
    else do
      (project, hostsEvents) <- dbtToEff do
        project <- Projects.projectById pid
        hostsAndEvents <- Endpoints.dependenciesAndEventsCount pid
        pure (project, hostsAndEvents)
      let bwconf =
            def
              { sessM = Just sess
              , currProject = project
              , pageTitle = "Dependencies"
              }
      let paramInput =
            OutgoingParamInput
              { sortField = fromMaybe "" sortM
              , search = fromMaybe "" searchM
              , activeTab = fromMaybe "Active" activeTabM
              }
      pure $ bodyWrapper bwconf $ outgoingPage pid paramInput hostsEvents

sortOptions :: [(Text, Text, Text)]
sortOptions =
    [ ("First Seen", "First time the issue occured", "first_seen")
      ,("Last Seen", "Last time the issue occured", "last_seen")
      ,("Events", "Number of events", "events")
    ]
<<<<<<< HEAD
-- tabs :: [(Text, Text, Text)]
-- tabs =
--   [ ("Active", "Active Outbound Integrations", "active")
--   ,("Inbox","Inbox Outbound Integerations", "inbox")
--   , ("Archived", "Archived Outbound Integrations", "archived")
--   ]

outgoingPage :: Projects.ProjectId -> OutgoingParamInput -> V.Vector Endpoints.HostEvents -> Html ()
outgoingPage pid paramInput hostsEvents =  do 
  div_ [class_ "w-full mx-auto px-16 pt-10 pb-24 overflow-y-scroll h-full"] $ do
    h3_ [class_ "text-xl text-slate-700 flex gap-1 place-items-center mb-10"] "Outbound Integrations"

    -- div_ [class_ "col-span-4 py-2 space-x-4  border-b border-slate-20 mt-6 mb-8 text-sm font-light"] $ do
    --       forM_ tabs $ \(title, desc, identifier) -> do
    --         let isActive = activeTab paramInput == identifier
    --         a_
    --           [ class_ $ "inline-block py-2 " <> if isActive then " font-bold text-black " else ""
    --           , href_ $ "/p/" <> pid.toText <> "/outgoing?sort=" <> sortField paramInput <> "&activeTab=" <> identifier
    --           ]
    --           $ toHtml title
        
          
    div_ [class_ "grid grid-cols-4 card-round", id_ "outgoingListBelowTab"] $ do
      -- Labels for each column`
      div_ [class_ "col-span-4 bg-white divide-y"]  $ do
        div_ [class_ "col-span-4 py-2 space-x-4 border-b border-slate-20 pt-4 text-sm font-light flex justify-between items-center px-2 bg-gray-50 font-base "] $ do
         div_ [class_ ""] $ do 
          div_ [class_ "w-36 flex items-center justify-center"] $ span_ [class_ "font-base font-medium text-black"] "HOST"
         div_ [class_ "flex item-center"] $ do 
          div_ [class_ "relative inline-block"] $ do
            let currentSortTitle = maybe "First Seen" fst3 $ find (\(_, _, identifier) -> identifier == paramInput.sortField) sortOptions
            a_ [class_ "btn-sm bg-transparent border-black hover:shadow-2xl space-x-2", [__|on click toggle .hidden on #sortMenuDiv |]] do
              mIcon_ "sort" "h-4 w-4"
              span_ $ toHtml currentSortTitle
            div_ [id_ "sortMenuDiv", hxBoost_ "true", class_ "p-1 hidden text-sm border border-black-30 absolute right-0 z-10 mt-2 w-72 origin-top-right rounded-md bg-white shadow-lg ring-1 ring-black ring-opacity-5 focus:outline-none", tabindex_ "-1"] do
              sortOptions & mapM_ \(title, desc, identifier) -> do
                let isActive = sortField paramInput == identifier
                a_
                  [ class_ $ "block flex flex-row px-3 py-2 hover:bg-blue-50 rounded-md cursor-pointer " <> (if isActive then " text-blue-800 " else "")
                  , href_ $ "/p/" <> pid.toText <> "/outgoing?sort=" <> identifier
                  ]
                  do
                    div_ [class_ "flex flex-col items-center justify-center px-3"] do
                      if isActive then mIcon_ "checkmark4" "w-4 h-5" else mIcon_ "" "w-4 h-5"
                    div_ [class_ "grow space-y-1"] do
                      span_ [class_ "block text-lg"] $ toHtml title
                      span_ [class_ "block "] $ toHtml desc
          div_ [class_ "flex justify-center font-base w-60 content-between gap-14 font-medium text-black"] do
            span_ "GRAPH"
          div_ [class_ "w-36 flex items-center justify-center"] $ span_ [class_ "font-base font-medium text-black"] "EVENTS"
      div_ [class_ "w-full bg-white border-b border-slate-20"] $ do  
        div_ [class_ "w-full flex flex-row p-3"] $ do
            div_ [class_ "relative flex w-full bg-white py-2 px-3 border-solid border border-gray-200 h-10"] $ do
              faIcon_ "fa-magnifying-glass" "fa-light fa-magnifying-glass" "h-5 w-5"
              input_
                [ type_ "text"
                , [__| on input show .endpoint_item in #endpoints_container when its textContent.toLowerCase() contains my value.toLowerCase() |]
                , class_ "dataTable-search w-full h-full p-2 text-gray-500 font-normal focus:outline-none"
                , placeholder_ "Search endpoints..."
                ]   
        
      -- Data rows
      div_ [class_ "col-span-4 bg-white divide-y"] $ do
        forM_ hostsEvents $ \host -> do
          div_ [class_ "border-b border-gray-200 outgoing_item flex justify-between px-4 py-2 align-center mt-8"] $ do
            div_ [class_ "flex item-center justify-center"] $ a_ [href_ $ "/p/" <> pid.toText <> "/endpoints?host=" <> host.host, class_ "text-blue-500 hover:text-slate-600"] $ toHtml (T.replace "http://" "" $ T.replace "https://" "" host.host)
            div_ [class_ "flex item-center justify-center"] $ do
              a_ [href_ $ "/p/" <> pid.toText <> "/log_explorer?query=host%3D%3D" <> "\"" <> host.host <> "\"", class_ "text-blue-500 hover:text-slate-600"] $ "View logs"
            div_ [class_ "flex item-center justify-center mb-4"] $ do
              div_
                [ class_ "w-56 h-12 px-3"
                , hxGet_ $  "/charts_html?pid=" <> pid.toText <> "&since=14D&query_raw=" <> AnomalyList.escapedQueryPartial [PyF.fmt|host=="{host.host}" | timechart [1d]|]
                , hxTrigger_ "intersect once"
                , hxSwap_ "innerHTML"
                ]
               ""
            div_ [class_ "w-36 flex item-center justify-center"] $ toHtml (show host.eventCount)
    
      when (null hostsEvents) $ div_ [class_ "flex flex-col text-center justify-center items-center h-32"] $ do
        strong_ "No dependencies yet."
        p_ "All dependencies' host names and number of events will be shown here."
=======
tabs :: [(Text, Text, Text)]
tabs =
  [ ("Active", "Active Outbound Integrations", "active")
  ,("Inbox","Inbox Outbound Integerations", "inbox")
  , ("Archived", "Archived Outbound Integrations", "archived")
  ]

outgoingPage :: Projects.ProjectId -> OutgoingParamInput -> V.Vector Endpoints.HostEvents -> Html ()
outgoingPage pid paramInput hostsEvents = div_ [class_ "w-full mx-auto px-16 pt-10 pb-24 overflow-y-scroll h-full"] $ do
  h3_ [class_ "text-xl text-slate-700 flex gap-1 place-items-center"] "Outbound Integrations"


  div_ [class_ "flex justify-between item-center border-b border-slate-20"] $ do
      div_ [class_ "col-span-4 py-2 space-x-4  mt-6 mb-8 text-sm font-light"] $ do
        forM_ tabs $ \(title, desc, identifier) -> do
          let isActive = activeTab paramInput == identifier
          a_
            [ class_ $ "inline-block py-2 " <> if isActive then " font-bold text-black " else ""
            , href_ $ "/p/" <> pid.toText <> "/outgoing?sort=" <> sortField paramInput <> "&activeTab=" <> identifier
            ]
            $ toHtml title
      div_ [class_ "py-2 space-x-4  mb-8 text-sm font-light flex justify-end items-center px-2"] $ do
        div_ [class_ "relative inline-block"] $ do
          a_ [class_ "btn-sm bg-transparent border-black hover:shadow-2xl space-x-2", [__|on click toggle .hidden on #sortMenuDiv |]] do
            mIcon_ "sort" "h-4 w-4"
            span_ "Sort by"
          div_ [id_ "sortMenuDiv", hxBoost_ "true", class_ "p-1 hidden text-sm border border-black-30 absolute right-0 z-10 mt-2 w-72 origin-top-right rounded-md bg-white shadow-lg ring-1 ring-black ring-opacity-5 focus:outline-none", tabindex_ "-1"] do
            sortOptions & mapM_ \(title, desc, identifier) -> do
              let isActive = sortField paramInput == identifier
              a_
                [ class_ $ "block flex flex-row px-3 py-2 hover:bg-blue-50 rounded-md cursor-pointer " <> (if isActive then " text-blue-800 " else "")
                , href_ $ "/p/" <> pid.toText <> "/outgoing?sort=" <> identifier <> "&activeTab=" <> activeTab paramInput
                ]
                do
                  div_ [class_ "flex flex-col items-center justify-center px-3"] do
                    if isActive then mIcon_ "checkmark4" "w-4 h-5" else mIcon_ "" "w-4 h-5"
                  div_ [class_ "grow space-y-1"] do
                    span_ [class_ "block text-lg"] $ toHtml title
                    span_ [class_ "block "] $ toHtml desc

  div_ [class_ "grid grid-cols-4 card-round bg-red-500", id_ "outgoingListBelowTab"] $ do
    -- Labels for each column`
    div_ [class_ "col-span-4 bg-white divide-y"]  $ do
      div_ [class_ "col-span-4 py-2 space-x-4 border-b border-slate-20 mt-6 mb-8 text-sm font-light flex justify-between items-center px-2"] $ do
        div_ [class_ "w-1/4"] "Host"
        div_ [class_ "w-1/4"] "Event"
        div_ [class_ "w-1/4"] "Graph"
        div_ [class_ "w-1/4"] "View Log"

    -- Search bar with adjusted spacing
    div_ [class_ "w-full p-3 bg-white border-b border-slate-20"] $ do  
      div_ [class_ "flex w-full bg-white py-2 px-3 flex-row border-solid border border-gray-200 h-10 mb-4 bg-white "] $ do
        faIcon_ "fa-magnifying-glass" "fa-light fa-magnifying-glass" "h-5 w-auto mt-auto mb-auto"
        input_
          [ type_ "text"
          -- , [__| on input show .endpoint_item in #endpoints_container when its textContent.toLowerCase() contains my value.toLowerCase() |]
          , class_ "dataTable-search w-full h-full p-2 ml-2 text-sm text-gray-400 font-normal focus:outline-none"
          , placeholder_ "Search endpoints..."
          ]
        faIcon_ "fa-line-height" "fa-regular fa-line-height" "h-5 w-auto mt-auto mb-auto"   
      
    -- Data rows
    div_ [class_ "col-span-4 bg-white divide-y"] $ do
      forM_ hostsEvents $ \host -> do
        div_ [class_ "border-b border-gray-200 outgoing_item flex justify-between px-4 py-2 align-center mt-8"] $ do
          div_ [class_ "w-1/4"] $ a_ [href_ $ "/p/" <> pid.toText <> "/endpoints?host=" <> host.host, class_ "text-blue-500 hover:text-slate-600"] $ toHtml (T.replace "http://" "" $ T.replace "https://" "" host.host)
          div_ [class_ "w-1/4"] $ toHtml (show host.eventCount)
          div_ [class_ "w-1/4 flex item-center justify-center"] $ do
            div_ [class_ "flex items-center justify-center "] $ div_ [class_ "w-60 h-16 "] $ Charts.throughput pid host.host (Just (QBHost host.host)) Nothing 14 Nothing   False (Nothing, Nothing) Nothing
          div_ [class_ "w-1/4"] $ do
            a_ [href_ $ "/p/" <> pid.toText <> "/log_explorer?query=host%3D%3D" <> "\"" <> host.host <> "\"", class_ "text-blue-500 hover:text-slate-600"] $ "View logs"
  
  when (null hostsEvents) $ div_ [class_ "flex flex-col text-center justify-center items-center h-32"] $ do
    strong_ "No dependencies yet."
    p_ "All dependencies' host names and number of events will be shown here."
>>>>>>> aa11b897
<|MERGE_RESOLUTION|>--- conflicted
+++ resolved
@@ -1,257 +1,188 @@
-{-# LANGUAGE QuasiQuotes #-}
-{-# LANGUAGE GADTs #-}
-{-# LANGUAGE RankNTypes #-}
-
-module Pages.Outgoing (outgoingGetH) where
-
-import Data.Default (def)
-import Data.Text (Text)
-import Data.Text qualified as T
-import Data.Vector qualified as V
-<<<<<<< HEAD
-import Data.Tuple.Extra (fst3)
-import Database.PostgreSQL.Entity.DBT
-import Effectful.PostgreSQL.Transact.Effect
-import Lucid
-import Lucid.Hyperscript
-import Models.Apis.Endpoints qualified as Endpoints
-import Models.Projects.Projects qualified as Projects
-import Models.Users.Sessions qualified as Sessions
-import NeatInterpolation
-import Pages.BodyWrapper
-import Pages.Charts.Charts (QueryBy (QBHost))
-import Pages.Charts.Charts qualified as Charts
-import Pages.NonMember
-import Pages.Onboarding qualified as Onboarding
-=======
-import Database.PostgreSQL.Entity.DBT
-import Effectful.PostgreSQL.Transact.Effect
-import Lucid
-import Models.Apis.Endpoints qualified as Endpoints
-import Models.Projects.Projects qualified as Projects
-import Models.Users.Sessions qualified as Sessions
->>>>>>> aa11b897
-import Relude hiding (ask, asks)
-import Relude.Unsafe qualified as Unsafe
-import System.Types
-import Utils
-import Effectful.Reader.Static (ask, asks)
-import Pages.BodyWrapper
-import Pages.NonMember (userNotMemeberPage)  -- Fix the function name here
-import Lucid.Htmx
-import Lucid.Hyperscript.QuasiQuoter
-import Models.Apis.Anomalies qualified as Anomalies
-import Fmt (commaizeF, fixedF, fmt, (+|), (|+))
-import Pages.Anomalies.AnomalyList qualified as AnomalyList
-import Pages.BodyWrapper (BWConfig (..), bodyWrapper)
-import Pages.Charts.Charts (QueryBy (QBHost))
-import System.Config
-import System.Types
-import Pages.Charts.Charts qualified as Charts
-<<<<<<< HEAD
-import PyF qualified
-=======
->>>>>>> aa11b897
-
-
-
-data OutgoingParamInput = OutgoingParamInput
-  { sortField :: Text
-  , search :: Text
-  , activeTab :: Text
-  }
-
-outgoingGetH :: Projects.ProjectId -> Maybe Text -> Maybe Text -> Maybe Text -> ATAuthCtx (Html ())
-outgoingGetH pid sortM searchM activeTabM = do
-  appCtx <- ask @AuthContext
-  let envCfg = appCtx.config
-  sess' <- Sessions.getSession
-  let sess = Unsafe.fromJust sess'.persistentSession
-
-  isMember <- dbtToEff $ userIsProjectMember sess pid
-  if not isMember
-    then pure $ userNotMemeberPage sess 
-    else do
-      (project, hostsEvents) <- dbtToEff do
-        project <- Projects.projectById pid
-        hostsAndEvents <- Endpoints.dependenciesAndEventsCount pid
-        pure (project, hostsAndEvents)
-      let bwconf =
-            def
-              { sessM = Just sess
-              , currProject = project
-              , pageTitle = "Dependencies"
-              }
-      let paramInput =
-            OutgoingParamInput
-              { sortField = fromMaybe "" sortM
-              , search = fromMaybe "" searchM
-              , activeTab = fromMaybe "Active" activeTabM
-              }
-      pure $ bodyWrapper bwconf $ outgoingPage pid paramInput hostsEvents
-
-sortOptions :: [(Text, Text, Text)]
-sortOptions =
-    [ ("First Seen", "First time the issue occured", "first_seen")
-      ,("Last Seen", "Last time the issue occured", "last_seen")
-      ,("Events", "Number of events", "events")
-    ]
-<<<<<<< HEAD
--- tabs :: [(Text, Text, Text)]
--- tabs =
---   [ ("Active", "Active Outbound Integrations", "active")
---   ,("Inbox","Inbox Outbound Integerations", "inbox")
---   , ("Archived", "Archived Outbound Integrations", "archived")
---   ]
-
-outgoingPage :: Projects.ProjectId -> OutgoingParamInput -> V.Vector Endpoints.HostEvents -> Html ()
-outgoingPage pid paramInput hostsEvents =  do 
-  div_ [class_ "w-full mx-auto px-16 pt-10 pb-24 overflow-y-scroll h-full"] $ do
-    h3_ [class_ "text-xl text-slate-700 flex gap-1 place-items-center mb-10"] "Outbound Integrations"
-
-    -- div_ [class_ "col-span-4 py-2 space-x-4  border-b border-slate-20 mt-6 mb-8 text-sm font-light"] $ do
-    --       forM_ tabs $ \(title, desc, identifier) -> do
-    --         let isActive = activeTab paramInput == identifier
-    --         a_
-    --           [ class_ $ "inline-block py-2 " <> if isActive then " font-bold text-black " else ""
-    --           , href_ $ "/p/" <> pid.toText <> "/outgoing?sort=" <> sortField paramInput <> "&activeTab=" <> identifier
-    --           ]
-    --           $ toHtml title
-        
-          
-    div_ [class_ "grid grid-cols-4 card-round", id_ "outgoingListBelowTab"] $ do
-      -- Labels for each column`
-      div_ [class_ "col-span-4 bg-white divide-y"]  $ do
-        div_ [class_ "col-span-4 py-2 space-x-4 border-b border-slate-20 pt-4 text-sm font-light flex justify-between items-center px-2 bg-gray-50 font-base "] $ do
-         div_ [class_ ""] $ do 
-          div_ [class_ "w-36 flex items-center justify-center"] $ span_ [class_ "font-base font-medium text-black"] "HOST"
-         div_ [class_ "flex item-center"] $ do 
-          div_ [class_ "relative inline-block"] $ do
-            let currentSortTitle = maybe "First Seen" fst3 $ find (\(_, _, identifier) -> identifier == paramInput.sortField) sortOptions
-            a_ [class_ "btn-sm bg-transparent border-black hover:shadow-2xl space-x-2", [__|on click toggle .hidden on #sortMenuDiv |]] do
-              mIcon_ "sort" "h-4 w-4"
-              span_ $ toHtml currentSortTitle
-            div_ [id_ "sortMenuDiv", hxBoost_ "true", class_ "p-1 hidden text-sm border border-black-30 absolute right-0 z-10 mt-2 w-72 origin-top-right rounded-md bg-white shadow-lg ring-1 ring-black ring-opacity-5 focus:outline-none", tabindex_ "-1"] do
-              sortOptions & mapM_ \(title, desc, identifier) -> do
-                let isActive = sortField paramInput == identifier
-                a_
-                  [ class_ $ "block flex flex-row px-3 py-2 hover:bg-blue-50 rounded-md cursor-pointer " <> (if isActive then " text-blue-800 " else "")
-                  , href_ $ "/p/" <> pid.toText <> "/outgoing?sort=" <> identifier
-                  ]
-                  do
-                    div_ [class_ "flex flex-col items-center justify-center px-3"] do
-                      if isActive then mIcon_ "checkmark4" "w-4 h-5" else mIcon_ "" "w-4 h-5"
-                    div_ [class_ "grow space-y-1"] do
-                      span_ [class_ "block text-lg"] $ toHtml title
-                      span_ [class_ "block "] $ toHtml desc
-          div_ [class_ "flex justify-center font-base w-60 content-between gap-14 font-medium text-black"] do
-            span_ "GRAPH"
-          div_ [class_ "w-36 flex items-center justify-center"] $ span_ [class_ "font-base font-medium text-black"] "EVENTS"
-      div_ [class_ "w-full bg-white border-b border-slate-20"] $ do  
-        div_ [class_ "w-full flex flex-row p-3"] $ do
-            div_ [class_ "relative flex w-full bg-white py-2 px-3 border-solid border border-gray-200 h-10"] $ do
-              faIcon_ "fa-magnifying-glass" "fa-light fa-magnifying-glass" "h-5 w-5"
-              input_
-                [ type_ "text"
-                , [__| on input show .endpoint_item in #endpoints_container when its textContent.toLowerCase() contains my value.toLowerCase() |]
-                , class_ "dataTable-search w-full h-full p-2 text-gray-500 font-normal focus:outline-none"
-                , placeholder_ "Search endpoints..."
-                ]   
-        
-      -- Data rows
-      div_ [class_ "col-span-4 bg-white divide-y"] $ do
-        forM_ hostsEvents $ \host -> do
-          div_ [class_ "border-b border-gray-200 outgoing_item flex justify-between px-4 py-2 align-center mt-8"] $ do
-            div_ [class_ "flex item-center justify-center"] $ a_ [href_ $ "/p/" <> pid.toText <> "/endpoints?host=" <> host.host, class_ "text-blue-500 hover:text-slate-600"] $ toHtml (T.replace "http://" "" $ T.replace "https://" "" host.host)
-            div_ [class_ "flex item-center justify-center"] $ do
-              a_ [href_ $ "/p/" <> pid.toText <> "/log_explorer?query=host%3D%3D" <> "\"" <> host.host <> "\"", class_ "text-blue-500 hover:text-slate-600"] $ "View logs"
-            div_ [class_ "flex item-center justify-center mb-4"] $ do
-              div_
-                [ class_ "w-56 h-12 px-3"
-                , hxGet_ $  "/charts_html?pid=" <> pid.toText <> "&since=14D&query_raw=" <> AnomalyList.escapedQueryPartial [PyF.fmt|host=="{host.host}" | timechart [1d]|]
-                , hxTrigger_ "intersect once"
-                , hxSwap_ "innerHTML"
-                ]
-               ""
-            div_ [class_ "w-36 flex item-center justify-center"] $ toHtml (show host.eventCount)
-    
-      when (null hostsEvents) $ div_ [class_ "flex flex-col text-center justify-center items-center h-32"] $ do
-        strong_ "No dependencies yet."
-        p_ "All dependencies' host names and number of events will be shown here."
-=======
-tabs :: [(Text, Text, Text)]
-tabs =
-  [ ("Active", "Active Outbound Integrations", "active")
-  ,("Inbox","Inbox Outbound Integerations", "inbox")
-  , ("Archived", "Archived Outbound Integrations", "archived")
-  ]
-
-outgoingPage :: Projects.ProjectId -> OutgoingParamInput -> V.Vector Endpoints.HostEvents -> Html ()
-outgoingPage pid paramInput hostsEvents = div_ [class_ "w-full mx-auto px-16 pt-10 pb-24 overflow-y-scroll h-full"] $ do
-  h3_ [class_ "text-xl text-slate-700 flex gap-1 place-items-center"] "Outbound Integrations"
-
-
-  div_ [class_ "flex justify-between item-center border-b border-slate-20"] $ do
-      div_ [class_ "col-span-4 py-2 space-x-4  mt-6 mb-8 text-sm font-light"] $ do
-        forM_ tabs $ \(title, desc, identifier) -> do
-          let isActive = activeTab paramInput == identifier
-          a_
-            [ class_ $ "inline-block py-2 " <> if isActive then " font-bold text-black " else ""
-            , href_ $ "/p/" <> pid.toText <> "/outgoing?sort=" <> sortField paramInput <> "&activeTab=" <> identifier
-            ]
-            $ toHtml title
-      div_ [class_ "py-2 space-x-4  mb-8 text-sm font-light flex justify-end items-center px-2"] $ do
-        div_ [class_ "relative inline-block"] $ do
-          a_ [class_ "btn-sm bg-transparent border-black hover:shadow-2xl space-x-2", [__|on click toggle .hidden on #sortMenuDiv |]] do
-            mIcon_ "sort" "h-4 w-4"
-            span_ "Sort by"
-          div_ [id_ "sortMenuDiv", hxBoost_ "true", class_ "p-1 hidden text-sm border border-black-30 absolute right-0 z-10 mt-2 w-72 origin-top-right rounded-md bg-white shadow-lg ring-1 ring-black ring-opacity-5 focus:outline-none", tabindex_ "-1"] do
-            sortOptions & mapM_ \(title, desc, identifier) -> do
-              let isActive = sortField paramInput == identifier
-              a_
-                [ class_ $ "block flex flex-row px-3 py-2 hover:bg-blue-50 rounded-md cursor-pointer " <> (if isActive then " text-blue-800 " else "")
-                , href_ $ "/p/" <> pid.toText <> "/outgoing?sort=" <> identifier <> "&activeTab=" <> activeTab paramInput
-                ]
-                do
-                  div_ [class_ "flex flex-col items-center justify-center px-3"] do
-                    if isActive then mIcon_ "checkmark4" "w-4 h-5" else mIcon_ "" "w-4 h-5"
-                  div_ [class_ "grow space-y-1"] do
-                    span_ [class_ "block text-lg"] $ toHtml title
-                    span_ [class_ "block "] $ toHtml desc
-
-  div_ [class_ "grid grid-cols-4 card-round bg-red-500", id_ "outgoingListBelowTab"] $ do
-    -- Labels for each column`
-    div_ [class_ "col-span-4 bg-white divide-y"]  $ do
-      div_ [class_ "col-span-4 py-2 space-x-4 border-b border-slate-20 mt-6 mb-8 text-sm font-light flex justify-between items-center px-2"] $ do
-        div_ [class_ "w-1/4"] "Host"
-        div_ [class_ "w-1/4"] "Event"
-        div_ [class_ "w-1/4"] "Graph"
-        div_ [class_ "w-1/4"] "View Log"
-
-    -- Search bar with adjusted spacing
-    div_ [class_ "w-full p-3 bg-white border-b border-slate-20"] $ do  
-      div_ [class_ "flex w-full bg-white py-2 px-3 flex-row border-solid border border-gray-200 h-10 mb-4 bg-white "] $ do
-        faIcon_ "fa-magnifying-glass" "fa-light fa-magnifying-glass" "h-5 w-auto mt-auto mb-auto"
-        input_
-          [ type_ "text"
-          -- , [__| on input show .endpoint_item in #endpoints_container when its textContent.toLowerCase() contains my value.toLowerCase() |]
-          , class_ "dataTable-search w-full h-full p-2 ml-2 text-sm text-gray-400 font-normal focus:outline-none"
-          , placeholder_ "Search endpoints..."
-          ]
-        faIcon_ "fa-line-height" "fa-regular fa-line-height" "h-5 w-auto mt-auto mb-auto"   
-      
-    -- Data rows
-    div_ [class_ "col-span-4 bg-white divide-y"] $ do
-      forM_ hostsEvents $ \host -> do
-        div_ [class_ "border-b border-gray-200 outgoing_item flex justify-between px-4 py-2 align-center mt-8"] $ do
-          div_ [class_ "w-1/4"] $ a_ [href_ $ "/p/" <> pid.toText <> "/endpoints?host=" <> host.host, class_ "text-blue-500 hover:text-slate-600"] $ toHtml (T.replace "http://" "" $ T.replace "https://" "" host.host)
-          div_ [class_ "w-1/4"] $ toHtml (show host.eventCount)
-          div_ [class_ "w-1/4 flex item-center justify-center"] $ do
-            div_ [class_ "flex items-center justify-center "] $ div_ [class_ "w-60 h-16 "] $ Charts.throughput pid host.host (Just (QBHost host.host)) Nothing 14 Nothing   False (Nothing, Nothing) Nothing
-          div_ [class_ "w-1/4"] $ do
-            a_ [href_ $ "/p/" <> pid.toText <> "/log_explorer?query=host%3D%3D" <> "\"" <> host.host <> "\"", class_ "text-blue-500 hover:text-slate-600"] $ "View logs"
-  
-  when (null hostsEvents) $ div_ [class_ "flex flex-col text-center justify-center items-center h-32"] $ do
-    strong_ "No dependencies yet."
-    p_ "All dependencies' host names and number of events will be shown here."
->>>>>>> aa11b897
+{-# LANGUAGE QuasiQuotes #-}
+{-# LANGUAGE GADTs #-}
+{-# LANGUAGE RankNTypes #-}
+
+{-# LANGUAGE QuasiQuotes #-}
+{-# LANGUAGE GADTs #-}
+{-# LANGUAGE RankNTypes #-}
+
+module Pages.Outgoing (outgoingGetH) where
+
+import Data.Default (def)
+import Data.Text (Text)
+import Data.Text (Text)
+import Data.Text qualified as T
+import Data.Vector qualified as V
+import Data.Tuple.Extra (fst3)
+import Database.PostgreSQL.Entity.DBT
+import Effectful.PostgreSQL.Transact.Effect
+import Lucid
+import Lucid.Hyperscript
+import Models.Apis.Endpoints qualified as Endpoints
+import Models.Projects.Projects qualified as Projects
+import Models.Users.Sessions qualified as Sessions
+import NeatInterpolation
+import Pages.BodyWrapper
+import Pages.Charts.Charts (QueryBy (QBHost))
+import Pages.Charts.Charts qualified as Charts
+import Pages.NonMember
+import Pages.Onboarding qualified as Onboarding
+import Relude hiding (ask, asks)
+import Relude.Unsafe qualified as Unsafe
+import System.Types
+import Utils
+import Effectful.Reader.Static (ask, asks)
+import Pages.BodyWrapper
+import Pages.NonMember (userNotMemeberPage)  -- Fix the function name here
+import Lucid.Htmx
+import Lucid.Hyperscript.QuasiQuoter
+import Models.Apis.Anomalies qualified as Anomalies
+import Fmt (commaizeF, fixedF, fmt, (+|), (|+))
+import Pages.Anomalies.AnomalyList qualified as AnomalyList
+import Pages.BodyWrapper (BWConfig (..), bodyWrapper)
+import Pages.Charts.Charts (QueryBy (QBHost))
+import System.Types
+import Utils
+import Effectful.Reader.Static (ask, asks)
+import Pages.BodyWrapper
+import Pages.NonMember (userNotMemeberPage)  -- Fix the function name here
+import Lucid.Htmx
+import Lucid.Hyperscript.QuasiQuoter
+import Models.Apis.Anomalies qualified as Anomalies
+import Fmt (commaizeF, fixedF, fmt, (+|), (|+))
+import Pages.Anomalies.AnomalyList qualified as AnomalyList
+import Pages.BodyWrapper (BWConfig (..), bodyWrapper)
+import Pages.Charts.Charts (QueryBy (QBHost))
+import System.Config
+import System.Types
+import Pages.Charts.Charts qualified as Charts
+import PyF qualified
+
+
+
+data OutgoingParamInput = OutgoingParamInput
+  { sortField :: Text
+  , search :: Text
+  , activeTab :: Text
+  }
+
+outgoingGetH :: Projects.ProjectId -> Maybe Text -> Maybe Text -> Maybe Text -> ATAuthCtx (Html ())
+outgoingGetH pid sortM searchM activeTabM = do
+outgoingGetH :: Projects.ProjectId -> Maybe Text -> Maybe Text -> Maybe Text -> ATAuthCtx (Html ())
+outgoingGetH pid sortM searchM activeTabM = do
+  appCtx <- ask @AuthContext
+  let envCfg = appCtx.config
+  sess' <- Sessions.getSession
+  let sess = Unsafe.fromJust sess'.persistentSession
+
+  isMember <- dbtToEff $ userIsProjectMember sess pid
+  if not isMember
+    then pure $ userNotMemeberPage sess 
+    then pure $ userNotMemeberPage sess 
+    else do
+      (project, hostsEvents) <- dbtToEff do
+        project <- Projects.projectById pid
+        hostsAndEvents <- Endpoints.dependenciesAndEventsCount pid
+        pure (project, hostsAndEvents)
+      let bwconf =
+            def
+            def
+              { sessM = Just sess
+              , currProject = project
+              , pageTitle = "Dependencies"
+              }
+      let paramInput =
+            OutgoingParamInput
+              { sortField = fromMaybe "" sortM
+              , search = fromMaybe "" searchM
+              , activeTab = fromMaybe "Active" activeTabM
+              }
+      pure $ bodyWrapper bwconf $ outgoingPage pid paramInput hostsEvents
+
+sortOptions :: [(Text, Text, Text)]
+sortOptions =
+    [ ("First Seen", "First time the issue occured", "first_seen")
+      ,("Last Seen", "Last time the issue occured", "last_seen")
+      ,("Events", "Number of events", "events")
+    ]
+-- tabs :: [(Text, Text, Text)]
+-- tabs =
+--   [ ("Active", "Active Outbound Integrations", "active")
+--   ,("Inbox","Inbox Outbound Integerations", "inbox")
+--   , ("Archived", "Archived Outbound Integrations", "archived")
+--   ]
+
+outgoingPage :: Projects.ProjectId -> OutgoingParamInput -> V.Vector Endpoints.HostEvents -> Html ()
+outgoingPage pid paramInput hostsEvents =  do 
+  div_ [class_ "w-full mx-auto px-16 pt-10 pb-24 overflow-y-scroll h-full"] $ do
+    h3_ [class_ "text-xl text-slate-700 flex gap-1 place-items-center mb-10"] "Outbound Integrations"
+
+    -- div_ [class_ "col-span-4 py-2 space-x-4  border-b border-slate-20 mt-6 mb-8 text-sm font-light"] $ do
+    --       forM_ tabs $ \(title, desc, identifier) -> do
+    --         let isActive = activeTab paramInput == identifier
+    --         a_
+    --           [ class_ $ "inline-block py-2 " <> if isActive then " font-bold text-black " else ""
+    --           , href_ $ "/p/" <> pid.toText <> "/outgoing?sort=" <> sortField paramInput <> "&activeTab=" <> identifier
+    --           ]
+    --           $ toHtml title
+        
+          
+    div_ [class_ "grid grid-cols-4 card-round", id_ "outgoingListBelowTab"] $ do
+      -- Labels for each column`
+      div_ [class_ "col-span-4 bg-white divide-y"]  $ do
+        div_ [class_ "col-span-4 py-2 space-x-4 border-b border-slate-20 pt-4 text-sm font-light flex justify-between items-center px-2 bg-gray-50 font-base "] $ do
+         div_ [class_ ""] $ do 
+          div_ [class_ "w-36 flex items-center justify-center"] $ span_ [class_ "font-base font-medium text-black"] "HOST"
+         div_ [class_ "flex item-center"] $ do 
+          div_ [class_ "relative inline-block"] $ do
+            let currentSortTitle = maybe "First Seen" fst3 $ find (\(_, _, identifier) -> identifier == paramInput.sortField) sortOptions
+            a_ [class_ "btn-sm bg-transparent border-black hover:shadow-2xl space-x-2", [__|on click toggle .hidden on #sortMenuDiv |]] do
+              mIcon_ "sort" "h-4 w-4"
+              span_ $ toHtml currentSortTitle
+            div_ [id_ "sortMenuDiv", hxBoost_ "true", class_ "p-1 hidden text-sm border border-black-30 absolute right-0 z-10 mt-2 w-72 origin-top-right rounded-md bg-white shadow-lg ring-1 ring-black ring-opacity-5 focus:outline-none", tabindex_ "-1"] do
+              sortOptions & mapM_ \(title, desc, identifier) -> do
+                let isActive = sortField paramInput == identifier
+                a_
+                  [ class_ $ "block flex flex-row px-3 py-2 hover:bg-blue-50 rounded-md cursor-pointer " <> (if isActive then " text-blue-800 " else "")
+                  , href_ $ "/p/" <> pid.toText <> "/outgoing?sort=" <> identifier
+                  ]
+                  do
+                    div_ [class_ "flex flex-col items-center justify-center px-3"] do
+                      if isActive then mIcon_ "checkmark4" "w-4 h-5" else mIcon_ "" "w-4 h-5"
+                    div_ [class_ "grow space-y-1"] do
+                      span_ [class_ "block text-lg"] $ toHtml title
+                      span_ [class_ "block "] $ toHtml desc
+          div_ [class_ "flex justify-center font-base w-60 content-between gap-14 font-medium text-black"] do
+            span_ "GRAPH"
+          div_ [class_ "w-36 flex items-center justify-center"] $ span_ [class_ "font-base font-medium text-black"] "EVENTS"
+      div_ [class_ "w-full bg-white border-b border-slate-20"] $ do  
+        div_ [class_ "w-full flex flex-row p-3"] $ do
+            div_ [class_ "relative flex w-full bg-white py-2 px-3 border-solid border border-gray-200 h-10"] $ do
+              faIcon_ "fa-magnifying-glass" "fa-light fa-magnifying-glass" "h-5 w-5"
+              input_
+                [ type_ "text"
+                , [__| on input show .endpoint_item in #endpoints_container when its textContent.toLowerCase() contains my value.toLowerCase() |]
+                , class_ "dataTable-search w-full h-full p-2 text-gray-500 font-normal focus:outline-none"
+                , placeholder_ "Search endpoints..."
+                ]   
+        
+      -- Data rows
+      div_ [class_ "col-span-4 bg-white divide-y"] $ do
+        forM_ hostsEvents $ \host -> do
+          div_ [class_ "border-b border-gray-200 outgoing_item flex justify-between px-4 py-2 align-center mt-8"] $ do
+            div_ [class_ "flex item-center justify-center"] $ a_ [href_ $ "/p/" <> pid.toText <> "/endpoints?host=" <> host.host, class_ "text-blue-500 hover:text-slate-600"] $ toHtml (T.replace "http://" "" $ T.replace "https://" "" host.host)
+            div_ [class_ "flex item-center justify-center"] $ do
+              a_ [href_ $ "/p/" <> pid.toText <> "/log_explorer?query=host%3D%3D" <> "\"" <> host.host <> "\"", class_ "text-blue-500 hover:text-slate-600"] $ "View logs"
+            div_ [class_ "flex item-center justify-center mb-4"] $ do
+              div_
+                [ class_ "w-56 h-12 px-3"
+                , hxGet_ $  "/charts_html?pid=" <> pid.toText <> "&since=14D&query_raw=" <> AnomalyList.escapedQueryPartial [PyF.fmt|host=="{host.host}" | timechart [1d]|]
+                , hxTrigger_ "intersect once"
+                , hxSwap_ "innerHTML"
+                ]
+               ""
+            div_ [class_ "w-36 flex item-center justify-center"] $ toHtml (show host.eventCount)
+    
+      when (null hostsEvents) $ div_ [class_ "flex flex-col text-center justify-center items-center h-32"] $ do
+        strong_ "No dependencies yet."
+        p_ "All dependencies' host names and number of events will be shown here."