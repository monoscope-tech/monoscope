--- conflicted
+++ resolved
@@ -117,9 +117,10 @@
       pure $ addHeader hxTriggerData $ userNotMemeberPage sess
     else do
       apiKeys <- liftIO
-        $ withPool pool
-        do
-          Projects.updateProjectReportNotif pid t
+        $ withPool
+          pool
+          do
+            Projects.updateProjectReportNotif pid t
       let hxTriggerData = decodeUtf8 $ encode [aesonQQ| {"closeModal": "", "successToast": ["Report nofications updated Successfully"]}|]
       pure $ addHeader hxTriggerData $ span_ [] ""
 
@@ -133,11 +134,12 @@
       pure $ userNotMemeberPage sess
     else do
       (project, report) <- liftIO
-        $ withPool pool
-        do
-          project <- Projects.selectProjectForUser (Sessions.userId sess, pid)
-          report <- Reports.getReportById rid
-          pure (project, report)
+        $ withPool
+          pool
+          do
+            project <- Projects.selectProjectForUser (Sessions.userId sess, pid)
+            report <- Reports.getReportById rid
+            pure (project, report)
       let bwconf =
             (def :: BWConfig)
               { sessM = Just sess
@@ -157,13 +159,13 @@
     then respond $ WithStatus @200 $ userNotMemeberPage sess
     else do
       (project, reports) <- liftIO
-        $ withPool pool
-        do
-          project <- Projects.selectProjectForUser (Sessions.userId sess, pid)
-          reports <- Reports.reportHistoryByProject pid pg
-          pure (project, reports)
+        $ withPool
+          pool
+          do
+            project <- Projects.selectProjectForUser (Sessions.userId sess, pid)
+            reports <- Reports.reportHistoryByProject pid pg
+            pure (project, reports)
       let nextUrl = "/p/" <> show pid.unProjectId <> "/reports?page=" <> show (pg + 1)
-<<<<<<< HEAD
       integrated <- liftIO $ withPool pool $ hasIntegrated pid
       if not integrated
         then respond $ WithStatus @302 $ redirect ("/p/" <> pid.toText <> "/onboarding?redirected=true")
@@ -180,23 +182,6 @@
                   Just proj -> (proj.dailyNotif, proj.weeklyNotif)
                   Nothing -> (False, False)
             respond $ WithStatus @200 $ bodyWrapper bwconf $ reportsPage pid reports nextUrl daily weekly
-=======
-      case (hxRequest, hxBoosted) of
-        (Just "true", Nothing) -> pure do
-          reportListItems pid reports nextUrl
-        _ -> do
-          let bwconf =
-                (def :: BWConfig)
-                  { sessM = Just sess
-                  , currProject = project
-                  , pageTitle = "Reports"
-                  }
-          let (daily, weekly) = case project of
-                Just proj -> (proj.dailyNotif, proj.weeklyNotif)
-                Nothing -> (False, False)
-
-          pure $ bodyWrapper bwconf $ reportsPage pid reports nextUrl daily weekly
->>>>>>> 3c8a7831
 
 
 singleReportPage :: Projects.ProjectId -> Maybe Reports.Report -> Html ()
