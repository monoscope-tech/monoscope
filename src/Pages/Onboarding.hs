{-# OPTIONS_GHC -Wno-unused-do-bind #-}

module Pages.Onboarding (onboardingGetH) where

import Config
import Data.Default (def)
import Data.Text qualified as T
import Database.PostgreSQL.Entity.DBT (withPool)
import Lucid
import Lucid.Htmx (hxPost_, hxTarget_)
import Lucid.Hyperscript
import Models.Apis.RequestDumps qualified as RequestDumps
import Models.Projects.ProjectApiKeys qualified as ProjectApiKeys
import Models.Projects.Projects qualified as Projectjs
import Models.Projects.Projects qualified as Projects
import Models.Users.Sessions qualified as Sessions
import NeatInterpolation
import Pages.BodyWrapper (BWConfig (..), bodyWrapper)
import Relude
<<<<<<< HEAD
import Utils (userIsProjectMember, userNotMemeberPage)

=======
import Utils (redirect, faIcon_)
>>>>>>> d9311dfd

onboardingGetH :: Sessions.PersistentSession -> Projects.ProjectId -> DashboardM (Html ())
onboardingGetH sess pid = do
  pool <- asks pool
  isMember <- liftIO $ withPool pool $ userIsProjectMember sess pid
  if not isMember
    then do
      pure $ userNotMemeberPage sess
    else do
      (project, hasApikeys, hasRequest) <- liftIO
        $ withPool pool
        $ do
          project <- Projects.selectProjectForUser (Sessions.userId sess, pid)
          apiKeys <- ProjectApiKeys.countProjectApiKeysByProjectId pid
          requestDumps <- RequestDumps.countRequestDumpByProject pid
          pure (project, apiKeys > 0, requestDumps > 0)
      let bwconf =
            (def :: BWConfig)
              { sessM = Just sess
              , currProject = project
              , pageTitle = "Get started"
              }
      let ans = case project of
            Nothing -> False
            Just p -> case p.questions of
              Just v -> True
              _ -> False

      pure $ bodyWrapper bwconf $ onboardingPage pid hasApikeys hasRequest ans


onboardingPage :: Projects.ProjectId -> Bool -> Bool -> Bool -> Html ()
onboardingPage pid hasApikey hasRequest ans = do
  div_ [class_ "relative h-full"] $ do
    div_ [class_ "flex flex-col h-full w-full gap-16"] $ do
      div_ [class_ "flex flex-col w-full mt-10 py-4 items-center gap-4"] $ do
        h3_ [class_ "text-slate-900 text-4xl font-bold"] "Complete the onboarding checklist"
        div_ [class_ "flex flex-col text-center gap-1 mb-4"] do
          p_ [class_ "text-slate-700 text-[16px]"] "Complete the onboarding checklist below to fully set up APIToolkit."
          p_ [class_ "text-slate-700 text-[16px]"] "Once completed, you can go to the dashboard to start using the platform"
        if not hasApikey
          then do
            generateApikey pid
          else ""
        if hasApikey && not hasRequest
          then do
            integrateApiToolkit
          else ""
        if hasApikey && hasRequest then completedBanner pid else ""
      div_ [class_ "w-full flex justify-center"] $ do
        div_ [class_ "flex flex-col w-[800px] rounded-2xl border border-2"] $ do
          div_ [class_ "w-full px-8 py-4 flex justify-between border-b border-b-2"] $ do
            h4_ [class_ "font-bold text-lg"] "Onboarding checklist"
            let p
                  | hasApikey = if hasRequest then "100%" else "66%"
                  | hasRequest = if hasApikey then "100%" else "66%"
                  | otherwise = "33%"
            span_ [class_ "text-slate-500"] $ p <> " completed"
          ul_ [class_ "px-3 py-4"] do
            li_ [class_ "flex items-center mx-4 py-4 border-b gap-6 text-green"] do
              faIcon_ "fa-circle-check" "fa-sharp fa-regular fa-circle-check" "h-6 w-6 text-green-700"
              button_ [class_ "flex flex-col"] do
                p_ [class_ "font-semibold"] "Create an account"
                span_ [class_ "text-slate-500"] "This is completed when you sign up"
            li_ [class_ "flex flex-col items-center mx-4 py-4 border-b gap-6 text-green"] do
              div_ [class_ "flex w-full items-center gap-6"] do
                let style = if hasApikey then "text-green-700" else "text-gray-300"
                faIcon_ "fa-circle-check" "fa-sharp fa-regular fa-circle-check" $ "h-6 w-6 " <> style
                button_
                  [ class_ "flex justify-between text-left w-full items-center"
                  , [__|on click toggle .hidden on #addAPIKey|]
                  ]
                  do
                    div_ [class_ "flex flex-col"] do
                      p_ [class_ "font-semibold"] "Generate an API key"
                      span_ [class_ "text-slate-500"] "The API key is used to authenticate requests"
                    faIcon_ "fa-chevron-down" "fa-regular fa-chevron-down" "h-6 w-6"
              div_ [class_ "bg-slate-100 hidden w-full py-16 px-24", id_ "addAPIKey"] do
                if hasApikey
                  then do
                    p_ [class_ "text-green-500 text-center"] "You have generated an API key"
                  else do
                    div_ [id_ "main-content"] do
                      form_
                        [ hxPost_ $ "/p/" <> pid.toText <> "/apis"
                        , class_ "flex items-end justify-center  pt-4 px-4 pb-20 text-center sm:block sm:p-0"
                        , hxTarget_ "#main-content"
                        ]
                        $ do
                          div_ [class_ "bg-white rounded-lg px-4 pt-5 pb-4 text-left"] $ do
                            div_ [class_ "sm:flex sm:items-start"] $ do
                              div_ [class_ "mt-3 text-center sm:mt-0 sm:ml-4 sm:text-left grow"] $ do
                                h3_ [class_ "text-lg font-medium text-slate-900", id_ "modal-title"] "Enter API key title"
                                div_ [class_ "mt-2 space-y-2"] $ do
                                  p_ [class_ "text-sm text-slate-500"] do
                                    "Please input a title for your API Key. You can find all API keys "
                                    a_ [href_ $ "/p/" <> pid.toText <> "/apis", class_ "text-blue-500"] "here"
                                  div_ $ do
                                    input_ [class_ "input-txt px-4 py-2  border w-full", type_ "text", placeholder_ "API Key Title", name_ "title", autofocus_]
                                    input_ [hidden_ "true", name_ "from", value_ "onboarding"]
                            div_ [class_ "mt-5 sm:mt-4 sm:flex sm:flex-row-reverse"] $ do
                              button_ [type_ "submit", class_ "w-full inline-flex justify-center rounded-md border border-transparent shadow-sm px-4 py-2 bg-blue-600 text-base font-medium text-white hover:bg-blue-700 focus:outline-none focus:ring-2 focus:ring-offset-2 focus:ring-blue-500 sm:ml-3 sm:w-auto sm:text-sm"] "Submit"

            li_ [class_ "mx-4 py-4 border-b"] do
              div_ [class_ "flex w-full items-center  gap-6"] do
                let style = if hasRequest then "text-green-700" else "text-gray-300"
                faIcon_ "fa-circle-check" "fa-sharp fa-regular fa-circle-check" $ "h-6 w-6 " <> style
                button_ [class_ "flex justify-between text-left w-full items-center", [__|on click toggle .hidden on #SDKs|]] do
                  div_ [class_ "flex flex-col"] do
                    p_ [class_ "font-semibold"] "Integrate APIToolkit to your app"
                    span_ [class_ "text-slate-500"] "Integrate apitoolkit using any of our SDKs to start sending request."
                  faIcon_ "fa-chevron-down" "fa-regular fa-chevron-down" "h-6 w-6"
              div_ [class_ "hidden w-full bg-slate-100 mt-8", id_ "SDKs"] do
                if hasRequest
                  then do
                    p_ [class_ "text-green-500 text-center py-16 text-center"] "Apitoolkit has been integrated into your app"
                  else do
                    div_ [class_ "pb-8"] do
                      div_ [class_ "font-bold text-center text-white border-b border-slate-200"] $ do
                        p_ [class_ "text-red-500 text-center py-16 text-center"] "Apitoolkit has not been integrated into your app"
      --   tabs
      -- tabContentExpress
      -- tabContentGin
      -- tabContentLaravel
      -- tabContentSymfony
      -- tabContentDotNet
      -- tabContentFastify

      div_ [class_ "w-full flex justify-center pb-16 mt-16"] $ do
        div_ [class_ "flex flex-col w-[800px] rounded-2xl border border-2"] $ do
          div_ [class_ "grid grid-cols-2 border-b px-8"] do
            div_ [class_ "flex flex-col gap-2 py-8 border-r"] do
              faIcon_ "fa-file-lines" "fa-thin fa-file-lines" "h-8 w-8"
              h3_ [class_ "font-bold text-lg"] "Documentation"
              p_ [class_ "text-slate-700"] "Check out our documentation to learn more about using APIToolkit."
              a_ [href_ "https://www.apitoolkit.io/docs", class_ "text-blue-500 flex items-center gap-2"] do
                faIcon_ "fa-link-simple" "fa-sharp fa-regular fa-link-simple" "h-8 w-8 text-blue-500"
                "Read the docs"
            -- div_ [class_ "flex flex-col gap-2 py-4 border-l"] pass
            div_ [class_ "px-8 py-16 flex items-center gap-6 border-l"] do
              faIcon_ "fa-circle-play" "fa-light fa-circle-play" "text-blue-500"
              a_ [href_ "https://calendly.com/tonyalaribe/30min", class_ "flex flex-col"] do
                span_ [class_ "font-bold text-lg text-blue-500"] "Get Demo"
                span_ [class_ "text-slate-500"] "Schedule a brief call with co-founder Antony to provide a concise overview of apitoolkit and guide him on its effective utilization for API management."
  script_
    [text|

function changeTab(tabId) {
  const tabLinks = document.querySelectorAll('.sdk_tab');
  tabLinks.forEach(link => link.classList.remove('sdk_tab_active'));
  const clickedTabLink = document.getElementById(tabId);
  clickedTabLink.classList.add('sdk_tab_active')
  const tabContents = document.querySelectorAll('.tab-content');
  tabContents.forEach(content => content.classList.add("hidden"));

  // Display the content of the clicked tab
  console.log(tabId + "_content")
  const tabContent = document.getElementById(tabId + '_content');
  console.log(tabContent)
  tabContent.classList.remove("hidden")

}
  |]


generateApikey :: Projects.ProjectId -> Html ()
generateApikey pid =
  div_ [class_ "w-[800px] bg-slate-200 mx-auto rounded-lg border-8 border-white shadow-lg mb-10"] do
    div_ [class_ "w-full p-8"] do
      div_ [class_ "flex w-full justify-center gap-4 items-center mb-10"] do
        span_ [class_ "text-blue-500 pr-4 border-r border-r-2 border-r-blue-500 text-2xl"] "Next Up"
        h3_ [class_ "font-bold text-2xl"] "Generate API Key"
      div_ [id_ "main-content2"] do
        form_
          [ hxPost_ $ "/p/" <> pid.toText <> "/apis"
          , class_ "flex items-end justify-center mx-8  pt-4 px-4 pb-20 text-center sm:block sm:p-0"
          , hxTarget_ "#main-content2"
          ]
          $ do
            div_ [class_ "bg-white rounded-lg px-4 pt-5 pb-4 text-left"] $ do
              div_ [class_ "sm:flex sm:items-start"] $ do
                div_ [class_ "mt-3 text-center sm:mt-0 sm:ml-4 sm:text-left grow"] $ do
                  h3_ [class_ "text-lg font-medium text-slate-900", id_ "modal-title"] "Enter API key title"
                  div_ [class_ "mt-2 space-y-2"] $ do
                    p_ [class_ "text-sm text-slate-500"] do
                      "Please input a title for your API Key. You can find all API keys "
                      a_ [href_ $ "/p/" <> pid.toText <> "/apis", class_ "text-blue-500"] "here"
                    div_ $ do
                      input_ [class_ "input-txt px-4 py-2  border w-full", type_ "text", placeholder_ "API Key Title", name_ "title", autofocus_]
                      input_ [hidden_ "true", name_ "from", value_ "onboarding"]
              div_ [class_ "mt-5 sm:mt-4 sm:flex sm:flex-row-reverse"] $ do
                button_ [type_ "submit", class_ "w-full inline-flex justify-center rounded-md border border-transparent shadow-sm px-4 py-2 bg-blue-600 text-base font-medium text-white hover:bg-blue-700 focus:outline-none focus:ring-2 focus:ring-offset-2 focus:ring-blue-500 sm:ml-3 sm:w-auto sm:text-sm"] "Submit"


integrateApiToolkit :: Html ()
integrateApiToolkit =
  div_ [class_ "w-[800px] bg-slate-200 mx-auto rounded-lg border-8 border-white shadow-lg mb-10"] do
    div_ [class_ "w-full p-8 bg-slate-100  rounded"] do
      div_ [class_ "flex w-full justify-center gap-4 items-center mb-2"] do
        span_ [class_ "text-blue-500 pr-4 border-r border-r-2 border-r-blue-500 text-2xl"] "Next Up"
        h3_ [class_ "font-bold text-2xl"] "Integrate APIToolkit"
      div_ [class_ "pb-2"] do
        div_ [class_ "font-bold text-center text-white border-b border-slate-200"] $ do
          tabs
        tabContentExpress
        tabContentGin
        tabContentLaravel
        tabContentFlask
        tabContentFastAPI
        tabContentDjango
        tabContentSymfony
        tabContentDotNet
        tabContentFastify


completedBanner :: Projectjs.ProjectId -> Html ()
completedBanner pid =
  div_ [class_ "w-[800px] bg-slate-200 mx-auto rounded-lg border-8 border-white shadow-lg mb-10"] do
    div_ [class_ "w-full px-8 py-12 bg-slate-100  rounded"] do
      div_ [class_ "flex w-full justify-center gap-4 items-center mb-2"] do
        span_ [class_ "text-blue-500 pr-4 border-r border-r-2 border-r-blue-500 text-2xl"] "Done"
        h3_ [class_ "font-bold text-2xl"] "Onboarding Completed"
      div_ [class_ "pb-2 flex items-center mt-8 flex-col gap-4 text-blue-500 font-medium"] do
        a_ [href_ $ "/p/" <> pid.toText <> "/"] "Go to the dashboard"
        faIcon_ "fa-circle-check" "fa-sharp fa-regular fa-circle-check" "h-24 w-24 text-green-700"


tabContentExpress :: Html ()
tabContentExpress =
  div_ [class_ "tab-content flex flex-col m-8", id_ "express_content"] $ do
    div_ [class_ "relative"] $ do
      div_ [class_ "mb-6"] do
        h3_ [class_ "text-slate-900 font-medium text-lg mb-1"] "Installation"
        p_ [class_ "w-full bg-slate-200 px-4 py-2 rounded-xl text-lg"] "npm i apitoolkit-express"
      h4_ [class_ "text-slate-900 font-medium text-lg my-2"] "Integrate into your app"
      div_ [class_ "relative overflow-hidden  flex bg-slate-800 h-[31.625rem] max-h-[60vh]] sm:rounded-xl lg:h-[34.6875rem] "] $ do
        div_ [class_ "relative w-full flex flex-col"] $ do
          div_ [class_ "flex-none border-b border-slate-500/30 flex items-center gap-4"] $ do
            div_ [class_ "flex items-center h-8 space-x-1.5 px-3"] $ do
              div_ [class_ "w-2.5 h-2.5 bg-slate-600 rounded-full"] ""
              div_ [class_ "w-2.5 h-2.5 bg-slate-600 rounded-full"] ""
              div_ [class_ "w-2.5 h-2.5 bg-slate-600 rounded-full"] ""
          div_ [class_ "relative min-h-0 flex-auto flex flex-col"] $ do
            div_ [class_ "w-full flex-auto flex min-h-0 overflow-auto"] $ do
              div_ [class_ "w-full relative flex-auto"] $ do
                pre_ [class_ "flex min-h-full text-lg leading-snug", id_ "testkit-eg"] $ do
                  div_ [class_ "hidden md:block text-slate-600 flex-none py-4 pr-4 text-right select-none", style_ "width:50px"] $ do
                    "1\n2\n3\n4\n5\n6\n7\n8\n9\n10\n11\n12\n13\n14\n15\n16\n17"
                  code_ [class_ "flex-auto relative block text-slate-50 py-4 px-4 overflow-auto"] $ do
                    span_ [class_ "hljs-keyword"] "import" >> " " >> span_ [class_ "hljs-title"] "express" >> " " >> span_ [class_ "hljs-keyword"] "from" >> " " >> span_ [class_ "hljs-string"] "'express';" >> "\n"
                    span_ [class_ "hljs-keyword"] "import" >> " " >> span_ [class_ "hljs-title"] "APIToolkit" >> " " >> span_ [class_ "hljs-keyword"] "from" >> " " >> span_ [class_ "hljs-string"] "'apitoolkit-express';" >> "\n\n"
                    span_ [class_ "hljs-keyword"] "const" >> " " >> span_ [class_ "hljs-title"] "app" >> " = " >> span_ [class_ "hljs-title"] "express" >> "();\n"
                    span_ [class_ "hljs-keyword"] "const" >> " " >> span_ [class_ "hljs-title"] "port" >> " = " >> span_ [class_ "hljs-number"] "3000;" >> "\n\n"
                    span_ [class_ "hljs-keyword"] "const" >> " " >> span_ [class_ "hljs-title"] "apitoolkitClient" >> " = " >> span_ [class_ "hljs-keyword"] "await" >> " " >> span_ [class_ "hljs-title"] "APIToolkit.NewClient" >> "({ " >> span_ [class_ "hljs-attr"] "apiKey" >> ": " >> span_ [class_ "hljs-string"] "'<API-KEY>'" >> " });" >> "\n"
                    "app." >> span_ [class_ "hljs-title"] "use" >> "(" >> span_ [class_ "hljs-title"] "apitoolkitClient.expressMiddleware" >> ");" >> "\n\n"
                    "app." >> span_ [class_ "hljs-title"] "get" >> "(" >> span_ [class_ "hljs-string"] "'/'" >> ", " >> span_ [class_ "hljs-function"] "(" >> span_ [class_ "hljs-params"] "req, res" >> ") =>" >> " {" >> "\n"
                    "   res." >> span_ [class_ "hljs-title"] "send" >> "(" >> span_ [class_ "hljs-string"] "'Hello World!'" >> ");" >> "\n"
                    "});" >> "\n\n"
                    "app." >> span_ [class_ "hljs-title"] "listen" >> "(" >> span_ [class_ "hljs-title"] "port" >> ", " >> span_ [class_ "hljs-function"] "()" >> " => {" >> "\n"
                    "   console." >> span_ [class_ "hljs-title"] "log" >> "(" >> span_ [class_ "hljs-string"] "`Example app listening on port ${port}`" >> ");" >> "\n"
                    "});"

                    "    "


tabContentGin :: Html ()
tabContentGin =
  div_ [class_ "tab-content flex flex-col m-8 hidden", id_ "gin_content"] $ do
    div_ [class_ "relative"] $ do
      div_ [class_ "mb-6"] do
        h3_ [class_ "text-slate-900 font-medium text-lg mb-1"] "Installation"
        p_ [class_ "w-full bg-slate-200 px-4 py-2 rounded-xl text-lg"] "go get github.com/apitoolkit/apitoolkit-go"
      h4_ [class_ "text-slate-900 font-medium text-lg my-2"] "Integrate into your app"
      div_ [class_ "relative overflow-hidden  flex bg-slate-800 h-[31.625rem] max-h-[60vh]] sm:rounded-xl lg:h-[34.6875rem] "] $ do
        div_ [class_ "relative w-full flex flex-col"] $ do
          div_ [class_ "flex-none border-b border-slate-500/30 flex items-center gap-4"] $ do
            div_ [class_ "flex items-center h-8 space-x-1.5 px-3"] $ do
              div_ [class_ "w-2.5 h-2.5 bg-slate-600 rounded-full"] ""
              div_ [class_ "w-2.5 h-2.5 bg-slate-600 rounded-full"] ""
              div_ [class_ "w-2.5 h-2.5 bg-slate-600 rounded-full"] ""
          div_ [class_ "relative min-h-0 flex-auto flex flex-col"] $ do
            div_ [class_ "w-full flex-auto flex min-h-0 overflow-auto"] $ do
              div_ [class_ "w-full relative flex-auto"] $ do
                pre_ [class_ "flex min-h-full text-lg leading-snug", id_ "testkit-eg"] $ do
                  div_ [class_ "hidden md:block text-slate-600 flex-none py-4 pr-4 text-right select-none", style_ "width:50px"] $ do
                    "1\n2\n3\n4\n5\n6\n7\n8\n9\n10\n11\n12\n13\n14\n15\n16\n17\n18\n19\n20\n21\n22\n23\n24\n25\n26\n27\n28\n29\n30\n"
                  code_ [class_ "flex-auto relative block text-slate-50 py-4 px-4 overflow-auto"] $ do
                    span_ [class_ "hljs-keyword"] "package" >> " " >> span_ [class_ "hljs-title"] "main" >> "\n\n"
                    span_ [class_ "hljs-keyword"] "import" >> " (" >> "\n"
                    span_ [class_ "hljs-comment"] "// Import the apitoolkit golang sdk" >> "\n"
                    span_ [class_ ""] "apitoolkit" >> " " >> span_ [class_ "hljs-string"] "\"github.com/apitoolkit/apitoolkit-go\"" >> "\n"
                    span_ [class_ "hljs-string"] "\"context\"" >> "\n"
                    span_ [class_ "hljs-string"] "\"github.com/gin-gonic/gin\"" >> "\n"
                    span_ [class_ "hljs-keyword"] ")" >> "\n\n"
                    span_ [class_ "hljs-keyword"] "func" >> " " >> span_ [class_ "hljs-title"] "main" >> "()" >> " {" >> "\n"
                    span_ [class_ "hljs-variable"] "ctx" >> " := " >> span_ [class_ "hljs-title"] "context.Background" >> "()" >> "\n\n"
                    span_ [class_ "hljs-comment"] "// Initialize the client using your apitoolkit.io generated apikey" >> "\n"
                    span_ [class_ "hljs-variable"] "apitoolkitClient, err" >> " := " >> span_ [class_ "hljs-title"] "apitoolkit.NewClient" >> "(ctx, apitoolkit.Config{APIKey: " >> span_ [class_ "hljs-string"] "\"<APIKEY>\"" >> "})" >> "\n"
                    span_ [class_ "hljs-keyword"] "if" >> " err != " >> span_ [class_ "hljs-literal"] "nil" >> " {" >> "\n"
                    span_ [class_ "hljs-comment"] "    // Handle the error" >> "\n"
                    span_ [class_ "hljs-built_in"] "    panic" >> "(err)" >> "\n"
                    span_ [class_ ""] "}" >> "\n\n"
                    span_ [class_ "hljs-variable"] "router" >> " := " >> span_ [class_ "hljs-title"] "gin.New" >> "()" >> "\n\n"
                    span_ [class_ "hljs-comment"] "// Register with the corresponding middleware of your choice. For Gin router, we use the GinMiddleware method." >> "\n"
                    "router." >> span_ [class_ "hljs-title"] "Use" >> "(apitoolkitClient.GinMiddleware)" >> "\n\n"
                    span_ [class_ "hljs-comment"] "// Register your handlers as usual and run the gin server as usual." >> "\n"
                    "router." >> span_ [class_ "hljs-title"] "POST" >> "(" >> span_ [class_ "hljs-string"] "\"/:slug/test\"" >> ", " >> span_ [class_ "hljs-keyword"] "func" >> "(c *gin.Context)" >> " {" >> " c.String" >> "(" >> span_ [class_ "hljs-number"] "200" >> ", " >> span_ [class_ "hljs-string"] "\"ok\"" >> ")" >> " })" >> "\n"
                    span_ [class_ "hljs-comment"] "// Rest of your app..." >> "\n"


tabContentLaravel :: Html ()
tabContentLaravel =
  div_ [class_ "tab-content flex flex-col m-8 hidden", id_ "laravel_content"] $ do
    div_ [class_ "relative"] $ do
      div_ [class_ "mb-6"] do
        h3_ [class_ "text-slate-900 font-medium text-lg mb-1"] "Installation"
        p_ [class_ "w-full bg-slate-200 px-4 py-2 rounded-xl text-lg"] "composer require apitoolkit/apitoolkit-php"
        h3_ [class_ "text-slate-900 font-medium text-lg mb-1 mt-4"] "Set up APITOOLKIT_KEY env variable"
        p_ [class_ "w-full bg-slate-200 px-4 py-2 rounded-xl text-lg"] "APITOOLKIT_KEY=<YOUR_API_KEY>"
      h4_ [class_ "text-slate-900 font-medium text-lg my-2"] "Integrate into your app"
      div_ [class_ "relative overflow-hidden  flex bg-slate-800 h-[31.625rem] max-h-[60vh]] sm:rounded-xl lg:h-[34.6875rem] "] $ do
        div_ [class_ "relative w-full flex flex-col"] $ do
          div_ [class_ "flex-none border-b border-slate-500/30 flex items-center gap-4"] $ do
            div_ [class_ "flex items-center h-8 space-x-1.5 px-3"] $ do
              div_ [class_ "w-2.5 h-2.5 bg-slate-600 rounded-full"] ""
              div_ [class_ "w-2.5 h-2.5 bg-slate-600 rounded-full"] ""
              div_ [class_ "w-2.5 h-2.5 bg-slate-600 rounded-full"] ""
          div_ [class_ "relative min-h-0 flex-auto flex flex-col"] $ do
            div_ [class_ "w-full flex-auto flex min-h-0 overflow-auto"] $ do
              div_ [class_ "w-full relative flex-auto"] $ do
                pre_ [class_ "flex min-h-full text-lg leading-snug", id_ "testkit-eg"] $ do
                  div_ [class_ "hidden md:block text-slate-600 flex-none py-4 pr-4 text-right select-none", style_ "width:50px"] $ do
                    "1\n2\n3\n4\n5\n6\n7\n8\n9\n10\n11\n12\n13\n14\n15\n16\n17\n18\n19\n20\n21\n22\n23\n24\n25\n26\n27\n28\n29\n30\n"
                  code_ [class_ "flex-auto relative block text-slate-50 py-4 px-4 overflow-auto"] $ do
                    span_ [class_ "hljs-meta"] "<?php" >> "\n\n"
                    span_ [class_ "hljs-keyword"] "namespace" >> " " >> span_ [class_ "hljs-title"] "App" >> "\\" >> span_ [class_ "hljs-title"] "Http" >> ";" >> "\n\n"
                    span_ [class_ "hljs-keyword"] "use" >> " " >> span_ [class_ "hljs-title"] "Illuminate" >> "\\" >> span_ [class_ "hljs-title"] "Foundation" >> "\\" >> span_ [class_ "hljs-title"] "Http" >> "\\" >> span_ [class_ "hljs-title"] "Kernel" >> " " >> span_ [class_ "hljs-keyword"] "as" >> " " >> span_ [class_ "hljs-title"] "HttpKernel" >> ";" >> "\n\n"
                    span_ [class_ "hljs-class"] "class" >> " " >> span_ [class_ "hljs-title"] "Kernel" >> " " >> span_ [class_ "hljs-keyword"] "extends" >> " " >> span_ [class_ "hljs-title"] "HttpKernel" >> "\n" >> "    {\n"
                    span_ [class_ "hljs-comment"] "    // ..." >> "\n\n"
                    span_ [class_ "hljs-comment"] "    /**\n" >> span_ [class_ "hljs-comment"] "     * The application's route middleware groups.\n" >> span_ [class_ "hljs-comment"] "     *\n" >> span_ [class_ "hljs-comment"] "     * " >> span_ [class_ "hljs-comment"] "@var array" >> "\n" >> span_ [class_ "hljs-comment"] "     */" >> "\n"
                    span_ [class_ "hljs-keyword"] "    protected" >> " " >> span_ [class_ "hljs-variable"] "$middlewareGroups" >> " = [\n"
                    span_ [class_ "hljs-comment"] "        // ..." >> "\n\n"
                    span_ [class_ "hljs-string"] "        'api'" >> " => [\n"
                    span_ [class_ "hljs-comment"] "            // ..." >> "\n"
                    span_ [class_ "hljs-title"] "            \\APIToolkit\\Http\\Middleware\\APIToolkit" >> "::" >> span_ [class_ "hljs-variable language_"] "class" >> "," >> "\n"
                    span_ [class_ "hljs-comment"] "           // ..." >> "\n"
                    span_ [class_ ""] "          ]," >> "\n"
                    span_ [class_ ""] "    ];" >> "\n\n"
                    span_ [class_ "hljs-comment"] "    // ..." >> "\n" >> "}"


tabContentSymfony :: Html ()
tabContentSymfony =
  div_ [class_ "tab-content flex flex-col m-8 hidden", id_ "symfony_content"] $ do
    div_ [class_ "relative"] $ do
      div_ [class_ "mb-6"] do
        h3_ [class_ "text-slate-900 font-medium text-lg mb-1"] "Installation"
        p_ [class_ "w-full bg-slate-200 px-4 py-2 rounded-xl text-lg"] "composer require apitoolkit/apitoolkit-symfony"
        h3_ [class_ "text-slate-900 font-medium text-lg mb-1 mt-4"] "Set up APITOOLKIT_KEY env variable"
        p_ [class_ "w-full bg-slate-200 px-4 py-2 rounded-xl text-lg"] "APITOOLKIT_KEY=<YOUR_API_KEY>"
      h4_ [class_ "text-slate-900 font-medium text-lg my-2"] "Integrate into your app"
      div_ [class_ "relative overflow-hidden  flex bg-slate-800 h-[31.625rem] max-h-[60vh]] sm:rounded-xl lg:h-[34.6875rem] "] $ do
        div_ [class_ "relative w-full flex flex-col"] $ do
          div_ [class_ "flex-none border-b border-slate-500/30 flex items-center gap-4"] $ do
            div_ [class_ "flex items-center h-8 space-x-1.5 px-3"] $ do
              div_ [class_ "w-2.5 h-2.5 bg-slate-600 rounded-full"] ""
              div_ [class_ "w-2.5 h-2.5 bg-slate-600 rounded-full"] ""
              div_ [class_ "w-2.5 h-2.5 bg-slate-600 rounded-full"] ""
          div_ [class_ "relative min-h-0 flex-auto flex flex-col"] $ do
            div_ [class_ "w-full flex-auto flex min-h-0 overflow-auto"] $ do
              div_ [class_ "w-full relative flex-auto"] $ do
                pre_ [class_ "flex min-h-full text-lg leading-snug", id_ "testkit-eg"] $ do
                  div_ [class_ "hidden md:block text-slate-600 flex-none py-4 pr-4 text-right select-none", style_ "width:50px"] $ do
                    "1\n2\n3\n4\n5\n6\n7\n8\n9\n10\n11"
                  code_ [class_ "flex-auto relative block text-slate-50 py-4 px-4 overflow-auto"] $ do
                    span_ [class_ "hljs-attr"] "services:" >> "\n"
                    span_ [class_ "hljs-string"] "    APIToolkit\\EventSubscriber\\APIToolkitService:" >> "\n"
                    span_ [class_ "hljs-attr"] "        arguments:" >> "\n"
                    span_ [class_ "hljs-string"] "            $apiKey:" >> " " >> span_ [class_ "hljs-string"] "'%env(APITOOLKIT_KEY)%'" >> "\n"
                    span_ [class_ "hljs-comment"] "     # Optional:  if you want to cache login result add this cache pool instance via setter injection" >> "\n"
                    span_ [class_ "hljs-attr"] "        calls:" >> "\n"
                    span_ [class_ "hljs-bullet"] "            -" >> " " >> span_ [class_ "hljs-attr"] "setCachePool:" >> " [" >> span_ [class_ "hljs-string"] "'@PutYourCachePoolServiceHere'" >> "]" >> "\n"
                    span_ [class_ "hljs-attr"] "        tags:" >> "\n"
                    span_ [class_ "hljs-bullet"] "            -" >> " { " >> span_ [class_ "hljs-attr"] "name:" >> " " >> span_ [class_ "hljs-string"] "'kernel.event_subscriber'" >> " }"


tabContentDotNet :: Html ()
tabContentDotNet =
  div_ [class_ "tab-content flex flex-col m-8 hidden", id_ "net_content"] $ do
    div_ [class_ "relative"] $ do
      div_ [class_ "mb-6"] do
        h3_ [class_ "text-slate-900 font-medium text-lg mb-1"] "Installation"
        p_ [class_ "w-full bg-slate-200 px-4 py-2 rounded-xl text-lg"] "dotnet add package ApiToolkit.Net"
      h4_ [class_ "text-slate-900 font-medium text-lg my-2"] "Integrate into your app"
      div_ [class_ "relative overflow-hidden  flex bg-slate-800 h-[31.625rem] max-h-[60vh]] sm:rounded-xl lg:h-[34.6875rem] "] $ do
        div_ [class_ "relative w-full flex flex-col"] $ do
          div_ [class_ "flex-none border-b border-slate-500/30 flex items-center gap-4"] $ do
            div_ [class_ "flex items-center h-8 space-x-1.5 px-3"] $ do
              div_ [class_ "w-2.5 h-2.5 bg-slate-600 rounded-full"] ""
              div_ [class_ "w-2.5 h-2.5 bg-slate-600 rounded-full"] ""
              div_ [class_ "w-2.5 h-2.5 bg-slate-600 rounded-full"] ""
          div_ [class_ "relative min-h-0 flex-auto flex flex-col"] $ do
            div_ [class_ "w-full flex-auto flex min-h-0 overflow-auto"] $ do
              div_ [class_ "w-full relative flex-auto"] $ do
                pre_ [class_ "flex min-h-full text-lg leading-snug", id_ "testkit-eg"] $ do
                  div_ [class_ "hidden md:block text-slate-600 flex-none py-4 pr-4 text-right select-none", style_ "width:50px"] $ do
                    "1\n2\n3\n4\n5\n6\n7\n8\n9\n10\n11\n12\n13\n14"
                  code_ [class_ "flex-auto relative block text-slate-50 py-4 px-4 overflow-auto"] do
                    span_ [class_ "hljs-keyword"] "var"
                      >> " "
                      >> span_ [class_ "hljs-variable"] "config"
                      >> " = "
                      >> span_ [class_ "hljs-keyword"] "new"
                      >> " Config"
                      >> "\n"
                      >> "{\n"
                      >> span_ [class_ "hljs-attr"] "    Debug"
                      >> " = "
                      >> span_ [class_ "hljs-literal"] "true"
                      >> ","
                      >> " "
                      >> span_ [class_ "hljs-comment"] "// Set debug flags to false in production"
                      >> "\n"
                      >> span_ [class_ "hljs-attr"] "    ApiKey"
                      >> " = "
                      >> span_ [class_ "hljs-string"] "\"<Your_APIKey>\""
                      >> "\n"
                      >> span_ [class_ "hljs-meta"] "};"
                      >> "\n"
                    span_ [class_ "hljs-keyword"] "var" >> " " >> span_ [class_ "hljs-variable"] "client" >> " = " >> span_ [class_ "hljs-keyword"] "await" >> " " >> span_ [class_ "hljs-title"] "APIToolkit.NewClientAsync" >> "(config);" >> "\n"
                    span_ [class_ "hljs-comment"] "// Register the middleware to use the initialized client" >> "\n"
                    "app."
                      >> span_ [class_ "hljs-title"] "Use"
                      >> "(async (context, next) =>"
                      >> "\n"
                      >> span_ [class_ "hljs-keyword"] "    var"
                      >> " "
                      >> span_ [class_ "hljs-variable"] "apiToolkit"
                      >> " = "
                      >> span_ [class_ "hljs-keyword"] "new"
                      >> " "
                      >> span_ [class_ "hljs-title"] "APIToolkit"
                      >> "(next, client);"
                      >> "\n"
                      >> span_ [class_ "hljs-keyword"] "    await"
                      >> " "
                      >> span_ [class_ "hljs-variable"] "apiToolkit.InvokeAsync"
                      >> "(context);"
                      >> "\n"
                    span_ [class_ ""] ");"


tabContentFastify :: Html ()
tabContentFastify =
  div_ [class_ "tab-content flex flex-col m-8 hidden", id_ "fastify_content"]
    $ do
      div_ [class_ "relative"] $ do
        div_ [class_ "mb-6"] do
          h3_ [class_ "text-slate-900 font-medium text-lg mb-1"] "Installation"
          p_ [class_ "w-full bg-slate-200 px-4 py-2 rounded-xl text-lg"] "npm install apitoolkit-fastify"
        h4_ [class_ "text-slate-900 font-medium text-lg my-2"] "Integrate into your app"
        div_ [class_ "relative overflow-hidden  flex bg-slate-800 h-[31.625rem] max-h-[60vh]] sm:rounded-xl lg:h-[34.6875rem] "] $ do
          div_ [class_ "relative w-full flex flex-col"] $ do
            div_ [class_ "flex-none border-b border-slate-500/30 flex items-center gap-4"] $ do
              div_ [class_ "flex items-center h-8 space-x-1.5 px-3"] $ do
                div_ [class_ "w-2.5 h-2.5 bg-slate-600 rounded-full"] ""
                div_ [class_ "w-2.5 h-2.5 bg-slate-600 rounded-full"] ""
                div_ [class_ "w-2.5 h-2.5 bg-slate-600 rounded-full"] ""
            div_ [class_ "relative min-h-0 flex-auto flex flex-col"] $ do
              div_ [class_ "w-full flex-auto flex min-h-0 overflow-auto"] $ do
                div_ [class_ "w-full relative flex-auto"] $ do
                  pre_ [class_ "flex min-h-full text-lg leading-snug", id_ "testkit-eg"] $ do
                    div_ [class_ "hidden md:block text-slate-600 flex-none py-4 pr-4 text-right select-none", style_ "width:50px"] $ do
                      "1\n2\n3\n4\n5\n6\n7\n8\n9\n10\n11\n12\n13\n14\n15\n16\n17\n18\n19\n20\n21\n22\n23\n24"
                    code_ [class_ "flex-auto relative block text-slate-50 py-4 px-4 overflow-auto"] do
                      span_ [class_ "hljs-keyword"] "import" >> span_ [class_ "hljs-title"] " APIToolkit " >> span_ [class_ "hljs-keyword"] "from" >> span_ [class_ "hljs-string"] " 'apitoolkit-fastify'" >> ";"
                      "\n" >> span_ [class_ "hljs-keyword"] "import" >> span_ [class_ "hljs-title"] " Fastify " >> span_ [class_ "hljs-keyword"] "from" >> span_ [class_ "hljs-string"] " 'fastify'" >> ";"
                      "\n" >> span_ [class_ "hljs-keyword"] "const" >> span_ [class_ "hljs-title"] " fastify " >> span_ [class_ "hljs-keyword"] "=" >> span_ [class_ "hljs-title"] " Fastify" >> span_ [class_ ""] "();\n"
                      span_ [class_ "hljs-comment"] "// Create and initialize an instance of the APIToolkit\n"
                      span_ [class_ "hljs-keyword"] "const" >> span_ [class_ "hljs-title"] " apittoolkitClient " >> span_ [class_ "hljs-keyword"] "= " >> span_ [class_ "hljs-keyword"] "await"
                      span_ [class_ "hljs-title"] " APIToolkit.NewClient" >> "({\n"
                      span_ [class_ "hljs-attr"] "  apiKey" >> ": " >> span_ [class_ "hljs-string"] "<YOUR_API_KEY>" >> ",\n"
                      span_ [class_ "hljs-attr"] "  fastify" >> ": fastify\n" >> "});\n"
                      span_ [class_ "hljs-title function_"] "apitoolkitClient.init" >> "();\n"
                      span_ [class_ "hljs-comment"] "// Rest of your app \n"
                      span_ [class_ "hljs-title"] "fastify.get" >> "(" >> span_ [class_ "hljs-string"] "'/hello'" >> ", " >> span_ [class_ "hljs-params"] "(request, reply)" >> span_ [class_ "hljs-keyword"] " => " >> "{\n"
                      " reply." >> span_ [class_ "hljs-title"] "send" >> "({" >> span_ [class_ "hljs-attr"] "hello" >> ":" >> span_ [class_ "hljs-string"] "'world'" >> "})\n"
                      span_ [] "});\n\n"
                      "fastify." >> span_ [class_ "hljs-title"] "listen" >> "({" >> span_ [class_ "hljs-attr"] "port" >> ": " >> span_ [class_ "hljs-number"] "3000" >> "}, " >> span_ [class_ "hljs-keyword"] "function" >> span_ [class_ "hljs-params"] "(err, address) {\n"
                      span_ [class_ "hljs-keyword"] "   if" >> span_ [class_ "hljs-params"] "(err) {\n"
                      "     fastify." >> span_ [class_ "hljs-title"] "log.error" >> "(err); \n"
                      "     process." >> span_ [class_ "hljs-title"] "exit" >> "(1);\n"
                      span_ [class_ ""] "   }\n"
                      span_ [class_ ""] "});"
tabContentFlask :: Html ()
tabContentFlask =
  div_ [class_ "tab-content flex flex-col m-8 hidden", id_ "flask_content"]
    $ do
      div_ [class_ "relative"] $ do
        div_ [class_ "mb-6"] do
          h3_ [class_ "text-slate-900 font-medium text-lg mb-1"] "Installation"
          p_ [class_ "w-full bg-slate-200 px-4 py-2 rounded-xl text-lg"] "pip install apitoolkit-flask"
        h4_ [class_ "text-slate-900 font-medium text-lg my-2"] "Integrate into your app"
        div_ [class_ "relative overflow-hidden  flex bg-slate-800 h-[31.625rem] max-h-[60vh]] sm:rounded-xl lg:h-[34.6875rem] "] $ do
          div_ [class_ "relative w-full flex flex-col"] $ do
            div_ [class_ "flex-none border-b border-slate-500/30 flex items-center gap-4"] $ do
              div_ [class_ "flex items-center h-8 space-x-1.5 px-3"] $ do
                div_ [class_ "w-2.5 h-2.5 bg-slate-600 rounded-full"] ""
                div_ [class_ "w-2.5 h-2.5 bg-slate-600 rounded-full"] ""
                div_ [class_ "w-2.5 h-2.5 bg-slate-600 rounded-full"] ""
            div_ [class_ "relative min-h-0 flex-auto flex flex-col"] $ do
              div_ [class_ "w-full flex-auto flex min-h-0 overflow-auto"] $ do
                div_ [class_ "w-full relative flex-auto"] $ do
                  pre_ [class_ "flex min-h-full text-lg leading-snug", id_ "testkit-eg"] $ do
                    div_ [class_ "hidden md:block text-slate-600 flex-none py-4 pr-4 text-right select-none", style_ "width:50px"] $ do
                      "1\n2\n3\n4\n5\n6\n7\n8\n9\n10\n11\n12\n13\n14\n15\n16\n17\n18\n19\n20\n21\n22\n23\n24"
                    code_ [class_ "flex-auto relative block text-slate-50 py-4 px-4 overflow-auto"] do
                      span_ [class_ "hljs-keyword"] "from" >> " flask " >> span_ [class_ "hljs-keyword"] "import " >> "Flask"
                      br_ []
                      span_ [class_ "hljs-keyword"] "from" >> " apitoolkit " >> span_ [class_ "hljs-keyword"] "import " >> "APIToolkit"
                      br_ []
                      span_ [class_ ""] "app = Flask(__name__)"
                      br_ []
                      br_ []
                      span_ [class_ ""] "apitoolkit = APIToolkit(api_key=" >> span_ [class_ "hljs-string"] "<API_KEY>" >> ", debug=" >> span_ [class_ "hljs-keyword"] "True" >> ")"
                      br_ []
                      br_ []
                      span_ [class_ "hljs-deco"] "@app.before_request"
                      br_ []
                      span_ [class_ "hljs-keyword"] "def" >> span_ [class_ "hljs-title"] " before_request" >> "():"
                      br_ []
                      "    apitoolkit." >> span_ [class_ "hljs-title"] "beforeRequest" >> "()"
                      br_ []
                      br_ []
                      span_ [class_ "hljs-deco"] "@app.after_request"
                      br_ []
                      span_ [class_ "hljs-keyword"] "def" >> span_ [class_ "hljs-title"] " after_request" >> span_ [class_ "hljs-params"] "(response):"
                      br_ []
                      "    apitoolkit." >> span_ [class_ "hljs-title"] "afterRequest" >> "(response)\n"
                      span_ [class_ "hljs-keyword"] "         return " >> "response"
                      br_ []
                      br_ []
                      span_ [class_ "hljs-deco"] "@app.route(/hello/<name>, methods=[GET,  POST])"
                      br_ []
                      span_ [class_ "hljs-keyword"] "def " >> span_ [class_ "hljs-title"] "sample_route" >> "(name):"
                      br_ []
                      span_ [class_ "hljs-keyword"] "         return " >> "{" >> span_ [class_ "hljs-string"] "\"Hello\"" >> ": " >> span_ [class_ "hljs-string"] "\"Hello \"" >> " + name }"
                      br_ []
                      br_ []
                      span_ [] "app.run(debug=" >> span_ [class_ "hljs-keyword"] "True" >> ")"


tabContentFastAPI :: Html ()
tabContentFastAPI =
  div_ [class_ "tab-content flex flex-col m-8 hidden", id_ "fastapi_content"]
    $ do
      div_ [class_ "relative"] $ do
        div_ [class_ "mb-6"] do
          h3_ [class_ "text-slate-900 font-medium text-lg mb-1"] "Installation"
          p_ [class_ "w-full bg-slate-200 px-4 py-2 rounded-xl text-lg"] "pip install apitoolkit-fastapi"
        h4_ [class_ "text-slate-900 font-medium text-lg my-2"] "Integrate into your app"
        div_ [class_ "relative overflow-hidden  flex bg-slate-800 h-[31.625rem] max-h-[60vh]] sm:rounded-xl lg:h-[34.6875rem] "] $ do
          div_ [class_ "relative w-full flex flex-col"] $ do
            div_ [class_ "flex-none border-b border-slate-500/30 flex items-center gap-4"] $ do
              div_ [class_ "flex items-center h-8 space-x-1.5 px-3"] $ do
                div_ [class_ "w-2.5 h-2.5 bg-slate-600 rounded-full"] ""
                div_ [class_ "w-2.5 h-2.5 bg-slate-600 rounded-full"] ""
                div_ [class_ "w-2.5 h-2.5 bg-slate-600 rounded-full"] ""
            div_ [class_ "relative min-h-0 flex-auto flex flex-col"] $ do
              div_ [class_ "w-full flex-auto flex min-h-0 overflow-auto"] $ do
                div_ [class_ "w-full relative flex-auto"] $ do
                  pre_ [class_ "flex min-h-full text-lg leading-snug", id_ "testkit-eg"] $ do
                    div_ [class_ "hidden md:block text-slate-600 flex-none py-4 pr-4 text-right select-none", style_ "width:50px"] $ do
                      "1\n2\n3\n4\n5\n6\n7\n8\n9\n10\n11\n12\n13\n14\n15\n16\n17\n18\n19\n20\n21\n22\n23\n24"
                    code_ [class_ "flex-auto relative block text-slate-50 py-4 px-4 overflow-auto"] do
                      span_ [class_ "hljs-keyword"] "from" >> " fastapi " >> span_ [class_ "hljs-keyword"] "import " >> "FastAPI"
                      br_ []
                      span_ [class_ "hljs-keyword"] "from" >> " apitoolkit " >> span_ [class_ "hljs-keyword"] "import " >> "APIToolkit"
                      br_ []
                      br_ []
                      span_ [class_ ""] "app = " >> span_ [class_ "hljs-title"] "FastAPI" >> "()"
                      br_ []
                      br_ []
                      span_ [class_ ""] "apitoolkit = " >> span_ [class_ "hljs-title"] "APIToolkit" >> "()"
                      br_ []
                      br_ []
                      span_ [class_ "hljs-deco"] "@app.on_event('startup')"
                      br_ []
                      span_ [class_ "hljs-keyword"] "async def" >> span_ [class_ "hljs-title"] " startup_event" >> "():"
                      br_ []
                      span_ [class_ "hljs-keyword"] "    await" >> " apitoolkit." >> span_ [class_ "hljs-title"] "initialize" >> "("
                      br_ []
                      span_ [class_ "hljs-string"] "     <API_KEY>" >> ", debug=" >> span_ [class_ "hljs-keyword"] "True"
                      br_ []
                      span_ [] "    )"
                      br_ []
                      br_ []
                      "apitoolkit." >> span_ [class_ "hljs-title"] "middleware" >> "(" >> span_ [class_ "hljs-string"] "'http'" >> ")(apitoolkit.middleware)\n"
                      br_ []
                      span_ [class_ "hljs-deco"] "@app.get(/)"
                      br_ []
                      span_ [class_ "hljs-keyword"] "def " >> span_ [class_ "hljs-title"] "read_root" >> "():"
                      br_ []
                      span_ [class_ "hljs-keyword"] "     return " >> "{" >> span_ [class_ "hljs-string"] "\"Hello\"" >> ": " >> span_ [class_ "hljs-string"] "\"Hello world\"}"
                      br_ []


tabContentDjango :: Html ()
tabContentDjango =
  div_ [class_ "tab-content flex flex-col m-8 hidden", id_ "django_content"]
    $ do
      div_ [class_ "relative"] $ do
        div_ [class_ "mb-6"] do
          h3_ [class_ "text-slate-900 font-medium text-lg mb-1"] "Installation"
          p_ [class_ "w-full bg-slate-200 px-4 py-2 rounded-xl text-lg"] "pip install apitoolkit-django"
        h4_ [class_ "text-slate-900 font-medium text-lg my-2"] "Integrate into your app by adding APITOOLKIT_KEY and APIToolkit to the settings middleware list"
        div_ [class_ "relative overflow-hidden  flex bg-slate-800 h-[31.625rem] max-h-[60vh]] sm:rounded-xl lg:h-[34.6875rem] "] $ do
          div_ [class_ "relative w-full flex flex-col"] $ do
            div_ [class_ "flex-none border-b border-slate-500/30 flex items-center gap-4"] $ do
              div_ [class_ "flex items-center h-8 space-x-1.5 px-3"] $ do
                div_ [class_ "w-2.5 h-2.5 bg-slate-600 rounded-full"] ""
                div_ [class_ "w-2.5 h-2.5 bg-slate-600 rounded-full"] ""
                div_ [class_ "w-2.5 h-2.5 bg-slate-600 rounded-full"] ""
            div_ [class_ "relative min-h-0 flex-auto flex flex-col"] $ do
              div_ [class_ "w-full flex-auto flex min-h-0 overflow-auto"] $ do
                div_ [class_ "w-full relative flex-auto"] $ do
                  pre_ [class_ "flex min-h-full text-lg leading-snug", id_ "testkit-eg"] $ do
                    div_ [class_ "hidden md:block text-slate-600 flex-none py-4 pr-4 text-right select-none", style_ "width:50px"] $ do
                      "1\n2\n3\n4\n5\n6\n7\n8\n9\n10\n11\n12\n13\n14\n15"
                    code_ [class_ "flex-auto relative block text-slate-50 py-4 px-4 overflow-auto"] do
                      span_ [class_ "hljs-keyword"] "APITOOLKIT_KEY" >> " = " >> span_ [class_ "hljs-string"] "<YOUR_API_KEY> \n"
                      br_ []
                      span_ [class_ "hljs-keyword"] "MIDDLEWARE" >> " = [\n"
                      span_ [] "   ...\n"
                      span_ [class_ "hljs-string"] "    'apitoolkit.APIToolkit'" >> ",\n"
                      span_ [] "   ...\n"
                      span_ [] "]"


tabs :: Html ()
tabs =
  ul_ [class_ "flex flex-nowrap overflow-x-auto gap-6"] $ do
    li_ [class_ "shrink-0"] $ do
      button_
        [ class_ "sdk_tab sdk_tab_active"
        , onclick_ "changeTab('express')"
        , id_ "express"
        ]
        "Express Js"
    li_ [class_ "shrink-0"] $ do
      button_
        [ class_ "sdk_tab"
        , onclick_ "changeTab('gin')"
        , id_ "gin"
        ]
        "Go Gin"
    li_ [class_ "shrink-0"] $ do
      button_
        [ class_ "sdk_tab"
        , onclick_ "changeTab('laravel')"
        , id_ "laravel"
        ]
        "Laravel"
    li_ [class_ "shrink-0"] $ do
      button_
        [ class_ "sdk_tab"
        , onclick_ "changeTab('flask')"
        , id_ "flask"
        ]
        "Flask"
    li_ [class_ "shrink-0"] $ do
      button_
        [ class_ "sdk_tab"
        , onclick_ "changeTab('fastapi')"
        , id_ "fastapi"
        ]
        "FastAPI"
    li_ [class_ "shrink-0"] $ do
      button_
        [ class_ "sdk_tab"
        , onclick_ "changeTab('django')"
        , id_ "django"
        ]
        "Django"
    li_ [class_ "shrink-0"] $ do
      button_
        [ class_ "sdk_tab"
        , onclick_ "changeTab('symfony')"
        , id_ "symfony"
        ]
        "Symfony"
    li_ [class_ "shrink-0"] $ do
      button_
        [ class_ "sdk_tab"
        , onclick_ "changeTab('net')"
        , id_ "net"
        ]
        "C# .NET"
    li_ [class_ "shrink-0"] $ do
      button_
        [ class_ "sdk_tab"
        , onclick_ "changeTab('fastify')"
        , id_ "fastify"
        ]
        "Fastify Js"<|MERGE_RESOLUTION|>--- conflicted
+++ resolved
@@ -17,12 +17,13 @@
 import NeatInterpolation
 import Pages.BodyWrapper (BWConfig (..), bodyWrapper)
 import Relude
-<<<<<<< HEAD
-import Utils (userIsProjectMember, userNotMemeberPage)
-
-=======
-import Utils (redirect, faIcon_)
->>>>>>> d9311dfd
+import Utils (
+  faIcon_,
+  redirect,
+  userIsProjectMember,
+  userNotMemeberPage,
+ )
+
 
 onboardingGetH :: Sessions.PersistentSession -> Projects.ProjectId -> DashboardM (Html ())
 onboardingGetH sess pid = do
@@ -246,8 +247,13 @@
         span_ [class_ "text-blue-500 pr-4 border-r border-r-2 border-r-blue-500 text-2xl"] "Done"
         h3_ [class_ "font-bold text-2xl"] "Onboarding Completed"
       div_ [class_ "pb-2 flex items-center mt-8 flex-col gap-4 text-blue-500 font-medium"] do
-        a_ [href_ $ "/p/" <> pid.toText <> "/"] "Go to the dashboard"
-        faIcon_ "fa-circle-check" "fa-sharp fa-regular fa-circle-check" "h-24 w-24 text-green-700"
+        a_
+          [href_ $ "/p/" <> pid.toText <> "/"]
+          "Go to the dashboard"
+          faIcon_
+          "fa-circle-check"
+          "fa-sharp fa-regular fa-circle-check"
+          "h-24 w-24 text-green-700"
 
 
 tabContentExpress :: Html ()
