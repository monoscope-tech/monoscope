{-# OPTIONS_GHC -Wno-unused-do-bind #-}

module Pages.Onboarding (onboardingGetH) where

import Data.Default (def)
import Data.Text qualified as T
import Data.Vector qualified as V
import Database.PostgreSQL.Entity.DBT (withPool)
import Effectful.PostgreSQL.Transact.Effect
import Effectful.Reader.Static (ask, asks)
import Lucid
import Lucid.Htmx (hxGet_, hxPost_, hxSwap_, hxTarget_, hxTrigger_, hxVals_)
import Lucid.Hyperscript
import Models.Apis.RequestDumps qualified as RequestDumps
import Models.Projects.ProjectApiKeys qualified as ProjectApiKeys
import Models.Projects.Projects qualified as Projectjs
import Models.Projects.Projects qualified as Projects
import Models.Users.Sessions qualified as Sessions
import NeatInterpolation
import Pages.BodyWrapper (BWConfig (..), bodyWrapper)
import Pages.NonMember
import Relude hiding (ask, asks)
import Relude.Unsafe qualified as Unsafe
import System.Config
import System.Types
import Utils
  ( faIcon_,
    faSprite_,
    redirect,
    userIsProjectMember,
  )

onboardingGetH :: Projects.ProjectId -> Maybe Bool -> Maybe Bool -> Maybe Text -> ATAuthCtx (Html ())
onboardingGetH pid polling redirected current_tab = do
  -- TODO: temporary, to work with current logic
  appCtx <- ask @AuthContext
  let envCfg = appCtx.config
  sess' <- Sessions.getSession
  let sess = Unsafe.fromJust sess'.persistentSession

  isMember <- dbtToEff $ userIsProjectMember sess pid
  if not isMember
    then do
      pure $ userNotMemeberPage sess
    else do
      (project, apikey, hasRequest) <- dbtToEff do
        project <- Projects.selectProjectForUser (Sessions.userId sess, pid)
        apiKeys <- ProjectApiKeys.projectApiKeysByProjectId pid
        requestDumps <- RequestDumps.countRequestDumpByProject pid
        let apikey = if V.null apiKeys then "<APIKEY>" else (V.head apiKeys).keyPrefix
        pure (project, apikey, requestDumps > 0)
      let bwconf =
            (def :: BWConfig)
              { sessM = Just sess,
                currProject = project,
                pageTitle = "Get started",
                hasIntegrated = Just hasRequest
              }
      let ans = case project of
            Nothing -> False
            Just p -> case p.questions of
              Just v -> True
              _ -> False
      case polling of
        Just _ -> pure $ onboardingPage pid apikey hasRequest ans (fromMaybe False redirected) (fromMaybe "express" current_tab)
        Nothing -> pure $ bodyWrapper bwconf $ onboardingPage pid apikey hasRequest ans (fromMaybe False redirected) "express"

onboardingPage :: Projects.ProjectId -> Text -> Bool -> Bool -> Bool -> Text -> Html ()
onboardingPage pid apikey hasRequest ans redi ctb = do
  div_
    [ class_ "relative h-full overflow-y-scroll  w-full",
      hxGet_ $ "/p/" <> pid.toText <> "/onboarding?polling=True",
      hxTrigger_ "load delay:30s",
      hxVals_ "js:{current_tab:getCurrentTab()}",
      hxSwap_ "outerHTML"
    ]
    $ do
      when redi $ div_ [class_ "w-full text-center py-2 bg-yellow-500"] "You have to integrate APIToolkit in your app before you can start using the platform"
      div_ [class_ "flex flex-col h-full w-full gap-16"] $ do
        div_ [class_ "text- center"] do
          div_ [class_ "flex flex-col w-full mt-10 py-4 items-center gap-4"] $ do
            h3_ [class_ "text-4xl font-bold"] "Ready, Set, Integrate!"
            div_ [class_ "flex flex-col text-center gap-1 mb-4"] do
              div_ [class_ " text-lg  max-w-prose"] do
                p_ "To get the most from APIToolkit, integrate it into your project (Even just on your local or development machine). You can integrate an outgoing HTTP request client, or an entire server with incoming requests. "
              p_ [class_ " text-lg"] "Finish up, then dash to your dashboard! 🚀"
            if hasRequest then completedBanner pid else integrateApiToolkit apikey ctb
        div_ [class_ "w-full flex justify-center"] $ do
          div_ [class_ "flex flex-col w-[800px] rounded-2xl border border-2"] $ do
            div_ [class_ "w-full px-8 py-4 flex justify-between border-b border-b-2"] $ do
              h4_ [class_ "font-bold text-lg"] "Onboarding checklist"
              let p
                    | hasRequest = "100%"
                    | otherwise = "66%"
              span_ [class_ "text-slate-500"] $ p <> " completed"
            ul_ [class_ "px-3 py-4"] do
              li_ [class_ "flex items-center mx-4 py-4 border-b gap-6 text-green"] do
                faSprite_ "circle-check" "sharp-regular" "h-6 w-6 text-green-700"
                button_ [class_ "flex flex-col"] do
                  p_ [class_ "font-semibold"] "Create an account"
                  span_ [class_ "text-slate-500"] "This is completed when you sign up"
              li_ [class_ "flex flex-col items-center mx-4 py-4 border-b gap-6 text-green"] do
                div_ [class_ "flex w-full items-center gap-6"] do
                  faSprite_ "circle-check" "sharp-regular" "h-6 w-6 text-green-700"
                  button_
                    [ class_ "flex justify-between text-left w-full items-center",
                      [__|on click toggle .hidden on #addAPIKey|]
                    ]
                    do
                      div_ [class_ "flex flex-col"] do
                        p_ [class_ "font-semibold"] "Generate an API key"
                        span_ [class_ "text-slate-500"] "The API key is used to authenticate requests, Auto generated."
                      faSprite_ "chevron-down" "regular-chevron-down" "h-6 w-6"
                div_ [class_ "bg-slate-100 hidden w-full py-16 px-24", id_ "addAPIKey"] do
                  p_ [class_ "text-green-500 text-center"] $ toHtml apikey

              li_ [class_ "mx-4 py-4 border-b"] do
                div_ [class_ "flex w-full items-center  gap-6"] do
                  let style = if hasRequest then "text-green-700" else "text-gray-400 "
                  faSprite_ "circle-check" "sharp-regular" $ "h-6 w-6 " <> style
                  button_ [class_ "flex justify-between text-left w-full items-center", [__|on click toggle .hidden on #SDKs|]] do
                    div_ [class_ "flex flex-col"] do
                      p_ [class_ "font-semibold"] "Integrate APIToolkit to your app"
                      span_ [class_ "text-slate-500"] "Integrate apitoolkit using any of our SDKs to start sending request."
                    faSprite_ "chevron-down" "regular-chevron-down" "h-6 w-6"
                div_ [class_ "w-full bg-slate-100 mt-8", id_ "SDKs"] do
                  if hasRequest
                    then do
                      p_ [class_ "text-green-500 text-center py-16 text-center"]
                        $ span_ "Apitoolkit has been integrated into your app"
                    else do
                      div_ [class_ "font-medium text-lg text-center border-b border-slate-200 py-16 space-y-2"] $ do
                        a_ [class_ "block link underline text-slate-900 underline-offset-4", href_ "https://apitoolkit.io/docs/quickstarts/", target_ "BLANK"] "View Integration Quickstarts &  documentation at our Knowledge base."
                        span_ [class_ "block text-slate-900  space-x-2"] do
                          span_ "Need more help?"
                          a_ [class_ "link underline underline-offset-4", href_ "https://calendar.app.google/EvPzCoVsLh5gqkAo8", target_ "BLANK"] "Schedule a call with an Engineer."
                        div_ [class_ " inline-block space-x-3 text-red-800 pt-5"] do
                          faIcon_ "fa-spinner" "fa-sharp fa-light fa-spinner " "fa-spin h-6 w-6 inline-block "
                          span_ "Waiting to recieve data from your server."

        div_ [class_ "w-full flex justify-center pb-16 mt-16"] $ do
          div_ [class_ "flex flex-col w-[800px] rounded-2xl border border-2 grid grid-cols-2 border-b "] $ do
            a_ [class_ "flex flex-col gap-2 py-8 border-r px-8 hover:bg-blue-100 ", href_ "https://www.apitoolkit.io/docs", target_ "_BLANK"] do
              faSprite_ "file-lines" "thin" "h-8 w-8"
              h3_ [class_ "font-bold text-lg"] "Documentation"
              p_ [class_ "text-slate-700"] "Check out our documentation to learn more about using APIToolkit."
              span_ [href_ "https://www.apitoolkit.io/docs", class_ "text-blue-500 flex items-center gap-2"] do
                faSprite_ "link-simple" "sharp-regular" "h-8 w-8 text-blue-500"
                "Read the docs"
            a_ [class_ "block px-8 py-16 flex items-center gap-6 border-l hover:bg-blue-100 ", href_ "https://calendar.app.google/EvPzCoVsLh5gqkAo8", target_ "_BLANK"] do
              faSprite_ "circle-play" "light" "text-blue-500 h-14 w-14"
              div_ [class_ "flex flex-col"] do
                span_ [class_ "font-bold text-lg text-blue-700 space-x-3"] do
                  span_ "Need Help?"
                  span_ "Or a Demo?"
                span_ [class_ "text-slate-500"] "Schedule a brief call with an Engineer."
  script_
    [text|

var getCurrentTab = () => {
  const tab= document.querySelector(".sdk_tab_active")
  if(tab) {
    console.log(tab)
    return tab.id
    }
  return 'express'
}
hljs.highlightAll();
  |]

generateApikey :: Projects.ProjectId -> Html ()
generateApikey pid =
  div_ [class_ "w-[800px] bg-slate-200 mx-auto rounded-lg border-8 border-white shadow-lg mb-10"] do
    div_ [class_ "w-full p-8"] do
      div_ [class_ "flex w-full justify-center gap-4 items-center mb-10"] do
        span_ [class_ "text-blue-500 pr-4 border-r border-r-2 border-r-blue-500 text-2xl"] "Next Up"
        h3_ [class_ "font-bold text-2xl"] "Generate API Key"
      div_ [id_ "main-content2"] do
        form_
          [ hxPost_ $ "/p/" <> pid.toText <> "/apis",
            class_ "flex items-end justify-center mx-8  pt-4 px-4 pb-20 text-center sm:block sm:p-0",
            hxTarget_ "#main-content2"
          ]
          do
            div_ [class_ "bg-white rounded-lg px-4 pt-5 pb-4 text-left"] do
              div_ [class_ "sm:flex sm:items-start"] do
                div_ [class_ "mt-3 text-center sm:mt-0 sm:ml-4 sm:text-left grow"] do
                  h3_ [class_ "text-lg font-medium text-slate-900", id_ "modal-title"] "Enter API key title"
                  div_ [class_ "mt-2 space-y-2"] do
                    p_ [class_ "text-sm text-slate-500"] do
                      "Please input a title for your API Key. You can find all API keys "
                      a_ [href_ $ "/p/" <> pid.toText <> "/apis", class_ "text-blue-500"] "here"
                    div_ do
                      input_ [class_ "input-txt px-4 py-2  border w-full", type_ "text", placeholder_ "API Key Title", name_ "title", autofocus_]
                      input_ [hidden_ "true", name_ "from", value_ "onboarding"]
              div_ [class_ "mt-5 sm:mt-4 sm:flex sm:flex-row-reverse"] do
                button_ [type_ "submit", class_ "w-full inline-flex justify-center rounded-md border border-transparent shadow-sm px-4 py-2 bg-blue-600 text-base font-medium text-white hover:bg-blue-700 focus:outline-none focus:ring-2 focus:ring-offset-2 focus:ring-blue-500 sm:ml-3 sm:w-auto sm:text-sm"] "Submit"

integrateApiToolkit :: Text -> Text -> Html ()
integrateApiToolkit apikey current_tab =
  div_ [class_ "w-[800px] bg-slate-200 mx-auto rounded-lg border-8 border-white shadow-lg mb-10"] do
    div_ [class_ "w-full p-8 bg-slate-100  rounded"] do
      div_ [class_ "flex w-full justify-center gap-4 items-center mb-2"] do
        span_ [class_ "text-blue-500 pr-4 border-r border-r-2 border-r-blue-500 font-bold"] "Next Up"
        h3_ [class_ "font-bold text-2xl"] "Integrate APIToolkit"
      div_ [class_ "pb-2 mt-5"] do
        div_ [class_ "font-bold text-center  border-b border-slate-200"] $ do
          tabs current_tab
        tabContentExpress apikey current_tab
        tabContentExpressCjs apikey current_tab
        tabContentGin apikey current_tab
        tabContentLaravel apikey current_tab
        tabContentFlask apikey current_tab
        tabContentFastAPI apikey current_tab
        tabContentDjango apikey current_tab
        tabContentSymfony apikey current_tab
        tabContentDotNet apikey current_tab
        tabContentFastify apikey current_tab
        tabContentEcho apikey current_tab
        tabContentGorilla apikey current_tab
      div_ [class_ "font-medium text-slate-700 mt-8 space-y-2 text-xl"] do
        p_ [class_ "space-x-3"] do
          span_ [class_ ""] "Having trouble integrating APIToolkit?"
          a_ [href_ "https://calendar.app.google/EvPzCoVsLh5gqkAo8", target_ "_BLANK", class_ "text-blue-500"] "Contact support"
        a_ [class_ "block link underline text-slate-900 underline-offset-4", href_ "https://apitoolkit.io/docs/quickstarts/", target_ "BLANK"] "View Integration Quickstarts &  documentation on our Knowlege base"

completedBanner :: Projectjs.ProjectId -> Html ()
completedBanner pid =
  div_ [class_ "w-[800px] bg-slate-200 mx-auto rounded-lg border-8 border-white shadow-lg mb-10"] do
    div_ [class_ "w-full px-8 py-12 bg-slate-100  rounded"] do
      div_ [class_ "flex w-full justify-center gap-4 items-center mb-2"] do
        span_ [class_ "text-blue-500 pr-4 border-r border-r-2 border-r-blue-500 text-2xl"] "Done"
        h3_ [class_ "font-bold text-2xl"] "Onboarding Completed"
      div_ [class_ "pb-2 flex items-center mt-8 flex-col gap-4 text-blue-500 font-medium"] do
        a_ [href_ $ "/p/" <> pid.toText <> "/"] "Go to the dashboard"
        faSprite_ "circle-check" "sharp-regular" "h-24 w-24 text-green-700"

tabContentExpress :: Text -> Text -> Html ()
tabContentExpress apikey current_tab =
  div_ [class_ $ "tab-content flex flex-col m-8 " <> (if current_tab == "express" then "" else "hidden"), id_ "express_content"] $ do
    div_ [class_ "relative"] $ do
      div_ [class_ "mb-6 space-x-3"] do
        strong_ [class_ "text-slate-900 font-medium text-lg mb-1"] "Repo:"
        a_ [class_ "link underline text-lg", href_ "https://github.com/apitoolkit/apitoolkit-express", target_ "BLANK"] "github.com/apitoolkit/apitoolkit-express"
      div_ [class_ "mb-6"] do
        h3_ [class_ "text-slate-900 font-medium text-lg mb-1"] "Installation"
        p_ [class_ "w-full bg-slate-200 px-4 py-2 rounded-xl text-lg"] "npm i apitoolkit-express"
      h4_ [class_ "text-slate-900 font-medium text-lg my-2"] "Integrate into your app"
      div_ [class_ "relative overflow-hidden  flex bg-slate-800 h-[31.625rem] max-h-[60vh]] sm:rounded-xl lg:h-[34.6875rem] "] do
        div_ [class_ "relative w-full flex flex-col"] do
          contentHeader "express_code"
          div_ [class_ "relative min-h-0 h-full flex-auto flex flex-col"] do
            pre_ [class_ "flex min-h-full text-lg leading-snug"] do
              code_ [class_ "h-full hljs language-javascript atom-one-dark", id_ "express_code"]
                $ toHtml
                $ "import express from 'express';\n"
                <> "import { APIToolkit } from 'apitoolkit-express';\n"
                <> "\n"
                <> "const app = express();\n"
                <> "const port = 3000;\n"
                <> "\n"
                <> "app.use(express.json());\n"
                <> "app.use(express.urlencoded({ extended: true }));\n\n"
                <> "const apitoolkitClient = APIToolkit.NewClient({ apiKey: '"
                <> apikey
                <> "' });\n"
                <> "app.use(apitoolkitClient.expressMiddleware);\n"
                <> "\n"
                <> "app.get('/', (req, res) => {\n"
                <> "  res.json({message:'Hello World!'})"
                <> "});\n"
                <> "\n"
                <> "app.listen(port, () => {\n"
                <> "   console.log(`Example app listening on port ${port}`);\n"
                <> "});"

tabContentExpressCjs :: Text -> Text -> Html ()
tabContentExpressCjs apikey current_tab =
  div_ [class_ $ "tab-content flex flex-col m-8 " <> (if current_tab == "express_cjs" then "" else "hidden"), id_ "express_cjs_content"] $ do
    div_ [class_ "relative"] $ do
      div_ [class_ "mb-6 space-x-3"] do
        strong_ [class_ "text-slate-900 font-medium text-lg mb-1"] "Repo:"
        a_ [class_ "link underline text-lg", href_ "https://github.com/apitoolkit/apitoolkit-express", target_ "BLANK"] "github.com/apitoolkit/apitoolkit-express"
      div_ [class_ "mb-6"] do
        h3_ [class_ "text-slate-900 font-medium text-lg mb-1"] "Installation"
        p_ [class_ "w-full bg-slate-200 px-4 py-2 rounded-xl text-lg"] "npm i apitoolkit-express"
      h4_ [class_ "text-slate-900 font-medium text-lg my-2"] "Integrate into your app"
      div_ [class_ "relative overflow-hidden  flex bg-slate-800 h-[31.625rem] max-h-[60vh]] sm:rounded-xl lg:h-[34.6875rem] "] do
        div_ [class_ "relative w-full flex flex-col"] do
          contentHeader "express_cjs_code"
          div_ [class_ "relative min-h-0 h-full flex-auto flex flex-col"] do
            pre_ [class_ "flex min-h-full text-lg leading-snug"] do
              code_ [class_ "h-full hljs language-javascript atom-one-dark", id_ "express_cjs_code"]
                $ toHtml
                $ "const express = require('express');\n"
                <> "const APIToolkit = require('apitoolkit-express').default;\n"
                <> "\n"
                <> "const app = express();\n"
                <> "const port = 3000;\n"
                <> "\n"
                <> "app.use(express.json());\n"
                <> "app.use(express.urlencoded({ extended: true }));\n\n"
                <> "(async function () {\n"
                <> "   const apitoolkitClient = APIToolkit.NewClient({ apiKey: '"
                <> "   "
                <> apikey
                <> "' });\n"
                <> "   app.use(apitoolkitClient.expressMiddleware);\n"
                <> "\n"
                <> "   app.get('/', (req, res) => {\n"
                <> "      res.json({message:'Hello World!'});\n"
                <> "   });\n"
                <> "\n"
                <> "   app.listen(port, () => {\n"
                <> "      console.log(`Example app listening on port ${port}`);\n"
                <> "   });\n"
                <> "})();"

tabContentGin :: Text -> Text -> Html ()
tabContentGin apikey current_tab =
  div_ [class_ $ "tab-content flex flex-col m-8 " <> (if current_tab == "gin" then "" else "hidden"), id_ "gin_content"] $ do
    div_ [class_ "relative"] $ do
      div_ [class_ "mb-6 space-x-3"] do
        strong_ [class_ "text-slate-900 font-medium text-lg mb-1"] "Repo:"
        a_ [class_ "link underline text-lg", href_ "https://github.com/apitoolkit/apitoolkit-go", target_ "BLANK"] "github.com/apitoolkit/apitoolkit-go"
      div_ [class_ "mb-6"] do
        h3_ [class_ "text-slate-900 font-medium text-lg mb-1"] "Installation"
        p_ [class_ "w-full bg-slate-200 px-4 py-2 rounded-xl text-lg"] "go get github.com/apitoolkit/apitoolkit-go"
      h4_ [class_ "text-slate-900 font-medium text-lg my-2"] "Integrate into your app"
      div_ [class_ "relative overflow-hidden  flex bg-slate-800 h-[31.625rem] max-h-[60vh]] sm:rounded-xl lg:h-[34.6875rem] "] do
        div_ [class_ "relative w-full flex flex-col"] do
          contentHeader "gin_code"
          div_ [class_ "relative min-h-0 h-full flex-auto flex flex-col"] do
            pre_ [class_ "flex min-h-full text-lg leading-snug"] do
              code_
                [class_ "h-full hljs language-go atom-one-dark", id_ "gin_code"]
                $ toHtml
                $ "package main\n"
                <> "\n"
                <> "import (\n"
                <> "    // Import the apitoolkit golang sdk\n"
                <> "    apitoolkit \"github.com/apitoolkit/apitoolkit-go\"\n"
                <> "    context\n"
                <> "    \"github.com/gin-gonic/gin\"\n"
                <> ")\n"
                <> "\n"
                <> "func main() {\n"
                <> "    ctx := context.Background()\n"
                <> "\n"
                <> "    // Initialize the client using your apitoolkit.io generated apikey\n"
                <> "    apitoolkitClient, err := apitoolkit.NewClient(ctx, apitoolkit.Config{APIKey: \""
                <> apikey
                <> "\"})\n"
                <> "    if err != nil {\n"
                <> "        // Handle the error\n"
                <> "        panic(err)\n"
                <> "    }\n"
                <> "\n"
                <> "    router := gin.New()\n"
                <> "\n"
                <> "    // Register with the corresponding middleware of your choice. For Gin router, we use the GinMiddleware method.\n"
                <> "    router.Use(apitoolkitClient.GinMiddleware)\n"
                <> "\n"
                <> "    // Register your handlers as usual and run the gin server as usual.\n"
                <> "    router.POST(\":/slug/test\", func(c *gin.Context) { c.String(200, \"ok\") })\n"
                <> "\n"
                <> "    router.Run(\":8080\")\n"
                <> "}"

tabContentLaravel :: Text -> Text -> Html ()
tabContentLaravel apikey current_tab =
  div_ [class_ $ "tab-content flex flex-col m-8 " <> (if current_tab == "laravel" then "" else "hidden"), id_ "laravel_content"] $ do
    div_ [class_ "relative"] $ do
      div_ [class_ "mb-6 space-x-3"] do
        strong_ [class_ "text-slate-900 font-medium text-lg mb-1"] "Repo:"
        a_ [class_ "link underline text-lg", href_ "https://github.com/apitoolkit/apitoolkit-laravel", target_ "BLANK"] "github.com/apitoolkit/apitoolkit-laravel"
      div_ [class_ "mb-6"] do
        h3_ [class_ "text-slate-900 font-medium text-lg mb-1"] "Installation"
        p_ [class_ "w-full bg-slate-200 px-4 py-2 rounded-xl text-lg"] "composer require apitoolkit/apitoolkit-php"
        h3_ [class_ "text-slate-900 font-medium text-lg mb-1 mt-4"] "Set up APITOOLKIT_KEY env variable"
        p_ [class_ "w-full bg-slate-200 px-4 py-2 rounded-xl text-lg"] $ toHtml $ "APITOOLKIT_KEY=" <> apikey
      h4_ [class_ "text-slate-900 font-medium text-lg my-2"] "Update into your app/Http/Kernel.php"
      div_ [class_ "relative overflow-hidden  flex bg-slate-800 h-[31.625rem] max-h-[60vh]] sm:rounded-xl lg:h-[34.6875rem] "] do
        div_ [class_ "relative w-full flex flex-col"] do
          contentHeader "laravel_code"
          div_ [class_ "relative min-h-0 h-full flex-auto flex flex-col"] do
            pre_ [class_ "flex min-h-full text-lg leading-snug"] do
              code_ [class_ "flex-auto relative block text-slate-50 py-4 px-4 overflow-auto hljs language-php atom-one-dark", id_ "laravel_code"]
                $ "<?php\n"
                <> "\n"
                <> "namespace App\\Http;\\n"
                <> "\n"
                <> "use Illuminate\\Foundation\\Http\\Kernel as HttpKernel;\n"
                <> "\n"
                <> "class Kernel extends HttpKernel\n"
                <> "    {\n"
                <> "    // ...\n"
                <> "    /**\n"
                <> "     * The application's route middleware groups.\n"
                <> "     *\n"
                <> "     * @var array\n"
                <> "     */\n"
                <> "    protected $middlewareGroups = [\n"
                <> "        // ...\n"
                <> "        'api' => [\n"
                <> "            // ...\n"
                <> "            \\APIToolkit\\Http\\Middleware\\APIToolkit::class,\n"
                <> "            // ...\n"
                <> "        ],\n"
                <> "    ];\n"
                <> "    // ...\n"
                <> "}"

tabContentSymfony :: Text -> Text -> Html ()
tabContentSymfony apikey current_tab =
  div_ [class_ $ "tab-content flex flex-col m-8 " <> (if current_tab == "symfony" then "" else "hidden"), id_ "symfony_content"] $ do
    div_ [class_ "relative"] $ do
      div_ [class_ "mb-6 space-x-3"] do
        strong_ [class_ "text-slate-900 font-medium text-lg mb-1"] "Repo:"
        a_ [class_ "link underline text-lg", href_ "https://github.com/apitoolkit/apitoolkit-symfony", target_ "BLANK"] "github.com/apitoolkit/apitoolkit-symfony"
      div_ [class_ "mb-6"] do
        h3_ [class_ "text-slate-900 font-medium text-lg mb-1"] "Installation"
        p_ [class_ "w-full bg-slate-200 px-4 py-2 rounded-xl text-lg"] "composer require apitoolkit/apitoolkit-symfony"
        h3_ [class_ "text-slate-900 font-medium text-lg mb-1 mt-4"] "Set up APITOOLKIT_KEY env variable"
        p_ [class_ "w-full bg-slate-200 px-4 py-2 rounded-xl text-lg"] $ toHtml $ "APITOOLKIT_KEY=" <> apikey
      h4_ [class_ "text-slate-900 font-medium text-lg my-2"] "Integrate into your app"
      div_ [class_ "relative overflow-hidden  flex bg-slate-800 h-[31.625rem] max-h-[60vh]] sm:rounded-xl lg:h-[34.6875rem]"] do
        div_ [class_ "relative w-full flex flex-col"] do
          contentHeader "symfony_code"
          div_ [class_ "relative min-h-0  h-full flex-auto flex flex-col"] do
            pre_ [class_ "flex min-h-full text-lg leading-snug"] do
              code_
                [class_ "flex-auto relative block text-slate-50 py-4 px-4 overflow-auto hljs language-php atom-one-dark", id_ "symfony_code"]
                $ "services:\n"
                <> "    APIToolkit\\EventSubscriber\\APIToolkitService:\n"
                <> "        arguments:\n"
                <> "            $apiKey: '%env(APITOOLKIT_KEY)%'\n"
                <> "        # Optional: if you want to cache login result add this cache pool instance via setter injection\n"
                <> "        calls:\n"
                <> "            - setCachePool: ['@PutYourCachePoolServiceHere']\n"
                <> "        tags:\n"
                <> "            - { name: 'kernel.event_subscriber' }"

tabContentDotNet :: Text -> Text -> Html ()
tabContentDotNet apikey current_tab =
  div_ [class_ $ "tab-content flex flex-col m-8 " <> (if current_tab == "net" then "" else "hidden"), id_ "net_content"] $ do
    div_ [class_ "relative"] $ do
      div_ [class_ "mb-6 space-x-3"] do
        strong_ [class_ "text-slate-900 font-medium text-lg mb-1"] "Repo:"
        a_ [class_ "link underline text-lg", href_ "https://github.com/apitoolkit/apitoolkit-dotnet", target_ "BLANK"] "github.com/apitoolkit/apitoolkit-dotnet"
      div_ [class_ "mb-6"] do
        h3_ [class_ "text-slate-900 font-medium text-lg mb-1"] "Installation"
        p_ [class_ "w-full bg-slate-200 px-4 py-2 rounded-xl text-lg"] "dotnet add package ApiToolkit.Net"
      h4_ [class_ "text-slate-900 font-medium text-lg my-2"] "Integrate into your app"
      div_ [class_ "relative overflow-hidden  flex bg-slate-800 h-[31.625rem] max-h-[60vh]] sm:rounded-xl lg:h-[34.6875rem] "] do
        div_ [class_ "relative w-full flex flex-col"] do
          contentHeader "net_code"
          div_ [class_ "relative min-h-0 h-full flex-auto flex flex-col"] do
            pre_ [class_ "flex min-h-full text-lg leading-snug"] do
              code_ [class_ "flex-auto relative block text-slate-50 py-4 px-4 overflow-auto hljs language-csharp atom-one-dark", id_ "net_code"]
                $ toHtml
                $ "var config = new Config\n"
                <> "{\n"
                <> "    Debug = true, // Set debug flags to false in production\n"
                <> "    ApiKey = \""
                <> apikey
                <> "\"\n"
                <> "};\n"
                <> "var client = await APIToolkit.NewClientAsync(config);\n"
                <> "// Register the middleware to use the initialized client\n"
                <> "app.Use(async (context, next) =>\n"
                <> "    var apiToolkit = new APIToolkit(next, client);\n"
                <> "    await apiToolkit.InvokeAsync(context);\n"
                <> ");"

tabContentFastify :: Text -> Text -> Html ()
tabContentFastify apikey current_tab =
  div_ [class_ $ "tab-content flex flex-col m-8 " <> (if current_tab == "fastify" then "" else "hidden"), id_ "fastify_content"]
    $ do
      div_ [class_ "relative"] $ do
        div_ [class_ "mb-6 space-x-3"] do
          strong_ [class_ "text-slate-900 font-medium text-lg mb-1"] "Repo:"
          a_ [class_ "link underline text-lg", href_ "https://github.com/apitoolkit/apitoolkit-fastify", target_ "BLANK"] "github.com/apitoolkit/apitoolkit-fastify"
        div_ [class_ "mb-6"] do
          h3_ [class_ "text-slate-900 font-medium text-lg mb-1"] "Installation"
          p_ [class_ "w-full bg-slate-200 px-4 py-2 rounded-xl text-lg"] "npm install apitoolkit-fastify"
        h4_ [class_ "text-slate-900 font-medium text-lg my-2"] "Integrate into your app"
        div_ [class_ "relative overflow-hidden  flex bg-slate-800 h-[31.625rem] max-h-[60vh]] sm:rounded-xl lg:h-[34.6875rem] "] do
          div_ [class_ "relative w-full flex flex-col"] do
            contentHeader "fastify_code"
            div_ [class_ "relative min-h-0 h-full flex-auto flex flex-col"] do
              pre_ [class_ "flex min-h-full text-lg leading-snug"] do
                code_ [class_ "flex-auto relative block text-slate-50 py-4 px-4 overflow-auto hljs language-javascript atom-one-dark", id_ "fastify_code"]
                  $ toHtml
                  $ "import APIToolkit from 'apitoolkit-fastify';\n"
                  <> "import Fastify from 'fastify';\n"
                  <> "const fastify = Fastify();\n"
                  <> "// Create and initialize an instance of the APIToolkit\n"
                  <> "const apittoolkitClient = await APIToolkit.NewClient({\n"
                  <> "  apiKey: \""
                  <> apikey
                  <> "\",\n"
                  <> "  fastify: fastify\n"
                  <> "});\n"
                  <> "apitoolkitClient.init();\n"
                  <> "// Rest of your app\n"
                  <> "fastify.get('/hello', (request, reply) => {\n"
                  <> " reply.send({hello:'world'})\n"
                  <> "});\n"
                  <> "\n"
                  <> "fastify.listen({port: 3000}, function(err, address) {\n"
                  <> "   if(err) {\n"
                  <> "     fastify.log.error(err);\n"
                  <> "     process.exit(1);\n"
                  <> "   }\n"
                  <> "});"

tabContentFlask :: Text -> Text -> Html ()
tabContentFlask apikey current_tab =
  div_ [class_ $ "tab-content flex flex-col m-8 " <> (if current_tab == "flask" then "" else "hidden"), id_ "flask_content"]
    $ do
      div_ [class_ "relative"] $ do
        div_ [class_ "mb-6 space-x-3"] do
          strong_ [class_ "text-slate-900 font-medium text-lg mb-1"] "Repo:"
          a_ [class_ "link underline text-lg", href_ "https://github.com/apitoolkit/apitoolkit-flask", target_ "BLANK"] "github.com/apitoolkit/apitoolkit-flask"
        div_ [class_ "mb-6"] do
          h3_ [class_ "text-slate-900 font-medium text-lg mb-1"] "Installation"
          p_ [class_ "w-full bg-slate-200 px-4 py-2 rounded-xl text-lg"] "pip install apitoolkit-flask"
        h4_ [class_ "text-slate-900 font-medium text-lg my-2"] "Integrate into your app"
        div_ [class_ "relative overflow-hidden  flex bg-slate-800 h-[31.625rem] max-h-[60vh]] sm:rounded-xl lg:h-[34.6875rem] "] do
          div_ [class_ "relative w-full flex flex-col"] do
            contentHeader "flask_code"
            div_ [class_ "relative min-h-0 h-full flex-auto flex flex-col"] do
              pre_ [class_ "flex min-h-full text-lg leading-snug"] do
                code_ [class_ "flex-auto relative block text-slate-50 py-4 px-4 overflow-auto hljs language-python atom-one-dark", id_ "flask_code"]
                  $ toHtml
                  $ "from flask import Flask\n"
                  <> "from apitoolkit_flask import APIToolkit\n"
                  <> "\n"
                  <> "app = Flask(__name__)\n"
                  <> "\n"
                  <> "apitoolkit = APIToolkit(api_key=\""
                  <> apikey
                  <> "\", debug=True)\n"
                  <> "\n"
                  <> "@app.before_request\n"
                  <> "def before_request():\n"
                  <> "    apitoolkit.beforeRequest()\n"
                  <> "\n"
                  <> "@app.after_request\n"
                  <> "def after_request(response):\n"
                  <> "    apitoolkit.afterRequest(response)\n"
                  <> "    return response\n"
                  <> "\n"
                  <> "@app.route('/hello', methods=['GET', 'POST'])\n"
                  <> "def sample_route(subject):\n"
                  <> "    return {\"Hello\": \"World\"}\n"
                  <> "\n"
                  <> "app.run(debug=True)\n"

tabContentFastAPI :: Text -> Text -> Html ()
tabContentFastAPI apikey current_tab =
  div_ [class_ $ "tab-content flex flex-col m-8 " <> (if current_tab == "fastapi" then "" else "hidden"), id_ "fastapi_content"]
    $ do
      div_ [class_ "relative"] $ do
        div_ [class_ "mb-6 space-x-3"] do
          strong_ [class_ "text-slate-900 font-medium text-lg mb-1"] "Repo:"
          a_ [class_ "link underline text-lg", href_ "https://github.com/apitoolkit/apitoolkit-fastapi", target_ "BLANK"] "github.com/apitoolkit/apitoolkit-fastapi"
        div_ [class_ "mb-6"] do
          h3_ [class_ "text-slate-900 font-medium text-lg mb-1"] "Installation"
          p_ [class_ "w-full bg-slate-200 px-4 py-2 rounded-xl text-lg"] "pip install apitoolkit-fastapi"
        h4_ [class_ "text-slate-900 font-medium text-lg my-2"] "Integrate into your app"
        div_ [class_ "relative overflow-hidden  flex bg-slate-800 h-[31.625rem] max-h-[60vh]] sm:rounded-xl lg:h-[34.6875rem] "] do
          div_ [class_ "relative w-full flex flex-col"] do
            contentHeader "fastapi_code"
            div_ [class_ "relative min-h-0 h-full flex-auto flex flex-col"] $ do
              pre_ [class_ "flex min-h-full text-lg leading-snug"] $ do
                code_ [class_ "flex-auto relative block text-slate-50 py-4 px-4 overflow-auto hljs language-python atom-one-dark", id_ "fastapi_code"]
                  $ toHtml
                  $ "from fastapi import FastAPI\n"
                  <> "from apitoolkit_fastapi import APIToolkit\n"
                  <> "\n"
                  <> "app = FastAPI()\n"
                  <> "\n"
                  <> "# A list of fields to redact from response body\n"
                  <> "redact_res = [\"$.api_key\", \"$.password\"]\n"
                  <> "# A list of fields to redact from request body\n"
                  <> "redact_req = [\"$.credit-card.cvv\", \"$.credit-card.name\"]\n"
                  <> "# A list of fields to redact from request and response headers\n"
                  <> "redact_headers = [\"Authorization\", \"Cookie\"]\n"
                  <> "\n"
                  <> "# Initialize apitoolkit\n"
                  <> "apitoolkit = APIToolkit(\n"
                  <> "    api_key=\""
                  <> apikey
                  <> "\", debug=True, redact_response_body=redact_res,\n"
                  <> "    redact_request_body=redact_req, redact_headers=redact_headers\n"
                  <> ")\n"
                  <> "\n"
                  <> "app.middleware('http')(apitoolkit.middleware)\n"
                  <> "\n"
                  <> "@app.get(\"/\")\n"
                  <> "def read_root():\n"
                  <> "    return {\"Hello\": \"World\"}\n"

tabContentDjango :: Text -> Text -> Html ()
tabContentDjango apikey current_tab =
  div_ [class_ $ "tab-content flex flex-col m-8 " <> (if current_tab == "django" then "" else "hidden"), id_ "django_content"]
    $ do
      div_ [class_ "relative"] $ do
        div_ [class_ "mb-6 space-x-3"] do
          strong_ [class_ "text-slate-900 font-medium text-lg mb-1"] "Repo:"
          a_ [class_ "link underline text-lg", href_ "https://github.com/apitoolkit/apitoolkit-django", target_ "BLANK"] "github.com/apitoolkit/apitoolkit-django"

        div_ [class_ "mb-6"] do
          h3_ [class_ "text-slate-900 font-medium text-lg mb-1"] "Installation"
          p_ [class_ "w-full bg-slate-200 px-4 py-2 rounded-xl text-lg"] "pip install apitoolkit-django"
        h4_ [class_ "text-slate-900 font-medium text-lg my-2"] "Integrate into your app by adding APITOOLKIT_KEY and APIToolkit to the settings middleware list"
        div_ [class_ "relative overflow-hidden  flex bg-slate-800 h-[31.625rem] max-h-[0vh]] sm:rounded-xl lg:h-[34.6875rem] "] do
          div_ [class_ "relative w-full flex flex-col"] do
            contentHeader "django_code"
            div_ [class_ "relative min-h-0 h-full flex-auto flex flex-col"] do
              pre_ [class_ "flex min-h-full text-lg leading-snug"] do
                code_ [class_ "flex-auto relative block text-slate-50 py-4 px-4 overflow-auto hljs language-python atom-one-dark", id_ "django_code"]
                  $ toHtml
                  $ "APITOOLKIT_KEY = \""
                  <> apikey
                  <> "\"\n"
                  <> "\n"
                  <> "MIDDLEWARE = [\n"
                  <> "    ...,\n"
                  <> "    'apitoolkit-django.APIToolkit',\n"
                  <> "    ...,\n"
                  <> "]\n"
                  <> "\n"
                  <> "APITOOLKIT_REDACT_HEADERS = [\"Authorization\", \"Cookie\",\"Content-Length\", \"Content-Type\"] # optional\n"
                  <> "APITOOLKIT_REDACT_REQ_BODY = [\"$.password\", \"$.credit_card\"] # optional\n"
                  <> "APITOOLKIT_REDACT_RES_BODY = [\"$.credentials\", \"$.social_security_number\"] # optional\n"

tabContentEcho :: Text -> Text -> Html ()
tabContentEcho apikey current_tab =
  div_ [class_ $ "tab-content flex flex-col m-8 " <> (if current_tab == "echo" then "" else "hidden"), id_ "echo_content"]
    $ do
      div_ [class_ "relative"] $ do
        div_ [class_ "mb-6 space-x-3"] do
          strong_ [class_ "text-slate-900 font-medium text-lg mb-1"] "Repo:"
          a_ [class_ "link underline text-lg", href_ "https://github.com/apitoolkit/apitoolkit-go", target_ "BLANK"] "github.com/apitoolkit/apitoolkit-django"

        div_ [class_ "mb-6"] do
          h3_ [class_ "text-slate-900 font-medium text-lg mb-1"] "Installation"
          p_ [class_ "w-full bg-slate-200 px-4 py-2 rounded-xl text-lg"] "go get github.com/apitoolkit/apitoolkit-go"
        h4_ [class_ "text-slate-900 font-medium text-lg my-2"] "Integrate into your app by adding APITOOLKIT_KEY and APIToolkit to the settings middleware list"
        div_ [class_ "relative overflow-hidden  flex bg-slate-800 h-[31.625rem] max-h-[0vh]] sm:rounded-xl lg:h-[34.6875rem] "] do
          div_ [class_ "relative w-full flex flex-col"] do
            contentHeader "echo_code"
            div_ [class_ "relative min-h-0 h-full flex-auto flex flex-col"] do
              pre_ [class_ "flex min-h-full text-lg leading-snug"] do
                code_ [class_ "flex-auto relative block text-slate-50 py-4 px-4 overflow-auto hljs language-go atom-one-dark", id_ "echo_code"]
                  $ toHtml
                  $ "package main\n"
                  <> "\n"
                  <> "import (\n"
                  <> "    context\n"
                  <> "    \"net/http\"\n"
                  <> "\n"
                  <> "    apitoolkit \"github.com/apitoolkit/apitoolkit-go\"\n"
                  <> "    \"github.com/labstack/echo/v4\"\n"
                  <> ")\n"
                  <> "\n"
                  <> "func main() {\n"
                  <> "    ctx := context.Background()\n"
                  <> "\n"
                  <> "    // Initialize the client using your apitoolkit.io generated apikey\n"
                  <> "    apitoolkitClient, err := apitoolkit.NewClient(ctx, apitoolkit.Config{APIKey: \""
                  <> apikey
                  <> "\"})\n"
                  <> "    if err != nil {\n"
                  <> "        panic(err)\n"
                  <> "    }\n"
                  <> "\n"
                  <> "    e := echo.New()\n"
                  <> "\n"
                  <> "    // Register with the corresponding middleware of your choice.\n"
                  <> "    // Assuming apitoolkit provides an EchoMiddleware function for the echo framework.\n"
                  <> "    e.Use(apitoolkitClient.EchoMiddleware)\n"
                  <> "\n"
                  <> "    e.POST(\":/slug/test\", func(c echo.Context) error {\n"
                  <> "        return c.String(http.StatusOK, \"ok\")\n"
                  <> "    })\n"
                  <> "\n"
                  <> "    e.Start(\":8080\")\n"
                  <> "}"

tabContentGorilla :: Text -> Text -> Html ()
tabContentGorilla apikey current_tab =
  div_ [class_ $ "tab-content flex flex-col m-8 " <> (if current_tab == "gorilla" then "" else "hidden"), id_ "gorilla_content"]
    $ do
      div_ [class_ "relative"] $ do
        div_ [class_ "mb-6 space-x-3"] do
          strong_ [class_ "text-slate-900 font-medium text-lg mb-1"] "Repo:"
          a_ [class_ "link underline text-lg", href_ "https://github.com/apitoolkit/apitoolkit-go", target_ "BLANK"] "github.com/apitoolkit/apitoolkit-go"

        div_ [class_ "mb-6"] do
          h3_ [class_ "text-slate-900 font-medium text-lg mb-1"] "Installation"
          p_ [class_ "w-full bg-slate-200 px-4 py-2 rounded-xl text-lg"] "go get github.com/apitoolkit/apitoolkit-echo"
        h4_ [class_ "text-slate-900 font-medium text-lg my-2"] "Integrate into your app by adding APITOOLKIT_KEY and APIToolkit to the settings middleware list"
        div_ [class_ "relative overflow-hidden  flex bg-slate-800 h-[31.625rem] max-h-[0vh]] sm:rounded-xl lg:h-[34.6875rem] "] do
          div_ [class_ "relative w-full flex flex-col"] do
            contentHeader "gorilla_code"
            div_ [class_ "relative min-h-0 h-full flex-auto flex flex-col"] do
              pre_ [class_ "flex min-h-full text-lg leading-snug"] do
                code_ [class_ "flex-auto relative block text-slate-50 py-4 px-4 overflow-auto hljs language-go atom-one-dark", id_ "gorilla_code"]
                  $ toHtml
                  $ "package main\n"
                  <> "import (\n"
                  <> "    \"context\"\n"
                  <> "    \"net/http\"\n"
                  <> "    \"github.com/gorilla/mux\"\n"
                  <> "    apitoolkit \"github.com/apitoolkit/apitoolkit-go\"\n"
                  <> ")\n"
                  <> "func main() {\n"
                  <> "    ctx := context.Background()\n"
                  <> "    // Initialize the client using your generated API key\n"
                  <> "    apitoolkitClient, err := apitoolkit.NewClient(ctx, apitoolkit.Config{APIKey: \""
                  <> apikey
                  <> "\"})\n"
                  <> "    if err != nil {\n"
                  <> "        panic(err)\n"
                  <> "    }\n"
                  <> "    r := mux.NewRouter()\n"
                  <> "    // Register middleware\n"
                  <> "    r.Use(apitoolkitClient.GorillaMuxMiddleware)\n"
                  <> "    r.HandleFunc(\"/{slug}/test\", func(w http.ResponseWriter, r *http.Request) {\n"
                  <> "        w.WriteHeader(http.StatusOK)\n"
                  <> "        w.Write([]byte(\"ok\"))\n"
                  <> "    })\n"
                  <> "    // Start the HTTP server on port 8080\n"
                  <> "    http.ListenAndServe(\":8080\", r)\n"
                  <> "}"

tabs :: Text -> Html ()
tabs current_tab =
  ul_ [class_ "flex flex-nowrap overflow-x-auto gap-6 font-medium"] $ do
    script_
      [type_ "text/hyperscript"]
      [text|
      behavior Navigatable(content)
         on click remove .sdk_tab_active from .sdk_tab 
            then add .sdk_tab_active to me 
            then add .hidden to .tab-content 
            then remove .hidden from content
      end
    |]
    li_ [class_ "shrink-0"] $ do
      button_
        [ class_ $ if current_tab == "express" then "sdk_tab sdk_tab_active" else "sdk_tab",
          [__| install Navigatable(content: #express_content) |],
          id_ "express"
        ]
        "Express (ESM)"
    li_ [class_ "shrink-0"] $ do
      button_
        [ class_ $ if current_tab == "express_cjs" then "sdk_tab sdk_tab_active" else "sdk_tab",
          [__| install Navigatable(content: #express_cjs_content) |],
          id_ "express_cjs"
        ]
        "Express (CJS)"
    li_ [class_ "shrink-0"] do
      button_
        [ class_ $ if current_tab == "gin" then "sdk_tab sdk_tab_active" else "sdk_tab",
          [__| install Navigatable(content: #gin_content) |],
          id_ "gin"
        ]
        "Go Gin"
    li_ [class_ "shrink-0"] do
      button_
        [ class_ $ if current_tab == "laravel" then "sdk_tab sdk_tab_active" else "sdk_tab",
          [__| install Navigatable(content: #laravel_content) |],
          id_ "laravel"
        ]
        "Laravel"
    li_ [class_ "shrink-0"] do
      button_
        [ class_ $ if current_tab == "flask" then "sdk_tab sdk_tab_active" else "sdk_tab",
          [__| install Navigatable(content: #flask_content) |],
          id_ "flask"
        ]
        "Flask"
    li_ [class_ "shrink-0"] do
      button_
        [ class_ $ if current_tab == "fastapi" then "sdk_tab sdk_tab_active" else "sdk_tab",
          [__| install Navigatable(content: #fastapi_content) |],
          id_ "fastapi"
        ]
        "FastAPI"
    li_ [class_ "shrink-0"] do
      button_
        [ class_ $ if current_tab == "django" then "sdk_tab sdk_tab_active" else "sdk_tab",
          [__| install Navigatable(content: #django_content) |],
          id_ "django"
        ]
        "Django"
    li_ [class_ "shrink-0"] do
      button_
        [ class_ $ if current_tab == "gorilla" then "sdk_tab sdk_tab_active" else "sdk_tab",
          [__| install Navigatable(content: #gorilla_content) |],
          id_ "gorilla"
        ]
        "Go Gorilla"
    li_ [class_ "shrink-0"] do
      button_
        [ class_ $ if current_tab == "symfony" then "sdk_tab sdk_tab_active" else "sdk_tab",
          [__| install Navigatable(content: #symfony_content) |],
          id_ "symfony"
        ]
        "Symfony"
    li_ [class_ "shrink-0"] do
      button_
        [ class_ $ if current_tab == "net" then "sdk_tab sdk_tab_active" else "sdk_tab",
          [__| install Navigatable(content: #net_content) |],
          id_ "net"
        ]
        "C# .NET"
    li_ [class_ "shrink-0"] do
      button_
        [ class_ $ if current_tab == "gin" then "sdk_tab sdk_tab_active" else "sdk_tab",
          [__| install Navigatable(content: #echo_content) |],
          id_ "echo"
        ]
        "Go Echo"
    li_ [class_ "shrink-0"] do
      button_
        [ class_ $ if current_tab == "fastify" then "sdk_tab sdk_tab_active" else "sdk_tab",
          [__| install Navigatable(content: #fastify_content) |],
          id_ "fastify"
        ]
        "Fastify Js"

contentHeader :: Text -> Html ()
contentHeader target =
  div_ [class_ "flex-none border-b border-slate-500/30 flex justify-between items-center gap-4"] do
    div_ [class_ "flex items-center h-8 space-x-1.5 px-3"] do
      div_ [class_ "w-2.5 h-2.5 bg-slate-600 rounded-full"] ""
      div_ [class_ "w-2.5 h-2.5 bg-slate-600 rounded-full"] ""
      div_ [class_ "w-2.5 h-2.5 bg-slate-600 rounded-full"] ""
    button_
<<<<<<< HEAD
      [ class_ "text-black text-sm font-bold mr-6",
=======
      [ class_ "text-gray-500 text-sm font-bold mr-6",
>>>>>>> 8758a7d7
        term "data-target" target,
        [__|
          on click
            if 'clipboard' in window.navigator then
              call document.getElementById(@data-target)
              call navigator.clipboard.writeText(it's innerText)
              send successToast(value:['Copied']) to <body/>
            end
       |]
      ]
      do
        faIcon_ "fa-copy" "fa-solid fa-copy" "h-4 w-4 inline-block"<|MERGE_RESOLUTION|>--- conflicted
+++ resolved
@@ -844,11 +844,7 @@
       div_ [class_ "w-2.5 h-2.5 bg-slate-600 rounded-full"] ""
       div_ [class_ "w-2.5 h-2.5 bg-slate-600 rounded-full"] ""
     button_
-<<<<<<< HEAD
-      [ class_ "text-black text-sm font-bold mr-6",
-=======
       [ class_ "text-gray-500 text-sm font-bold mr-6",
->>>>>>> 8758a7d7
         term "data-target" target,
         [__|
           on click
