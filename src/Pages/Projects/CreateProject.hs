{-# LANGUAGE DuplicateRecordFields #-}
{-# LANGUAGE NamedFieldPuns #-}
{-# LANGUAGE ScopedTypeVariables #-}

module Pages.Projects.CreateProject (
  CreateProjectForm,
  createProjectGetH,
  createProjectPostH,
  createProjectFormV,
  createProjectFormToModel,
  CreateProjectFormError,
  projectSettingsGetH,
  deleteProjectGetH,
)
where

import BackgroundJobs qualified
import Control.Lens ((.~), (^.))
import Data.Aeson (encode)
import Data.Aeson qualified as AE
import Data.Aeson.QQ (aesonQQ)
import Data.ByteString.Base64 qualified as B64
import Data.CaseInsensitive (original)
import Data.CaseInsensitive qualified as CI
import Data.Default
import Data.List.Extra (cons)
import Data.List.Unique
import Data.Pool (withResource)
import Data.Text (toLower)
import Data.Text qualified as T
import Data.UUID qualified as UUID
import Data.UUID.V4 qualified as UUIDV4
import Data.Valor (Valor, check1, failIf, validateM)
import Data.Valor qualified as Valor
import Data.Vector qualified as V
import Deriving.Aeson qualified as DAE
import Effectful.PostgreSQL.Transact.Effect
import Effectful.Reader.Static (ask)
import Lucid
import Lucid.Htmx
import Lucid.Hyperscript
import Models.Apis.Slack
import Models.Projects.ProjectApiKeys qualified as ProjectApiKeys
import Models.Projects.ProjectMembers qualified as ProjectMembers
import Models.Projects.ProjectMembers qualified as Projects
import Models.Projects.Projects qualified as Projects
import Models.Users.Sessions qualified as Sessions
import Models.Users.Users qualified as Users
import NeatInterpolation (text)
import Network.Wreq
import OddJobs.Job (createJob)
import Pages.BodyWrapper (BWConfig (..), bodyWrapper)
import Pkg.ConvertKit qualified as ConvertKit
import Relude hiding (ask, asks)
import Relude.Unsafe qualified as Unsafe
import Servant (
  Headers,
  addHeader,
  noHeader,
 )
import Servant.Htmx
import System.Config
import System.Types
import Utils
import Web.FormUrlEncoded (FromForm)


data CreateProjectForm = CreateProjectForm
  { title :: Text
  , description :: Text
  , emails :: [Text]
  , permissions :: [ProjectMembers.Permissions]
  , isUpdate :: Bool
  , projectId :: Text
  , paymentPlan :: Text
  , timeZone :: Text
  , orderId :: Maybe Text
  }
  deriving stock (Eq, Show, Generic)
  deriving anyclass (FromForm, Default)


data CreateProjectFormError = CreateProjectFormError
  { titleE :: Maybe [String]
  , descriptionE :: Maybe [String]
  }
  deriving stock (Eq, Show, Generic)
  deriving anyclass (Default)


createProjectFormToModel :: Projects.ProjectId -> Maybe Text -> Maybe Text -> CreateProjectForm -> Projects.CreateProject
createProjectFormToModel pid subId firstSubId CreateProjectForm{..} =
  Projects.CreateProject
    { id = pid
    , subId = subId
    , firstSubItemId = firstSubId
    , ..
    }


createProjectFormV :: Monad m => Valor CreateProjectForm m CreateProjectFormError
createProjectFormV =
  CreateProjectFormError
    <$> check1 title (failIf ["name can't be empty"] T.null)
    <*> check1 description Valor.pass


----------------------------------------------------------------------------------------------------------
-- createProjectGetH is the handler for the create projects page
createProjectGetH :: ATAuthCtx (Html ())
createProjectGetH = do
  appCtx <- ask @AuthContext
  sess <- Sessions.getSession
  let bwconf =
        (def :: BWConfig)
          { sessM = Just sess.persistentSession
          , pageTitle = "Endpoints"
          }
<<<<<<< HEAD
  pure $ bodyWrapper bwconf $ createProjectBody (Unsafe.fromJust sess.persistentSession) appCtx.config False (def @CreateProjectForm) (def @CreateProjectFormError)
=======
  pure $ bodyWrapper bwconf $ createProjectBody (sess.persistentSession) appCtx.config False (def @CreateProjectForm) (def @CreateProjectFormError) Nothing Nothing
>>>>>>> ed144679


----------------------------------------------------------------------------------------------------------
projectSettingsGetH :: Projects.ProjectId -> ATAuthCtx (Html ())
projectSettingsGetH pid = do
  (sess, project) <- Sessions.sessionAndProject pid
  appCtx <- ask @AuthContext
  let createProj =
        CreateProjectForm
          { title = project.title
          , description = project.description
          , emails = []
          , permissions = []
          , isUpdate = True
          , projectId = pid.toText
          , paymentPlan = project.paymentPlan
          , timeZone = project.timeZone
          , orderId = project.orderId
          }

<<<<<<< HEAD
  let bwconf = (def :: BWConfig){sessM = sess.persistentSession, currProject = projM, pageTitle = "Settings"}
  pure $ bodyWrapper bwconf $ createProjectBody pSess appCtx.config True createProj (def @CreateProjectFormError)
=======
  let bwconf = (def :: BWConfig){sessM = Just sess.persistentSession, currProject = Just project, pageTitle = "Settings"}
  pure $ bodyWrapper bwconf $ createProjectBody (sess.persistentSession) appCtx.config True createProj (def @CreateProjectFormError) (Just project.notificationsChannel) slackInfo
>>>>>>> ed144679


----------------------------------------------------------------------------------------------------------
deleteProjectGetH :: Projects.ProjectId -> ATAuthCtx (Headers '[HXTrigger, HXRedirect] (Html ()))
deleteProjectGetH pid = do
  sess <- Sessions.getSession
  _ <- dbtToEff $ Projects.deleteProject pid
  let hxTriggerData = decodeUtf8 $ encode [aesonQQ| {"successToast": ["Deleted Project Successfully"]}|]
  pure $ addHeader hxTriggerData $ addHeader "/" $ span_ ""


----------------------------------------------------------------------------------------------------------
-- createProjectPostH is the handler for the create projects page form handling.
-- It processes post requests and is expected to return a redirect header and a hyperscript event trigger header.
createProjectPostH :: CreateProjectForm -> ATAuthCtx (Headers '[HXTrigger, HXRedirect] (Html ()))
createProjectPostH createP = do
  sess <- Sessions.getSession
  appCtx <- ask @AuthContext
  validationRes <- validateM createProjectFormV createP
  case validationRes of
<<<<<<< HEAD
    Right cpe -> pure $ noHeader $ noHeader $ createProjectBody sess appCtx.config createP.isUpdate createP cpe
=======
    Right cpe -> pure $ noHeader $ noHeader $ createProjectBody (sess.persistentSession) appCtx.config createP.isUpdate createP cpe Nothing Nothing
>>>>>>> ed144679
    Left cp -> processProjectPostForm cp


data FirstSubItem = FirstSubItem
  { id :: Int
  , subscriptionId :: Int
  }
  deriving stock (Show, Generic)
  deriving (AE.FromJSON, AE.ToJSON) via DAE.CustomJSON '[DAE.FieldLabelModifier '[DAE.CamelToSnake]] FirstSubItem


data Attributes = Attributes
  { firstSubscriptionItem :: FirstSubItem
  }
  deriving stock (Show, Generic)
  deriving (AE.FromJSON, AE.ToJSON) via DAE.CustomJSON '[DAE.FieldLabelModifier '[DAE.CamelToSnake]] Attributes


data DataVals = DataVals
  { id :: Text
  , attributes :: Attributes
  }
  deriving stock (Show, Generic)
  deriving (AE.FromJSON, AE.ToJSON) via DAE.CustomJSON '[DAE.FieldLabelModifier '[DAE.CamelToSnake]] DataVals


data SubResponse = SubResponse
  { dataVal :: [DataVals]
  }
  deriving stock (Show, Generic)


instance AE.FromJSON SubResponse where
  parseJSON = AE.withObject "SubResponse" $ \obj -> do
    dataVal <- obj AE..: "data"
    return (SubResponse{dataVal = dataVal})


getSubscriptionId :: Maybe Text -> Text -> IO (Maybe SubResponse)
getSubscriptionId orderId apiKey = do
  case orderId of
    Nothing -> pure Nothing
    Just ordId -> do
      let hds = header "Authorization" .~ ["Bearer " <> encodeUtf8 @Text @ByteString apiKey]
      response <- liftIO $ getWith (defaults & hds) ("https://api.lemonsqueezy.com/v1/orders/" <> toString ordId <> "/subscriptions")
      let responseBdy = response ^. responseBody
      case AE.eitherDecode responseBdy of
        Right res -> do
          return $ Just res
        Left err -> do
          return Nothing


processProjectPostForm :: Valor.Valid CreateProjectForm -> ATAuthCtx (Headers '[HXTrigger, HXRedirect] (Html ()))
processProjectPostForm cpRaw = do
  appCtx <- ask @AuthContext
  let envCfg = appCtx.config
  sess <- Sessions.getSession

  let cp = Valor.unValid cpRaw
  pid <- liftIO $ maybe (Projects.ProjectId <$> UUIDV4.nextRandom) pure (Projects.projectIdFromText cp.projectId)
  if cp.isUpdate
    then do
      let hxTriggerDataUpdate = decodeUtf8 $ encode [aesonQQ| {"successToast": ["Updated Project Successfully"]}|]
<<<<<<< HEAD
      let bdy = createProjectBody sess envCfg cp.isUpdate cp (def @CreateProjectFormError)
=======
      let bdy = createProjectBody sess.persistentSession envCfg cp.isUpdate cp (def @CreateProjectFormError) Nothing Nothing
>>>>>>> ed144679
      project <- dbtToEff $ Projects.projectById pid
      case project of
        Just p -> do
          if cp.paymentPlan == "UsageBased" && p.paymentPlan /= "UsageBased"
            then do
              subRes <- liftIO $ getSubscriptionId cp.orderId envCfg.lemonSqueezyApiKey
              let (subId, firstSubItemId) = case subRes of
                    Just sub ->
                      if length sub.dataVal < 1
                        then (Nothing, Nothing)
                        else
                          let target = sub.dataVal Unsafe.!! 0
                              firstSubItemId' = show target.attributes.firstSubscriptionItem.id
                              subId' = show target.attributes.firstSubscriptionItem.subscriptionId
                           in (Just subId', Just firstSubItemId')
                    Nothing -> (Nothing, Nothing)
              if isNothing subId || isNothing firstSubItemId
                then do
                  let hxTriggerData = decodeUtf8 $ encode [aesonQQ| {"errorToast": ["Couldn't get subscription Id please try again"]}|]
<<<<<<< HEAD
                  let bd = createProjectBody sess envCfg cp.isUpdate cp (def @CreateProjectFormError)
=======
                  let bd = createProjectBody sess.persistentSession envCfg cp.isUpdate cp (def @CreateProjectFormError) Nothing Nothing
>>>>>>> ed144679
                  pure $ addHeader hxTriggerData $ addHeader ("/p/" <> pid.toText <> "/about_project") bd
                else do
                  _ <- dbtToEff $ Projects.updateProject (createProjectFormToModel pid subId firstSubItemId cp)
                  pure $ addHeader hxTriggerDataUpdate $ noHeader bdy
            else do
              _ <- dbtToEff $ Projects.updateProject (createProjectFormToModel pid p.subId p.firstSubItemId cp)
              pure $ addHeader hxTriggerDataUpdate $ noHeader bdy
        Nothing -> do
          let hxTriggerData = decodeUtf8 $ encode [aesonQQ| {"errorToast": ["Something went wrong, project not found"]}|]
          pure $ addHeader hxTriggerData $ noHeader $ span_ [] ""
    else do
      let usersAndPermissions = zip cp.emails cp.permissions & uniq
      subRes <- liftIO $ getSubscriptionId cp.orderId envCfg.lemonSqueezyApiKey
      let (subId, firstSubItemId) = case subRes of
            Just sub ->
              if length sub.dataVal < 1
                then (Nothing, Nothing)
                else
                  let target = sub.dataVal Unsafe.!! 0
                      firstSubItemId' = show target.attributes.firstSubscriptionItem.id
                      subId' = show target.attributes.firstSubscriptionItem.subscriptionId
                   in (Just subId', Just firstSubItemId')
            Nothing -> (Nothing, Nothing)
      if (cp.paymentPlan /= "Free" && isNothing firstSubItemId)
        then do
          let hxTriggerData = decodeUtf8 $ encode [aesonQQ| {"errorToast": ["Couldn't get subscription Id please try again"]}|]
<<<<<<< HEAD
          let bdy = createProjectBody sess envCfg cp.isUpdate cp (def @CreateProjectFormError)
=======
          let bdy = createProjectBody sess.persistentSession envCfg cp.isUpdate cp (def @CreateProjectFormError) Nothing Nothing
>>>>>>> ed144679
          pure $ addHeader hxTriggerData $ addHeader ("/p/" <> pid.toText <> "/about_project") bdy
        else do
          _ <- dbtToEff do
            Projects.insertProject (createProjectFormToModel pid subId firstSubItemId cp)
            projectKeyUUID <- liftIO UUIDV4.nextRandom
            let encryptedKey = ProjectApiKeys.encryptAPIKey (encodeUtf8 envCfg.apiKeyEncryptionSecretKey) (encodeUtf8 $ UUID.toText projectKeyUUID)
            let encryptedKeyB64 = B64.encodeBase64 encryptedKey
            let keyPrefix = encryptedKeyB64
            pApiKey <- liftIO $ ProjectApiKeys.newProjectApiKeys pid projectKeyUUID "Default API Key" keyPrefix
            ProjectApiKeys.insertProjectApiKey pApiKey
            liftIO $ ConvertKit.addUserOrganization envCfg.convertkitApiKey (CI.original sess.user.email) pid.toText cp.title cp.paymentPlan
            newProjectMembers <- forM usersAndPermissions \(email, permission) -> do
              userId' <- runMaybeT $ MaybeT (Users.userIdByEmail email) <|> MaybeT (Users.createEmptyUser email)
              let userId = Unsafe.fromJust userId'
              liftIO $ ConvertKit.addUserOrganization envCfg.convertkitApiKey email pid.toText cp.title cp.paymentPlan
              when (userId' /= Just sess.user.id) do
                -- invite the users to the project (Usually as an email)
                _ <- liftIO $ withResource appCtx.pool \conn -> createJob conn "background_jobs" $ BackgroundJobs.InviteUserToProject userId pid email cp.title
                pass
              pure (email, permission, userId)
            let projectMembers =
                  newProjectMembers
                    & filter (\(_, _, id') -> id' /= sess.user.id)
                    & map (\(email, permission, id') -> ProjectMembers.CreateProjectMembers pid id' permission)
                    & cons (ProjectMembers.CreateProjectMembers pid sess.user.id Projects.PAdmin)
            ProjectMembers.insertProjectMembers projectMembers
          _ <- liftIO $ withResource appCtx.pool \conn ->
            createJob conn "background_jobs" $ BackgroundJobs.CreatedProjectSuccessfully sess.user.id pid (original sess.user.email) cp.title
          let hxTriggerData = decodeUtf8 $ encode [aesonQQ| {"successToast": ["Created Project Successfully"]}|]
<<<<<<< HEAD
          let bdy = createProjectBody sess envCfg cp.isUpdate cp (def @CreateProjectFormError)
=======
          let bdy = createProjectBody sess.persistentSession envCfg cp.isUpdate cp (def @CreateProjectFormError) Nothing Nothing
>>>>>>> ed144679
          pure $ addHeader hxTriggerData $ addHeader ("/p/" <> pid.toText <> "/about_project") bdy


----------------------------------------------------------------------------------------------------------
-- createProjectBody is the core html view
createProjectBody :: Sessions.PersistentSession -> EnvConfig -> Bool -> CreateProjectForm -> CreateProjectFormError -> Html ()
createProjectBody sess envCfg isUpdate cp cpe = do
  let paymentPlan = if cp.paymentPlan == "" then "UsageBased" else cp.paymentPlan
  section_ [id_ "main-content", class_ "p-3 py-5 sm:p-6 overflow-y-scroll h-full"] do
    div_ [class_ "mx-auto", style_ "max-width:800px"] do
      h2_ [class_ "text-slate-700 text-3xl font-medium mb-5"] $ toHtml @String $ if isUpdate then "Project Settings" else "Create Project"
      div_ [class_ "grid gap-5"] do
        form_
          [ class_ "col-span-1 relative px-3 sm:px-10 border border-gray-200 py-10  bg-white rounded-3xl"
          , hxPost_ "/p/new"
          , hxTarget_ "#main-content"
          , hxSwap_ "outerHTML"
          , id_ "createUpdateBodyForm"
          , hxIndicator_ "#createIndicator"
          ]
          do
            input_ [name_ "isUpdate", type_ "hidden", value_ $ if isUpdate then "true" else "false"]
            input_ [name_ "projectId", type_ "hidden", value_ cp.projectId]
            input_ [name_ "paymentPlan", type_ "hidden", value_ paymentPlan, id_ "paymentPlanEl"]
            div_ do
              label_ [class_ "text-sm font-medium leading-none peer-disabled:cursor-not-allowed peer-disabled:opacity-70"] do
                "Title"
                span_ [class_ "text-red-400"] " *"
              input_
                [ class_ "flex h-9 w-full rounded-lg border border-input bg-transparent px-3 py-1 text-sm shadow-sm transition-colors placeholder:text-muted-foreground focus-visible:outline-none focus-visible:ring-1 focus-visible:ring-ring"
                , type_ "text"
                , id_ "title"
                , name_ "title"
                , value_ cp.title
                , required_ "required"
                ]
            input_ [type_ "hidden", id_ "orderId", name_ "orderId", value_ ""]
            div_ [class_ "flex flex-col gap-1 mt-5"] do
              label_ [class_ "text-sm font-medium leading-none peer-disabled:cursor-not-allowed peer-disabled:opacity-70"] do
                "Timezone"
              select_ [name_ "timeZone", id_ "timezone", class_ "px-4 py-2 border bg-gray-100 rounded-lg"] do
                option_ [value_ cp.timeZone] $ toHtml cp.timeZone
            div_ [class_ "mt-5 "] do
              label_ [class_ "text-sm font-medium leading-none peer-disabled:cursor-not-allowed peer-disabled:opacity-70"] "Description"
              textarea_
                [ class_ " flex min-h-[60px] w-full rounded-lg border border-input bg-transparent px-3 py-2 text-sm shadow-sm placeholder:text-muted-foreground focus-visible:outline-none focus-visible:ring-1 focus-visible:ring-ring disabled:cursor-not-allowed disabled:opacity-50 "
                , rows_ "4"
                , placeholder_ "Description"
                , id_ "description"
                , name_ "description"
                ]
                $ toHtml cp.description

            div_ [class_ "mt-5"] do
              p_ [class_ "text-sm font-medium leading-none peer-disabled:cursor-not-allowed peer-disabled:opacity-70 mb-2"] do
                "Please select a plan"
                span_ [class_ "text-red-400"] " *"
              div_ [class_ "grid md:grid-cols-2 gap-4 border-1"] do
                ( [ ("Free", "20k", "$0", "2", cp.paymentPlan == "Free", "Free")
                  , ("Pay as you use", "250k", "$1", "Unlimited", paymentPlan == "UsageBased", "UsageBased")
                  ]
                    :: [(Text, Text, Text, Text, Bool, Text)]
                  )
                  & mapM_ \(title, included, price, team, isSelected, value) -> do
                    let isSelectedTxt = toLower $ show isSelected
                    a_
                      [ class_ $ "payment-plans cursor-pointer space-y-1 border border-1  block p-2  rounded-md " <> if isSelected then " border-2 border-blue-300 shadow-lg" else ""
                      , term
                          "_"
                          [text| 
                          init if $isSelectedTxt then set window.paymentPlan to $value end 
                          on click  set window.paymentPlan to $value
                               then set #paymentPlanEl.value to "$value"
                               then remove .border-2 .border-blue-300 .shadow-lg from .payment-plans
                               then remove .payment-radio-active from .payment-radio 
                               then add .payment-radio-active to (.payment-radio in me)
                               then add .border-2 .border-blue-300 .shadow-lg to me
                               |]
                      ]
                      do
                        div_ [class_ "flex items-center justify-between border-b border-b-1 p-2"] do
                          h4_ [class_ "text-xl font-medium text-slate-700"] $ toHtml title
                          div_ [class_ $ "grid place-items-center h-6 w-6 bg-gray-200 border rounded-full payment-radio " <> if isSelected then "payment-radio-active" else ""] do
                            div_ [class_ "bg-white h-3 w-3 hidden rounded-full"] ""
                        div_ [class_ "text-lg py-3 px-2"] do
                          span_ [class_ "text-2xl text-blue-700"] $ toHtml price
                          if value == "Free"
                            then do span_ [class_ "text-slate-500"] "/month"
                            else do span_ [class_ "text-slate-500"] "/additional 10k requests"
                        div_ [class_ "flex flex-col gap-2 p-3"] do
                          div_ [class_ "flex items-center gap-1"] do
                            checkMark
                            small_ "Max "
                            span_ $ toHtml team
                            small_ " team members"
                          if value == "Free"
                            then do
                              div_ [class_ "flex gap-1 items-center"] do
                                checkMark
                                small_ "20k requests per month"
                              div_ [class_ "flex gap-1 items-center"] do
                                checkMark
                                small_ "7 days data retention"
                            else do
                              div_ [class_ "flex gap-1 items-center"] do
                                checkMark
                                small_ "14 days data retention"
                              div_ [class_ "flex gap-1 items-center"] do
                                checkMark
                                small_ "API testing pipelines"
                              div_ [class_ "flex gap-1 items-center"] do
                                checkMark
                                small_ "API swagger/OpenAPI hosting"
                              div_ [class_ "flex gap-1 items-center"] do
                                checkMark
                                small_ "API metrics custom monitors"
                              div_ [class_ "flex gap-1 items-center"] do
                                checkMark
                                small_ "API live traffic AI-based validations"

            div_ [class_ $ "mt-10 " <> if isUpdate then "hidden" else ""] do
              p_ [class_ "text-slate-400 mx-2 font-light text-sm"] "Invite a project member"
              section_ [id_ "inviteMemberSection"] do
                template_ [id_ "inviteTmpl"] do
                  div_ [class_ "flex flex-row space-x-2"] do
                    input_ [name_ "emails", class_ "w-2/3 h-10 px-5 my-2 w-full text-sm bg-white text-slate-700 font-light border-solid border border-gray-200 rounded-2xl border-0 ", placeholder_ "name@example.com"]
                    select_ [name_ "permissions", class_ "w-1/3 h-10 px-5  my-2 w-full text-sm bg-white text-zinc-500 border-solid border border-gray-200 rounded-2xl border-0"] do
                      option_ [class_ "text-slate-500", value_ "edit"] "Can Edit"
                      option_ [class_ "text-slate-500", value_ "view"] "Can View"
                    button_
                      [ [__| on click remove the closest parent <div/> then halt |]
                      ]
                      $ img_ [src_ "/assets/svgs/delete.svg", class_ "cursor-pointer"]
              a_
                [ class_ "bg-transparent inline-flex cursor-pointer mt-2"
                , [__| on click put #inviteTmpl.innerHTML at end of #inviteMemberSection then 
                         _hyperscript.processNode(#inviteMemberSection) then halt |]
                ]
                do
                  faIcon_ "fa-plus" "fa-sharp fa-regular fa-plus" "mx-2 w-4 h-4 text-blue-700"
                  span_ [class_ "text-blue-700 font-medium text-sm "] "Add member"

            -- LEMON SQUEEZY PAYMENT

            script_ [src_ "https://assets.lemonsqueezy.com/lemon.js"] ("" :: Text)
            let checkoutUrl = envCfg.lemonSqueezyUrl
            script_
              [type_ "text/javascript"]
              [text| 
             window.payLemon = function() {
             const sub = document.getElementById("createIndicator")
             if(sub.classList.contains("htmx-request")) {
              return
              }
             if (document.getElementById("paymentPlanEl").value == "Free"){
                gtag('event', 'conversion', {
                    'send_to': 'AW-11285541899/IUBqCKOA-8sYEIvoroUq',
                });

                gtag('event', 'conversion', {
                    'send_to': 'AW-11285541899/rf7NCKzf_9YYEIvoroUq',
                    'value': 1.0,
                    'currency': 'EUR',
                    'transaction_id': '',
                });
               document.getElementById("orderId").name = "free"
               htmx.trigger("#createUpdateBodyForm", "submit")
               return
             }
             LemonSqueezy.Setup({
               eventHandler: ({event, data}) => {
                 if(event === "Checkout.Success") {
                     document.getElementById("orderId").value = data.order.data.id
                     LemonSqueezy.Url.Close()
                     gtag('event', 'conversion', {
                         'send_to': 'AW-11285541899/rf7NCKzf_9YYEIvoroUq',
                         'value': 20.0,
                         'currency': 'EUR',
                         'transaction_id': '',
                     });
                     htmx.trigger("#createUpdateBodyForm", "submit")
                 }
               }
             })
             LemonSqueezy.Url.Open("$checkoutUrl");
             };
           const timezoneSelect = document.getElementById("timezone");
           const timeZones = Intl.supportedValuesOf('timeZone');
           timeZones.forEach((tz) => {
             const option = document.createElement("option");
             option.value = tz;
             option.text = tz;
             timezoneSelect.appendChild(option);
           });
            |]

            div_ [class_ "p-5 flex w-full justify-end"] do
              -- if isUpdate then
              --     button_ [class_ "inline-block py-2 px-5 bg-blue-700  text-[white] text-sm rounded-xl cursor-pointer"
              --       , type_ "Submit"
              --       ] "Submit"
              --   else
              a_
                [ class_ "lemonsqueezy-button py-2 px-5 w-max bg-blue-700 flex items-center text-[white] text-sm rounded-xl cursor-pointer"
                , [__|on click call window.payLemon() |]
                ]
                do
                  span_ [id_ "createIndicator", class_ "htmx-indicator loading loading-dots loading-md"] ""
                  "Proceed"

      when isUpdate do
        let pid = cp.projectId
        div_ [class_ "col-span-1 h-full justify-center items-center w-full text-center pt-24"] do
          h2_ [class_ "text-red-800 font-medium pb-4"] "Delete project. This is dangerous and unreversible."
          button_
            [ class_ "btn btn-sm bg-red-800 text-white shadow-md hover:bg-red-700 cursor-pointer rounded-md"
            , hxGet_ [text|/p/$pid/delete|]
            , hxConfirm_ "Are you sure you want to delete this project?"
            ]
            "Delete Project"


checkMark :: Html ()
checkMark =
  div_ [class_ "flex items-center justify-center text-center font-bold text-green-500 rounded-md w-5 h-5 bg-gray-200"] "✓"<|MERGE_RESOLUTION|>--- conflicted
+++ resolved
@@ -105,6 +105,10 @@
     <*> check1 description Valor.pass
 
 
+checkEmail :: Text -> Bool
+checkEmail = isJust . T.find (== '@')
+
+
 ----------------------------------------------------------------------------------------------------------
 -- createProjectGetH is the handler for the create projects page
 createProjectGetH :: ATAuthCtx (Html ())
@@ -113,50 +117,50 @@
   sess <- Sessions.getSession
   let bwconf =
         (def :: BWConfig)
-          { sessM = Just sess.persistentSession
+          { sessM = sess.persistentSession
           , pageTitle = "Endpoints"
           }
-<<<<<<< HEAD
   pure $ bodyWrapper bwconf $ createProjectBody (Unsafe.fromJust sess.persistentSession) appCtx.config False (def @CreateProjectForm) (def @CreateProjectFormError)
-=======
-  pure $ bodyWrapper bwconf $ createProjectBody (sess.persistentSession) appCtx.config False (def @CreateProjectForm) (def @CreateProjectFormError) Nothing Nothing
->>>>>>> ed144679
 
 
 ----------------------------------------------------------------------------------------------------------
 projectSettingsGetH :: Projects.ProjectId -> ATAuthCtx (Html ())
 projectSettingsGetH pid = do
-  (sess, project) <- Sessions.sessionAndProject pid
   appCtx <- ask @AuthContext
+  sess <- Sessions.getSession
+  let pSess = Unsafe.fromJust sess.persistentSession
+  projM <- dbtToEff $ Projects.selectProjectForUser (pSess.userId, pid)
+  let proj = Unsafe.fromJust projM
   let createProj =
         CreateProjectForm
-          { title = project.title
-          , description = project.description
+          { title = proj.title
+          , description = proj.description
           , emails = []
           , permissions = []
           , isUpdate = True
           , projectId = pid.toText
-          , paymentPlan = project.paymentPlan
-          , timeZone = project.timeZone
-          , orderId = project.orderId
+          , paymentPlan = proj.paymentPlan
+          , timeZone = proj.timeZone
+          , orderId = proj.orderId
           }
 
-<<<<<<< HEAD
   let bwconf = (def :: BWConfig){sessM = sess.persistentSession, currProject = projM, pageTitle = "Settings"}
   pure $ bodyWrapper bwconf $ createProjectBody pSess appCtx.config True createProj (def @CreateProjectFormError)
-=======
-  let bwconf = (def :: BWConfig){sessM = Just sess.persistentSession, currProject = Just project, pageTitle = "Settings"}
-  pure $ bodyWrapper bwconf $ createProjectBody (sess.persistentSession) appCtx.config True createProj (def @CreateProjectFormError) (Just project.notificationsChannel) slackInfo
->>>>>>> ed144679
 
 
 ----------------------------------------------------------------------------------------------------------
 deleteProjectGetH :: Projects.ProjectId -> ATAuthCtx (Headers '[HXTrigger, HXRedirect] (Html ()))
 deleteProjectGetH pid = do
   sess <- Sessions.getSession
-  _ <- dbtToEff $ Projects.deleteProject pid
-  let hxTriggerData = decodeUtf8 $ encode [aesonQQ| {"successToast": ["Deleted Project Successfully"]}|]
-  pure $ addHeader hxTriggerData $ addHeader "/" $ span_ ""
+  isMember <- dbtToEff $ userIsProjectMember (Unsafe.fromJust sess.persistentSession) pid
+  if not isMember
+    then do
+      let hxTriggerData = decodeUtf8 $ encode [aesonQQ| {"errorToast": ["Only project members can perform this action."]}|]
+      pure $ addHeader hxTriggerData $ addHeader "/" $ span_ ""
+    else do
+      _ <- dbtToEff $ Projects.deleteProject pid
+      let hxTriggerData = decodeUtf8 $ encode [aesonQQ| {"successToast": ["Deleted Project Successfully"]}|]
+      pure $ addHeader hxTriggerData $ addHeader "/" $ span_ ""
 
 
 ----------------------------------------------------------------------------------------------------------
@@ -164,15 +168,13 @@
 -- It processes post requests and is expected to return a redirect header and a hyperscript event trigger header.
 createProjectPostH :: CreateProjectForm -> ATAuthCtx (Headers '[HXTrigger, HXRedirect] (Html ()))
 createProjectPostH createP = do
-  sess <- Sessions.getSession
   appCtx <- ask @AuthContext
+  sess' <- Sessions.getSession
+  let sess = Unsafe.fromJust sess'.persistentSession
+
   validationRes <- validateM createProjectFormV createP
   case validationRes of
-<<<<<<< HEAD
     Right cpe -> pure $ noHeader $ noHeader $ createProjectBody sess appCtx.config createP.isUpdate createP cpe
-=======
-    Right cpe -> pure $ noHeader $ noHeader $ createProjectBody (sess.persistentSession) appCtx.config createP.isUpdate createP cpe Nothing Nothing
->>>>>>> ed144679
     Left cp -> processProjectPostForm cp
 
 
@@ -230,18 +232,15 @@
 processProjectPostForm cpRaw = do
   appCtx <- ask @AuthContext
   let envCfg = appCtx.config
-  sess <- Sessions.getSession
+  sess' <- Sessions.getSession
+  let sess = Unsafe.fromJust sess'.persistentSession
 
   let cp = Valor.unValid cpRaw
   pid <- liftIO $ maybe (Projects.ProjectId <$> UUIDV4.nextRandom) pure (Projects.projectIdFromText cp.projectId)
   if cp.isUpdate
     then do
       let hxTriggerDataUpdate = decodeUtf8 $ encode [aesonQQ| {"successToast": ["Updated Project Successfully"]}|]
-<<<<<<< HEAD
       let bdy = createProjectBody sess envCfg cp.isUpdate cp (def @CreateProjectFormError)
-=======
-      let bdy = createProjectBody sess.persistentSession envCfg cp.isUpdate cp (def @CreateProjectFormError) Nothing Nothing
->>>>>>> ed144679
       project <- dbtToEff $ Projects.projectById pid
       case project of
         Just p -> do
@@ -261,11 +260,7 @@
               if isNothing subId || isNothing firstSubItemId
                 then do
                   let hxTriggerData = decodeUtf8 $ encode [aesonQQ| {"errorToast": ["Couldn't get subscription Id please try again"]}|]
-<<<<<<< HEAD
                   let bd = createProjectBody sess envCfg cp.isUpdate cp (def @CreateProjectFormError)
-=======
-                  let bd = createProjectBody sess.persistentSession envCfg cp.isUpdate cp (def @CreateProjectFormError) Nothing Nothing
->>>>>>> ed144679
                   pure $ addHeader hxTriggerData $ addHeader ("/p/" <> pid.toText <> "/about_project") bd
                 else do
                   _ <- dbtToEff $ Projects.updateProject (createProjectFormToModel pid subId firstSubItemId cp)
@@ -292,11 +287,7 @@
       if (cp.paymentPlan /= "Free" && isNothing firstSubItemId)
         then do
           let hxTriggerData = decodeUtf8 $ encode [aesonQQ| {"errorToast": ["Couldn't get subscription Id please try again"]}|]
-<<<<<<< HEAD
           let bdy = createProjectBody sess envCfg cp.isUpdate cp (def @CreateProjectFormError)
-=======
-          let bdy = createProjectBody sess.persistentSession envCfg cp.isUpdate cp (def @CreateProjectFormError) Nothing Nothing
->>>>>>> ed144679
           pure $ addHeader hxTriggerData $ addHeader ("/p/" <> pid.toText <> "/about_project") bdy
         else do
           _ <- dbtToEff do
@@ -307,30 +298,26 @@
             let keyPrefix = encryptedKeyB64
             pApiKey <- liftIO $ ProjectApiKeys.newProjectApiKeys pid projectKeyUUID "Default API Key" keyPrefix
             ProjectApiKeys.insertProjectApiKey pApiKey
-            liftIO $ ConvertKit.addUserOrganization envCfg.convertkitApiKey (CI.original sess.user.email) pid.toText cp.title cp.paymentPlan
+            liftIO $ ConvertKit.addUserOrganization envCfg.convertkitApiKey (CI.original sess.user.getUser.email) pid.toText cp.title cp.paymentPlan
             newProjectMembers <- forM usersAndPermissions \(email, permission) -> do
               userId' <- runMaybeT $ MaybeT (Users.userIdByEmail email) <|> MaybeT (Users.createEmptyUser email)
               let userId = Unsafe.fromJust userId'
               liftIO $ ConvertKit.addUserOrganization envCfg.convertkitApiKey email pid.toText cp.title cp.paymentPlan
-              when (userId' /= Just sess.user.id) do
+              when (userId' /= Just sess.userId) do
                 -- invite the users to the project (Usually as an email)
                 _ <- liftIO $ withResource appCtx.pool \conn -> createJob conn "background_jobs" $ BackgroundJobs.InviteUserToProject userId pid email cp.title
                 pass
               pure (email, permission, userId)
             let projectMembers =
                   newProjectMembers
-                    & filter (\(_, _, id') -> id' /= sess.user.id)
+                    & filter (\(_, _, id') -> id' /= sess.userId)
                     & map (\(email, permission, id') -> ProjectMembers.CreateProjectMembers pid id' permission)
-                    & cons (ProjectMembers.CreateProjectMembers pid sess.user.id Projects.PAdmin)
+                    & cons (ProjectMembers.CreateProjectMembers pid sess.userId Projects.PAdmin)
             ProjectMembers.insertProjectMembers projectMembers
           _ <- liftIO $ withResource appCtx.pool \conn ->
-            createJob conn "background_jobs" $ BackgroundJobs.CreatedProjectSuccessfully sess.user.id pid (original sess.user.email) cp.title
+            createJob conn "background_jobs" $ BackgroundJobs.CreatedProjectSuccessfully sess.userId pid (original sess.user.getUser.email) cp.title
           let hxTriggerData = decodeUtf8 $ encode [aesonQQ| {"successToast": ["Created Project Successfully"]}|]
-<<<<<<< HEAD
           let bdy = createProjectBody sess envCfg cp.isUpdate cp (def @CreateProjectFormError)
-=======
-          let bdy = createProjectBody sess.persistentSession envCfg cp.isUpdate cp (def @CreateProjectFormError) Nothing Nothing
->>>>>>> ed144679
           pure $ addHeader hxTriggerData $ addHeader ("/p/" <> pid.toText <> "/about_project") bdy
 
 
@@ -360,23 +347,22 @@
                 "Title"
                 span_ [class_ "text-red-400"] " *"
               input_
-                [ class_ "flex h-9 w-full rounded-lg border border-input bg-transparent px-3 py-1 text-sm shadow-sm transition-colors placeholder:text-muted-foreground focus-visible:outline-none focus-visible:ring-1 focus-visible:ring-ring"
+                [ class_ "flex h-9 w-full rounded-xl border border-input bg-transparent px-3 py-1 text-sm shadow-sm transition-colors  placeholder:text-muted-foreground focus-visible:outline-none focus-visible:ring-1 focus-visible:ring-ring"
                 , type_ "text"
                 , id_ "title"
                 , name_ "title"
                 , value_ cp.title
-                , required_ "required"
                 ]
             input_ [type_ "hidden", id_ "orderId", name_ "orderId", value_ ""]
             div_ [class_ "flex flex-col gap-1 mt-5"] do
               label_ [class_ "text-sm font-medium leading-none peer-disabled:cursor-not-allowed peer-disabled:opacity-70"] do
                 "Timezone"
-              select_ [name_ "timeZone", id_ "timezone", class_ "px-4 py-2 border bg-gray-100 rounded-lg"] do
+              select_ [name_ "timeZone", id_ "timezone", class_ "px-4 py-2 border bg-gray-100 rounded-xl"] do
                 option_ [value_ cp.timeZone] $ toHtml cp.timeZone
             div_ [class_ "mt-5 "] do
               label_ [class_ "text-sm font-medium leading-none peer-disabled:cursor-not-allowed peer-disabled:opacity-70"] "Description"
               textarea_
-                [ class_ " flex min-h-[60px] w-full rounded-lg border border-input bg-transparent px-3 py-2 text-sm shadow-sm placeholder:text-muted-foreground focus-visible:outline-none focus-visible:ring-1 focus-visible:ring-ring disabled:cursor-not-allowed disabled:opacity-50 "
+                [ class_ " flex min-h-[60px] w-full rounded-xl border border-input bg-transparent px-3 py-2 text-sm shadow-sm placeholder:text-muted-foreground focus-visible:outline-none focus-visible:ring-1 focus-visible:ring-ring disabled:cursor-not-allowed disabled:opacity-50 "
                 , rows_ "4"
                 , placeholder_ "Description"
                 , id_ "description"
@@ -390,7 +376,7 @@
                 span_ [class_ "text-red-400"] " *"
               div_ [class_ "grid md:grid-cols-2 gap-4 border-1"] do
                 ( [ ("Free", "20k", "$0", "2", cp.paymentPlan == "Free", "Free")
-                  , ("Pay as you use", "250k", "$1", "Unlimited", paymentPlan == "UsageBased", "UsageBased")
+                  , ("Pay as you go", "250k", "$1", "Unlimited", paymentPlan == "UsageBased", "UsageBased")
                   ]
                     :: [(Text, Text, Text, Text, Bool, Text)]
                   )
@@ -418,12 +404,12 @@
                         div_ [class_ "text-lg py-3 px-2"] do
                           span_ [class_ "text-2xl text-blue-700"] $ toHtml price
                           if value == "Free"
-                            then do span_ [class_ "text-slate-500"] "/month"
-                            else do span_ [class_ "text-slate-500"] "/additional 10k requests"
+                            then do span_ [class_ "text-slate-500"] "/mo"
+                            else do span_ [class_ "text-slate-500"] " per 10K requests"
                         div_ [class_ "flex flex-col gap-2 p-3"] do
                           div_ [class_ "flex items-center gap-1"] do
                             checkMark
-                            small_ "Max "
+                            small_ "max "
                             span_ $ toHtml team
                             small_ " team members"
                           if value == "Free"
@@ -443,13 +429,13 @@
                                 small_ "API testing pipelines"
                               div_ [class_ "flex gap-1 items-center"] do
                                 checkMark
-                                small_ "API swagger/OpenAPI hosting"
-                              div_ [class_ "flex gap-1 items-center"] do
-                                checkMark
-                                small_ "API metrics custom monitors"
-                              div_ [class_ "flex gap-1 items-center"] do
-                                checkMark
-                                small_ "API live traffic AI-based validations"
+                                small_ "API Swagger/OpenAPI Hosting"
+                              div_ [class_ "flex gap-1 items-center"] do
+                                checkMark
+                                small_ "API Metrics Custom Monitors"
+                              div_ [class_ "flex gap-1 items-center"] do
+                                checkMark
+                                small_ "API Live Traffic AI based validations"
 
             div_ [class_ $ "mt-10 " <> if isUpdate then "hidden" else ""] do
               p_ [class_ "text-slate-400 mx-2 font-light text-sm"] "Invite a project member"
@@ -466,7 +452,7 @@
                       $ img_ [src_ "/assets/svgs/delete.svg", class_ "cursor-pointer"]
               a_
                 [ class_ "bg-transparent inline-flex cursor-pointer mt-2"
-                , [__| on click put #inviteTmpl.innerHTML at end of #inviteMemberSection then 
+                , [__| on click append #inviteTmpl.innerHTML to #inviteMemberSection then 
                          _hyperscript.processNode(#inviteMemberSection) then halt |]
                 ]
                 do
@@ -544,7 +530,7 @@
       when isUpdate do
         let pid = cp.projectId
         div_ [class_ "col-span-1 h-full justify-center items-center w-full text-center pt-24"] do
-          h2_ [class_ "text-red-800 font-medium pb-4"] "Delete project. This is dangerous and unreversible."
+          h2_ [class_ "text-red-800 font-medium pb-4"] "Delete project. This is dangerous and unreversable"
           button_
             [ class_ "btn btn-sm bg-red-800 text-white shadow-md hover:bg-red-700 cursor-pointer rounded-md"
             , hxGet_ [text|/p/$pid/delete|]
