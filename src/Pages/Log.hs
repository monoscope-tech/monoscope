--- conflicted
+++ resolved
@@ -561,22 +561,6 @@
             virtualTable page
 
           div_ [onmousedown_ "mouseDown(event)", class_ "relative shrink-0 h-full flex items-center justify-center w-1 bg-fillWeak  cursor-ew-resize overflow-visible"] do
-<<<<<<< HEAD
-            div_
-              [ onmousedown_ "mouseDown(event)"
-              , id_ "resizer"
-              , class_ $ "absolute left-1/2 top-1/2 z-[999] -translate-x-1/2  px-1 py-1 -translate-y-1/2 w-max bg-slate-50 rounded border border-strokeBrand-weak grid grid-cols-2 gap-1" <> if isJust page.detailsWidth then "" else "hidden"
-              ]
-              do
-                div_ [class_ "bg-iconNeutral h-[3px] w-[3px] rounded-full"] ""
-                div_ [class_ "bg-iconNeutral h-[3px] w-[3px] rounded-full"] ""
-                div_ [class_ "bg-iconNeutral h-[3px] w-[3px] rounded-full"] ""
-                div_ [class_ "bg-iconNeutral h-[3px] w-[3px] rounded-full"] ""
-                div_ [class_ "bg-iconNeutral h-[3px] w-[3px] rounded-full"] ""
-                div_ [class_ "bg-iconNeutral h-[3px] w-[3px] rounded-full"] ""
-
-          div_ [class_ "overflow-y-auto overflow-x-hidden h-full c-scroll transition-all duration-100", style_ $ "width:" <> dW, id_ "log_details_container"] do
-=======
             div_ [onmousedown_ "mouseDown(event)", id_ "resizer", class_ "absolute hidden left-1/2 top-1/2 z-999 -translate-x-1/2  px-1 py-1 -translate-y-1/2 w-max bg-slate-50 rounded-sm border border-strokeBrand-weak grid grid-cols-2 gap-1"] do
               div_ [class_ "bg-iconNeutral h-[3px] w-[3px] rounded-full"] ""
               div_ [class_ "bg-iconNeutral h-[3px] w-[3px] rounded-full"] ""
@@ -585,8 +569,7 @@
               div_ [class_ "bg-iconNeutral h-[3px] w-[3px] rounded-full"] ""
               div_ [class_ "bg-iconNeutral h-[3px] w-[3px] rounded-full"] ""
 
-          div_ [class_ "absolute right-0 grow-1 overflow-y-auto overflow-x-hidden h-full c-scroll transition-all duration-100", style_ "width:0px", id_ "log_details_container"] do
->>>>>>> 5a6481a6
+          div_ [class_ "overflow-y-auto overflow-x-hidden h-full c-scroll transition-all duration-100", style_ $ "width:" <> dW, id_ "log_details_container"] do
             span_ [class_ "htmx-indicator query-indicator absolute loading left-1/2 -translate-x-1/2 loading-dots absoute z-10 top-10", id_ "details_indicator"] ""
             whenJust page.targetEvent \te -> do
               let url = "/p/" <> page.pid.toText <> "/log_explorer/" <> te
