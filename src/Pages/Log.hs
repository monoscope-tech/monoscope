--- conflicted
+++ resolved
@@ -110,7 +110,7 @@
             , [__|on click toggle .collapsed on me.parentElement|]
             ]
             $ span_ [class_ "facet-title"] (toHtml displayName)
-            >> faSprite_ "chevron-down" "regular" "w-3 h-3 transition-transform duration-200 group-[.collapsed]:rotate-180"
+              >> faSprite_ "chevron-down" "regular" "w-3 h-3 transition-transform duration-200 group-[.collapsed]:rotate-180"
 
           -- Wrap facet values in a collapsible container with animation
           div_ [class_ "facet-content overflow-hidden transition-all duration-300 ease-in-out max-h-96 opacity-100 transition-opacity duration-150 group-[.collapsed]:max-h-0 group-[.collapsed]:opacity-0 group-[.collapsed]:py-0"] do
@@ -125,8 +125,8 @@
                       onclick_ $ "filterByFacet('" <> T.replace "___" "." key <> "', '" <> val <> "')"
                     ]
                   let colorClass = colorFn val
-                  when (not $ T.null colorClass)
-                    $ span_ [class_ $ colorClass <> " shrink-0 w-1 h-5 rounded-sm"] " "
+                  when (not $ T.null colorClass) $
+                    span_ [class_ $ colorClass <> " shrink-0 w-1 h-5 rounded-sm"] " "
                   span_ [class_ "facet-value truncate max-w-[80%]", term "data-tippy-content" val] $ toHtml val
                 span_ [class_ "facet-count text-slate-500 shrink-0 ml-1"] $ toHtml $ show count
 
@@ -625,17 +625,6 @@
                         SELECT timeB, value, quantile
                               FROM ( SELECT extract(epoch from time_bucket('1h', timestamp))::integer AS timeB,
                                       ARRAY[
-<<<<<<< HEAD
-                                        (approx_percentile(0.50, percentile_agg($appColumn)) / 1000000.0)::float,
-                                        (approx_percentile(0.75, percentile_agg($appColumn)) / 1000000.0)::float,
-                                        (approx_percentile(0.90, percentile_agg($appColumn)) / 1000000.0)::float,
-                                        (approx_percentile(0.95, percentile_agg($appColumn)) / 1000000.0)::float
-                                      ] AS values,
-                                      ARRAY['p50', 'p75', 'p90', 'p95'] AS quantiles
-                                FROM $table
-                                WHERE project_id='{{project_id}}'::uuid
-                                  {{$timeFilter}} {{query_ast_filters}}
-=======
                                         (approx_percentile(0.50, percentile_agg(duration)) / 1000000.0)::float,
                                         (approx_percentile(0.75, percentile_agg(duration)) / 1000000.0)::float,
                                         (approx_percentile(0.90, percentile_agg(duration)) / 1000000.0)::float,
@@ -645,7 +634,6 @@
                                 FROM otel_logs_and_spans
                                 WHERE project_id='{{project_id}}'
                                   {{time_filter}} {{query_ast_filters}}
->>>>>>> b526047d
                                 GROUP BY timeB
                               ) s,
                             LATERAL unnest(s.values, s.quantiles) AS u(value, quantile);
