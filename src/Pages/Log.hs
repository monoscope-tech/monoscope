module Pages.Log (apiLog, apiLogItem, logItemRows, expandAPIlogItem, expandAPIlogItem') where

import Config
import Data.Aeson qualified as AE
import Data.Aeson.KeyMap qualified as AEK
import Data.ByteString.Lazy qualified as BS
import Data.Default (def)
import Data.Digest.XXHash
import Data.HashMap.Strict qualified as HM
import Data.Text qualified as T
import Data.Time (ZonedTime, defaultTimeLocale)
import Data.Time.Format (formatTime)
import Data.UUID qualified as UUID
import Data.Vector (Vector, iforM_, (!?))
import Data.Vector qualified as Vector
import Database.PostgreSQL.Entity.DBT ( withPool)
import Fmt
import Lucid
import Lucid.Htmx
import Lucid.Hyperscript (__)
import Lucid.Svg (use_)
import Models.Apis.RequestDumps qualified as RequestDumps
import Models.Projects.Projects qualified as Projects
import Models.Users.Sessions qualified as Sessions
import NeatInterpolation (text)
import Numeric (showHex)
import Optics.Core ((^.))
import Pages.BodyWrapper (BWConfig, bodyWrapper, currProject, pageTitle, sessM)
import Pages.NonMember
import Pkg.Components (loader)
import Relude

import System.Clock
import Utils


-- $setup
-- >>> import Relude
-- >>> import Data.Vector qualified as Vector
-- >>> import Data.Aeson.QQ (aesonQQ)
-- >>> import Data.Aeson


apiLog :: Sessions.PersistentSession -> Projects.ProjectId -> Maybe Text -> Maybe Text -> Maybe Text -> Maybe Text -> Maybe Text -> DashboardM (Html ())
apiLog sess pid queryM cols' fromM hxRequestM hxBoostedM = do
  let cols = T.splitOn "," (fromMaybe "" cols')
  let query = fromMaybe "" queryM
  let fromM' = case fromM of
        Nothing -> Nothing
        Just "" -> Nothing
        Just a -> Just a

  pool <- asks pool
  isMember <- liftIO $ Database.PostgreSQL.Entity.DBT.withPool pool $ userIsProjectMember sess pid
  if not isMember
    then do
      pure $ userNotMemeberPage sess
    else do
      (project, dbResp) <- liftIO
        $ withPool pool do
          project <- Projects.selectProjectForUser (Sessions.userId sess, pid)
          dbResp <- RequestDumps.selectRequestDumpByProject pid query fromM'
          pure (project, dbResp)

      let (requests, resultCount) = dbResp
      reqChartTxt <- liftIO $ Database.PostgreSQL.Entity.DBT.withPool pool $ RequestDumps.throughputBy pid Nothing Nothing Nothing Nothing Nothing (3 * 60) Nothing queryM (Nothing, Nothing)
      let reqLastCreatedAtM = (^. #createdAt) <$> viaNonEmpty last (Vector.toList requests) -- FIXME: unoptimal implementation, converting from vector to list for last
      let fromTempM = toText . formatTime defaultTimeLocale "%F %T" <$> reqLastCreatedAtM
      let nextLogsURL = RequestDumps.requestDumpLogUrlPath pid queryM cols' fromTempM

      case (hxRequestM, hxBoostedM) of
        (Just "true", Nothing) -> pure do
          span_ [id_ "result-count", hxSwapOob_ "outerHTML"] $ show resultCount
          reqChart reqChartTxt True
          logItemRows pid requests cols nextLogsURL
        _ -> do
          let bwconf =
                (def :: BWConfig)
                  { sessM = Just sess
                  , currProject = project
                  , pageTitle = "API Log Explorer"
                  }
          let resetLogsURL = RequestDumps.requestDumpLogUrlPath pid queryM cols' Nothing
          pure $ bodyWrapper bwconf $ apiLogsPage pid resultCount requests cols reqChartTxt nextLogsURL resetLogsURL


apiLogItem :: Sessions.PersistentSession -> Projects.ProjectId -> UUID.UUID -> ZonedTime -> DashboardM (Html ())
apiLogItem sess pid rdId createdAt = do
  pool <- asks pool
  isMember <- liftIO $ Database.PostgreSQL.Entity.DBT.withPool pool $ userIsProjectMember sess pid
  if not isMember
    then do
      pure $ userNotMemeberPage sess
    else do
      logItemM <- liftIO $ Database.PostgreSQL.Entity.DBT.withPool pool $ RequestDumps.selectRequestDumpByProjectAndId pid createdAt rdId
      let content = case logItemM of
            Just req -> apiLogItemView req (RequestDumps.requestDumpLogItemUrlPath pid req)
            Nothing -> div_ "invalid log request ID"
      pure content


expandAPIlogItem :: Sessions.PersistentSession -> Projects.ProjectId -> UUID.UUID -> ZonedTime -> DashboardM (Html ())
expandAPIlogItem sess pid rdId createdAt = do
  pool <- asks pool
  startTime <- liftIO $ getTime Monotonic
  logItemM <- liftIO $ Database.PostgreSQL.Entity.DBT.withPool pool $ RequestDumps.selectRequestDumpByProjectAndId pid createdAt rdId
  afterProccessing <- liftIO $ getTime Monotonic
  let content = case logItemM of
        Just req -> expandAPIlogItem' req True
        Nothing -> div_ [class_ "h-full flex flex-col justify-center items-center"] do
          p_ [] "Request not found"
  pure content


expandAPIlogItem' :: RequestDumps.RequestDumpLogItem -> Bool -> Html ()
expandAPIlogItem' req modal = do
  div_ [class_ "flex flex-col w-full pb-[100px]"] do
    div_ [class_ "w-full flex flex-col gap-2 gap-4"] do
      let methodColor = getMethodColor req.method
      let statusColor = getStatusColor req.statusCode
      div_ [class_ "flex gap-4 items-center"] do
        div_ [class_ $ "font-semibold px-2 py-1 rounded min-w-[70px] text-center " <> methodColor] $ toHtml req.method
        div_ [class_ $ "text-lg font-bold px-2 " <> statusColor] $ show req.statusCode
        div_ [class_ "flex border border-gray-200 m-1 rounded-xl p-2"] do
          mIcon_ "calender" "h-4 mr-2 w-4"
          span_ [class_ "text-xs"] $ toHtml $ formatTime defaultTimeLocale "%b %d, %Y %R" req.createdAt
      when modal do
        div_
          [ class_ "flex gap-2 px-4 items-center border border-dashed h-[50px]"
          , id_ "copy_share_link"
          ]
          do
            div_ [class_ "relative", style_ "width:150px", onblur_ "document.getElementById('expire_container').classList.add('hidden')"] do
              button_
                [ onclick_ "toggleExpireOptions(event)"
                , id_ "toggle_expires_btn"
                , class_ "w-full flex gap-2 text-slate-600 justify_between items-center cursor-pointer px-2 py-1 border rounded focus:ring-2 focus:ring-blue-200 active:ring-2 active:ring-blue-200"
                ]
                do
                  p_ [style_ "width: calc(100% - 25px)", class_ "text-sm truncate ..."] "Expires in: 1 hour"
                  img_ [src_ "/assets/svgs/select_chevron.svg", style_ "height:15px; width:15px"]
              div_ [id_ "expire_container", class_ "absolute hidden bg-white border shadow w-full overflow-y-auto", style_ "top:100%; max-height: 300px; z-index:9"] do
                forM_ (["1 hour", "8 hours", "1 day"]::[Text]) \sw -> do
                  button_
                    [ onclick_ "expireChanged(event)"
                    , term "data-expire-value" sw
                    , class_ "p-2 w-full text-left truncate ... hover:bg-blue-100 hover:text-black"
                    ]
                    $ toHtml sw
            button_
              [ class_ "flex flex-col gap-1 bg-blue-500 px-2 py-1 rounded text-white"
              , term "data-req-id" (show req.id)
              , onclick_ "getShareLink(event)"
              ]
              "Get share link"

    -- url, endpoint, latency, request size, repsonse size
    div_ [class_ "flex flex-col mt-4 p-4 justify-between w-full rounded-xl border"] do
      div_ [class_ "text-lg mb-2"] do
        span_ [class_ "text-slate-500 font-semibold"] "Endpoint: "
        span_ [] $ toHtml req.urlPath
      div_ [class_ "text-lg"] do
        span_ [class_ "text-slate-500 font-semibold"] "URL: "
        span_ [] $ toHtml req.rawUrl
      div_ [class_ "flex gap-2 mt-4"] do
        div_ [class_ "flex flex-col gap-1 px-4 min-w-[120px] py-3 border border-dashed border-gray-400 m-1 rounded"] do
          div_ [class_ "flex gap-1 items-center"] do
            mIcon_ "clock" "h-4 w-4 text-slate-400"
            span_ [class_ "text-md font-bold"] $ show (req.durationNs `div` 1000) <> " ms"
          p_ [class_ "text-slate-500"] "Latency"
        div_ [class_ "flex flex-col gap-1 px-4 min-w-[120px] py-3 border border-dashed border-gray-400 m-1 rounded"] do
          div_ [class_ "flex gap-1 items-center"] do
            mIcon_ "upload" "h-4 w-4 text-slate-400"
            let reqSize = BS.length $ AE.encode req.requestBody
            span_ [class_ "text-md font-bold"] $ show (reqSize - 2) <> " bytes"
          p_ [class_ "text-slate-500"] "Request size"
        div_ [class_ "flex flex-col gap-1 px-4 min-w-[120px] py-3 border border-dashed border-gray-400 m-1 rounded"] do
          div_ [class_ "flex gap-1 items-center"] do
            mIcon_ "download4" "h-4 w-4 text-slate-400"
            let respSize = BS.length $ AE.encode req.responseBody
            span_ [class_ "text-md font-bold"] $ show (respSize - 2) <> " bytes"
          p_ [class_ "text-slate-500"] "Response size"
        div_ [class_ "flex flex-col gap-1 px-4 min-w-[120px] py-3 border border-dashed border-gray-400 m-1 rounded"] do
          div_ [class_ "flex gap-1 items-center"] do
            mIcon_ "projects" "h-5 w-5 text-slate-400"
            span_ [class_ "text-md font-bold"] $ show req.sdkType
<<<<<<< HEAD
          p_ [class_ "text-gray-500"] "Framework"
    -- errors
    let numErrors = case req.errors of
          AE.Array a -> length a
          _ -> 0
    when (numErrors > 0) $ div_ [class_ "border rounded-lg mt-8"] do
      div_ [class_ "flex w-full bg-gray-100 px-4 py-2 gap-4 items-center"] do
        p_ [class_ "font-bold"] "Errors"
        p_ [class_ "text-sm text-red-500 font-bold"] $ show numErrors
      div_ [class_ "px-4 flex gap-10 border-b text-gray-500"] do
        jsonValueToHtmlTree req.errors

=======
          p_ [class_ "text-slate-500"] "Framework"
>>>>>>> d7c36d5e
    -- request details
    div_ [class_ "border rounded-lg mt-8", id_ "request_detail_container"] do
      div_ [class_ "flex w-full bg-gray-100 px-4 py-2 flex-col gap-2"] do
        p_ [class_ "font-bold"] "Request Details"
      ul_ [class_ "px-4 flex gap-10 border-b text-slate-500"] do
        li_ [] do
          button_
            [ class_ "sdk_tab sdk_tab_active"
            , onclick_ "changeTab('req_body','request_detail_container')"
            , id_ "req_body"
            ]
            "Body"
        li_ [] do
          button_
            [ class_ "sdk_tab"
            , onclick_ "changeTab('req_headers', 'request_detail_container')"
            , id_ "req_headers"
            ]
            "Headers"
        li_ [] do
          button_
            [ class_ "sdk_tab"
            , onclick_ "changeTab('query_params', 'request_detail_container')"
            , id_ "query_params"
            ]
            "Query Params"
        li_ [] do
          button_
            [ class_ "sdk_tab"
            , onclick_ "changeTab('path_params', 'request_detail_container')"
            , id_ "path_params"
            ]
            "Path Params"
      div_ [class_ "bg-gray-50 m-4  p-2 rounded-lg border sdk_tab_content sdk_tab_content_active", id_ "req_body_json"] do
        jsonValueToHtmlTree req.requestBody
      div_ [class_ "bg-gray-50 m-4 p-2 rounded-lg hidden border sdk_tab_content", id_ "req_headers_json"] do
        jsonValueToHtmlTree req.requestHeaders
      div_ [class_ "bg-gray-50 m-4 p-2 rounded-lg hidden border sdk_tab_content", id_ "query_params_json"] do
        jsonValueToHtmlTree req.queryParams
      div_ [class_ "bg-gray-50 m-4 p-2 rounded-lg hidden border sdk_tab_content", id_ "path_params_json"] do
        jsonValueToHtmlTree req.pathParams

    -- response details
    div_ [class_ "border rounded-lg mt-8", id_ "reponse_detail_container"] do
      div_ [class_ "flex w-full bg-gray-100 px-4 py-2 flex-col gap-2"] do
        p_ [class_ "font-bold"] "Response Details"
      ul_ [class_ "px-4 flex gap-10 border-b text-slate-500"] do
        li_ [] do
          button_
            [ class_ "sdk_tab sdk_tab_active"
            , onclick_ "changeTab('res_body', 'reponse_detail_container')"
            , id_ "res_body"
            ]
            "Body"
        li_ [] do
          button_
            [ class_ "sdk_tab"
            , onclick_ "changeTab('res_headers', 'reponse_detail_container')"
            , id_ "res_headers"
            ]
            "Headers"
      div_ [class_ "bg-gray-50 m-4  p-2 rounded-lg border sdk_tab_content sdk_tab_content_active", id_ "res_body_json"] do
        jsonValueToHtmlTree req.responseBody
      div_ [class_ "bg-gray-50 m-4 p-2 hidden rounded-lg border sdk_tab_content", id_ "res_headers_json"] do
        jsonValueToHtmlTree req.responseHeaders


apiLogsPage :: Projects.ProjectId -> Int -> Vector RequestDumps.RequestDumpLogItem -> [Text] -> Text -> Text -> Text -> Html ()
apiLogsPage pid resultCount requests cols reqChartTxt nextLogsURL resetLogsURL = do
  section_ [class_ "mx-auto px-10 py-2 gap-2 flex flex-col h-[98%] overflow-hidden "] do
    div_
      [ style_ "z-index:26; width: min(90vw, 800px)"
      , class_ "fixed hidden right-0 bg-white overflow-y-scroll h-[calc(100%-60px)] border-l border-l-2 shadow"
      , id_ "expand-log-modal"
      ]
      do
        div_ [class_ "relative ml-auto w-full", style_ ""] do
          div_ [class_ "flex justify-end  w-full p-4 "] do
            button_ [[__|on click add .hidden to #expand-log-modal|]] do
              img_ [class_ "h-8", src_ "/assets/svgs/close.svg"]
          let postP = "/p/" <> pid.toText <> "/share/"
          form_
            [ hxPost_ postP
            , hxSwap_ "innerHTML"
            , hxTarget_ "#copy_share_link"
            , id_ "share_log_form"
            ]
            do
              input_ [type_ "hidden", value_ "1 hour", name_ "expiresIn", id_ "expire_input"]
              input_ [type_ "hidden", value_ "", name_ "reqId", id_ "req_id_input"]
          div_ [id_ "log-modal-content-loader", class_ "bg-white rounded-lg shadow p-4 absolute top-1/2 left-1/2 transform -translate-x-1/2 -translate-y-1/2"] do
            loader
          div_ [class_ "px-2", id_ "log-modal-content"] pass
    form_
      [ class_ "card-round w-full text-sm"
      , hxGet_ $ "/p/" <> pid.toText <> "/log_explorer"
      , hxPushUrl_ "true"
      , hxVals_ "js:{query:getQueryFromEditor(), cols:params().cols}"
      , hxTarget_ "#log-item-table-body"
      , id_ "log_explorer_form"
      , hxIndicator_ "#query-indicator"
      ]
      do
        nav_ [class_ "flex flex-row p-2 content-end justify-between items-baseline border-slate-100"] do
          a_ [class_ "inline-block"] "Query"
          button_ [type_ "submit", class_ "cursor-pointer inline-block space-x-1 bg-blue-100 hover:bg-blue-200 blue-800 py-1 px-2 rounded-lg"] do
            img_ [src_ "/assets/svgs/sparkles.svg", class_ "w-3 h-3 inline-block"]
            span_ "Run query"
        div_ do
          div_ [id_ "queryEditor", class_ "h-14"] ""

    div_ [class_ "card-round w-full grow divide-y flex flex-col text-sm h-full overflow-y-hidden overflow-x-hidden"] do
      div_ [class_ "pl-3 py-1 space-x-5 flex flex-row justify-between"] do
        a_ [class_ "cursor-pointer inline-block pr-3 space-x-2 bg-blue-50 hover:bg-blue-100 blue-800 p-1 rounded-md", [__|on click toggle .hidden on #reqsChartParent|]] do
          img_ [src_ "/assets/svgs/cube-transparent.svg", class_ "w-4 inline-block"]
          span_ [] "toggle chart"
      reqChart reqChartTxt False
      div_ [class_ "pl-3 py-2 space-x-5 flex flex-row justify-between"] do
        div_ [class_ "inline-block space-x-3"] do
          strong_ "Query results"
          span_ [class_ "space-x-1"] do
            span_ [id_ "result-count"] $ show resultCount
            span_ " log entries"
        a_
          [ class_ "cursor-pointer inline-block pr-3 space-x-2"
          , hxGet_ resetLogsURL
          , hxTarget_ "#log-item-table-body"
          , hxSwap_ "innerHTML scroll:#log-item-table-body:top"
          , hxIndicator_ "#query-indicator"
          ]
          do
            svg_ [class_ "w-4 h-4 icon text-slate-500 inline-block"] $ use_ [href_ "/assets/svgs/sprite/sprite.svg#refresh"]
            span_ [] "refresh"

      jsonTreeAuxillaryCode pid
      div_ [class_ "table-fixed grow w-full min-w-full h-full divide-y flex flex-col monospace overflow-hidden"] do
        div_ [class_ "text-xs bg-gray-100 gray-400"] do
          div_ [class_ "flex flex-row text-left space-x-4"] do
            span_ [class_ "font-normal inline-block py-1.5 p-1 px-2 w-8"] ""
            span_ [class_ "font-normal inline-block py-1.5 p-1 px-2 w-36"] "TIMESTAMP"
            span_ [class_ "font-normal inline-block py-1.5 p-1 px-2 grow"] "SUMMARY"
        div_ [class_ "htmx-indicator query-indicator", id_ "query-indicator"] do
          loader
        div_ [class_ "grow overflow-y-scroll h-full whitespace-nowrap text-sm divide-y overflow-x-hidden", id_ "log-item-table-body"] do
          logItemRows pid requests cols nextLogsURL
  script_
    [text|
function changeTab(tabId, parent) {
  const p = document.getElementById(parent);
  const tabLinks = p.querySelectorAll('.sdk_tab');
  tabLinks.forEach(link => link.classList.remove('sdk_tab_active'));
  const clickedTabLink = document.getElementById(tabId);
  clickedTabLink.classList.add('sdk_tab_active')
  const tabContents = p.querySelectorAll('.sdk_tab_content');
  tabContents.forEach(content => {
    content.classList.add("hidden")
    content.classList.remove ("sdk_tab_content_active")
  });
  const tabContent = document.getElementById(tabId + '_json');
  tabContent.classList.remove("hidden")
  setTimeout(()=>{tabContent.classList.add("sdk_tab_content_active")},10)
}

function toggleExpireOptions (event) {
    event.preventDefault()
    event.stopPropagation()
    const container = document.querySelector('#expire_container')
    if(container) {
     container.classList.toggle('hidden')
    }
}

function getShareLink(event) {
  event.target.innerText = "Generating..."
  const reqId = event.target.getAttribute ("data-req-id")
  document.querySelector('#req_id_input').value = reqId
  htmx.trigger('#share_log_form','submit')
}

function expireChanged(event) {
    event.preventDefault()
    event.stopPropagation()
    const current = document.querySelector('#toggle_expires_btn')
    if(current && current.firstChild) {
       current.firstChild.innerText = "Expires in: " + event.target.getAttribute("data-expire-value")
       document.querySelector("#expire_input").value = event.target.getAttribute("data-expire-value")
    }
}
  |]
reqChart :: Text -> Bool -> Html ()
reqChart reqChartTxt hxOob = do
  div_ [id_ "reqsChartParent", class_ "p-5", hxSwapOob_ $ show hxOob] do
    div_ [id_ "reqsChartsEC", class_ "", style_ "height:100px"] ""
    script_
      [text| throughputEChart("reqsChartsEC", $reqChartTxt, [], true) |]


logItemRows :: Projects.ProjectId -> Vector RequestDumps.RequestDumpLogItem -> [Text] -> Text -> Html ()
logItemRows pid requests cols nextLogsURL = do
  requests & traverse_ \req -> do
    let hasErrors = case req.errors of
          AE.Array a -> not (null a)
          _ -> False
    let logItemPath = RequestDumps.requestDumpLogItemUrlPath pid req
    let endpoint_hash = toText $ showHex (xxHash $ encodeUtf8 $ UUID.toText pid.unProjectId <> T.toUpper req.method <> req.urlPath) ""
    let logItemEndpointUrl = "/p/" <> pid.toText <> "/log_explorer/endpoint/" <> endpoint_hash
    let errorClass = if hasErrors then "border-l-red-200" else "border-l-transparent"
    div_
      [ class_ $ "flex flex-row border-l-4 divide-x space-x-4 cursor-pointer " <> errorClass
      , term "data-log-item-path" logItemPath
      , [__|on click LogItemExpandable(me)|]
      ]
      do
        div_ [class_ "flex-none inline-block w-8 flex justify-between items-center"] do
          a_ [hxGet_ logItemEndpointUrl, term "data-tippy-content" "Go to endpoint", onclick_ "noPropa(event)"] do
            img_ [src_ "/assets/svgs/link.svg", class_ "w-3.5 mr-2", style_ "margin-right: 5px"]
          img_ [src_ "/assets/svgs/cheveron-right.svg", class_ "w-1.5 log-chevron"]
        div_ [class_ "flex-none inline-block p-1 px-2 w-36 overflow-hidden"] $ toHtml @String $ formatTime defaultTimeLocale "%F %T" (req ^. #createdAt)
        div_ [class_ "inline-block p-1 px-2 grow"] do
          let reqJSON = AE.toJSON req
          let colValues = concatMap (\col -> findValueByKeyInJSON (T.splitOn "." col) reqJSON) cols
          -- FIXME: probably inefficient implementation and should be optimized
          forM_ (zip cols colValues) \(col, colValue) ->
            div_ [class_ "relative inline-block log-item-field-parent", term "data-field-path" col] do
              a_
                [ class_ "cursor-pointer mx-1 inline-block bg-blue-100 hover:bg-blue-200 text-blue-900 px-3 rounded-lg monospace log-item-field-anchor log-item-field-value"
                , term "data-field-path" col
                , [__|install LogItemMenuable|]
                ]
                $ toHtml colValue
          let cls = "mx-1 inline-block px-3 rounded-lg monospace " :: Text
          span_ [class_ $ cls <> getMethodColor req.method] $ toHtml $ req.method
          span_ [class_ $ cls <> " bg-gray-100 border border-gray-300 "] $ toHtml $ req.urlPath
          span_ [class_  $ cls <> getStatusColor req.statusCode] $ show $ req.statusCode
          span_ [class_ $ cls <> " bg-gray-50 border border-gray-300 "] $ toHtml $ req.rawUrl
          let reqBody = decodeUtf8 $ AE.encode $ req.requestBody
          let respBody = decodeUtf8 $ AE.encode $ req.responseBody
          p_ [class_ "inline-block"] $ toHtml $ T.take 300 [text| request_body=$reqBody response_body=$respBody|]

    div_ [class_ "hidden w-full flex px-2 py-8 justify-center item-loading"] do
      loader
  when (Vector.length requests > 199) $ a_
    [ class_ "cursor-pointer block p-1 blue-800 bg-blue-100 hover:bg-blue-200 text-center"
    , hxTrigger_ "click"
    , hxSwap_ "outerHTML"
    , hxGet_ nextLogsURL
    ]
    do
      div_ [class_ "htmx-indicator query-indicator"] do
        loader
      "LOAD MORE"


apiLogItemView :: RequestDumps.RequestDumpLogItem -> Text -> Html ()
apiLogItemView req expandItemPath = do
  let hasErrors = case req.errors of
        AE.Array a -> not (null a)
        _ -> False
  let errorClass = if hasErrors then "border-l-red-200" else "border-l-blue-200"
  div_ [class_ $ "log-item-info border-l-4 " <> errorClass]
    $ div_ [class_ "pl-4 py-1 ", colspan_ "3"]
    do
      button_
        [ class_ "px-2 rounded text-white bg-blue-500 text-sm font-semibold expand-button"
        , term "data-log-item-path" (expandItemPath <> "/detailed")
        , [__|on click remove .hidden from #expand-log-modal then
                remove .hidden from #log-modal-content-loader
                fetch `${@data-log-item-path}` as html then put it into #log-modal-content
                add .hidden to #log-modal-content-loader
                end
          |]
        ]
        "expand"
      jsonValueToHtmlTree $ AE.toJSON req


-- | jsonValueToHtmlTree takes an aeson json object and renders it as a collapsible html tree, with hyperscript for interactivity.
jsonValueToHtmlTree :: AE.Value -> Html ()
jsonValueToHtmlTree val = jsonValueToHtmlTree' ("", "", val)
  where
    jsonValueToHtmlTree' :: (Text, Text, AE.Value) -> Html ()
    jsonValueToHtmlTree' (path, key, AE.Object v) = renderParentType "{" "}" key (length v) (AEK.toHashMapText v & HM.toList & sort & mapM_ (\(kk, vv) -> jsonValueToHtmlTree' (path <> "." <> key, kk, vv)))
    jsonValueToHtmlTree' (path, key, AE.Array v) = renderParentType "[" "]" key (length v) (iforM_ v \i item -> jsonValueToHtmlTree' (path <> "." <> key <> "." <> "[]", show i, item))
    jsonValueToHtmlTree' (path, key, value) = do
      let fullFieldPath = if T.isSuffixOf ".[]" path then path else path <> "." <> key
      let fullFieldPath' = fromMaybe fullFieldPath $ T.stripPrefix ".." fullFieldPath
      div_
        [ class_ "relative log-item-field-parent"
        , term "data-field-path" fullFieldPath'
        ]
        $ a_ [class_ "block hover:bg-blue-50 cursor-pointer pl-6 relative log-item-field-anchor ", [__|install LogItemMenuable|]]
        do
          span_ $ toHtml key
          span_ [class_ "text-blue-800"] ":"
          span_ [class_ "text-blue-800 ml-2.5 log-item-field-value", term "data-field-path" fullFieldPath'] $ toHtml $ unwrapJsonPrimValue value

    renderParentType :: Text -> Text -> Text -> Int -> Html () -> Html ()
    renderParentType opening closing key count child = div_ [class_ (if key == "" then "" else "collapsed")] do
      a_
        [ class_ "inline-block cursor-pointer"
        , onclick_ "this.parentNode.classList.toggle('collapsed')"
        ]
        do
          span_ [class_ "log-item-tree-chevron "] "▾"
          span_ [] $ toHtml $ if key == "" then opening else key <> ": " <> opening
      div_ [class_ "pl-5 children "] do
        span_ [class_ "tree-children-count"] $ show count
        div_ [class_ "tree-children"] child
      span_ [class_ "pl-5 closing-token"] $ toHtml closing


-- >>> findValueByKeyInJSON ["key1", "key2"] [aesonQQ|{"kx":0, "key1":{"key2":"k2val"}}|]
-- ["\"k2val\""]
-- >>> findValueByKeyInJSON ["key1", "[]", "key2"] [aesonQQ|{"kx":0, "key1":[{"key2":"k2val"}]}|]
-- ["\"k2val\""]
findValueByKeyInJSON :: [Text] -> AE.Value -> [Text]
findValueByKeyInJSON (x : path) (AE.Object obj) = concatMap (\(_, v) -> findValueByKeyInJSON path v) (AEK.toHashMapText obj & HM.toList & filter (\(k, _) -> k == x))
findValueByKeyInJSON ("[]" : path) (AE.Array vals) = concatMap (findValueByKeyInJSON path) (Vector.toList vals)
findValueByKeyInJSON [] value = [unwrapJsonPrimValue value]
findValueByKeyInJSON _ _ = ["_"]


-- findValueByKeyInJSON _ _ = error "findValueByKeyInJSON: case should be unreachable"

-- TODO:
jsonTreeAuxillaryCode :: Projects.ProjectId -> Html ()
jsonTreeAuxillaryCode pid = do
  template_ [id_ "log-item-context-menu-tmpl"] do
    div_ [id_ "log-item-context-menu", class_ "log-item-context-menu text-sm origin-top-right absolute left-0 mt-2 w-56 rounded-md shadow-md shadow-slate-300 bg-white ring-1 ring-black ring-opacity-5 divide-y divide-gray-100 focus:outline-none z-10", role_ "menu", tabindex_ "-1"] do
      div_ [class_ "py-1", role_ "none"] do
        a_
          [ class_ "cursor-pointer text-slate-700 block px-4 py-1 text-sm hover:bg-gray-100 hover:text-slate-900"
          , role_ "menuitem"
          , tabindex_ "-1"
          , id_ "menu-item-0"
          , hxGet_ $ "/p/" <> pid.toText <> "/log_explorer"
          , hxPushUrl_ "true"
          , hxVals_ "js:{query:params().query,cols:toggleColumnToSummary(event)}"
          , hxSwap_ "innerHTML scroll:#log-item-table-body:top"
          , hxTarget_ "#log-item-table-body"
          , hxIndicator_ "#query-indicator"
          , [__|init
                  set fp to (closest @data-field-path)
                  if isFieldInSummary(fp) then set my innerHTML to 'Remove field from summary' end|]
          ]
          "Add field to Summary"
        a_
          [ class_ "cursor-pointer text-slate-700 block px-4 py-1 text-sm hover:bg-gray-100 hover:text-slate-900"
          , role_ "menuitem"
          , tabindex_ "-1"
          , id_ "menu-item-1"
          , [__|on click 
                  if 'clipboard' in window.navigator then 
                    call navigator.clipboard.writeText((previous <.log-item-field-value/>)'s innerText)
                    send successToast(value:['Value has been added to the Clipboard']) to <body/>
                    halt
                  end|]
          ]
          "Copy field value"
        button_
          [ class_ "cursor-pointer w-full text-left text-slate-700 block px-4 py-1 text-sm hover:bg-gray-100 hover:text-slate-900"
          , role_ "menuitem"
          , tabindex_ "-1"
          , id_ "menu-item-2"
          , [__|on click 
                    set filter_path to (previous .log-item-field-value) @data-field-path
                    set filter_value to (previous  <.log-item-field-value/>)'s innerText
                    if window.editor.getValue().includes(filter_path) and window.editor.getValue().includes(filter_value)
                       exit
                    end
                    if window.editor.getValue().toLowerCase().endsWith("and") or window.editor.getValue().toLowerCase().endsWith("or") then
                       window.editor.setValue(window.editor.getValue() + " " + filter_path + "=" + filter_value)
                      else 
                        if window.editor.getValue().length == 0 then
                           window.editor.setValue (filter_path + "=" + filter_value)
                        else
                          window.editor.setValue (window.editor.getValue() + " AND " + filter_path + "=" + filter_value)
                        end
                    end
                    if window.editor.getValue() != "" then
                      htmx.trigger("#log_explorer_form", "submit")
                    end
                  end|]
          ]
          "Filter by field"

  script_
    [type_ "text/hyperscript"]
    [text|
      behavior LogItemMenuable
        on click
          if I match <.with-context-menu/> then
            remove <.log-item-context-menu /> then remove .with-context-menu from <.with-context-menu />
          else
            remove <.log-item-context-menu /> then remove .with-context-menu from <.with-context-menu /> then
            get #log-item-context-menu-tmpl.innerHTML then put it after me then add .with-context-menu to me then 
            _hyperscript.processNode(document.querySelector('.log-item-context-menu'))
            htmx.process(document.querySelector('.log-item-context-menu'))
          end
          halt
        end
      end

      def LogItemExpandable(me)
          if I match <.expanded-log/> then 
            remove next <.log-item-info/> then 
            remove .expanded-log from me
          else
            add .expanded-log to me
            remove .hidden from next <.item-loading />
            fetch `$${@data-log-item-path}` as html then put it after me then
             add .hidden to next <.item-loading />
            _hyperscript.processNode(next <.log-item-info />) then
          end 
      end
    |]

  script_ [src_ "/assets/js/monaco/vs/loader.js", defer_ "true"] ("" :: Text)
  script_
    [text|
    var params = () => new Proxy(new URLSearchParams(window.location.search), {
      get: (searchParams, prop) => searchParams.get(prop)??"",
    });
    function noPropa(event) {
      event.stopPropagation();
    }
    var toggleColumnToSummary = (e)=>{
      const cols = (params().cols??"").split(",").filter(x=>x!="");
      const subject = e.target.closest('.log-item-field-parent').dataset.fieldPath; 
      if (cols.includes(subject)) {
        return [...new Set(cols.filter(x=>x!=subject))].join(",");
      } 
      cols.push(subject)
      const new_cols = [... new Set (cols)].join (",")
      return new_cols
    }
    var isFieldInSummary = field => params().cols.split(",").includes(field);
    var getQueryFromEditor = () => window.editor.getValue();

    var execd = false
    document.addEventListener('DOMContentLoaded', function(){
      // Configuration for the monaco editor which the query editor is built on.
      require.config({ paths: { vs: '/assets/js/monaco/vs' } });
			require(['vs/editor/editor.main'], function () {
        monaco.editor.defineTheme('apitoolkit', {
          base: 'vs',
          inherit: true,
          rules: [{ background: 'EDF9FA' }],
          colors: {
            'editor.foreground': '#000000',
            'editor.background': '#f5f5f5',
            'editorGutter.background': '#e8e8e8',
          }
        });
        monaco.editor.setTheme('apitoolkit');
				window.editor = monaco.editor.create(document.getElementById('queryEditor'), {
          value: params().query,
					language:'hcl',
          minimap:{enabled:false}
				});
			});
      // Monaco code suggestions https://github.com/microsoft/monaco-editor/issues/1850
    })
    |]

  style_
    [text|
    .tree-children {
      display: block;
    }
    .tree-children-count { display: none; }
    .collapsed .tree-children {
      display: none !important; 
    }
    .collapsed .tree-children-count {display: inline !important;}
    .collapsed .children {display: inline-block; padding-left:0}
    .collapsed .closing-token {padding-left:0}
  |]


unwrapJsonPrimValue :: AE.Value -> Text
unwrapJsonPrimValue (AE.Bool True) = "true"
unwrapJsonPrimValue (AE.Bool False) = "true"
unwrapJsonPrimValue (AE.String v) = "\"" <> toText v <> "\""
unwrapJsonPrimValue (AE.Number v) = toText @String $ show v
unwrapJsonPrimValue AE.Null = "null"
unwrapJsonPrimValue (AE.Object _) = "{..}"
unwrapJsonPrimValue (AE.Array items) = "[" <> show (length items) <> "]"

-- unwrapJsonPrimValue (AE.Object _) = error "Impossible. unwrapJsonPrimValue should be for primitive types only. got object" -- should never be reached
-- unwrapJsonPrimValue (AE.Array _) = error "Impossible. unwrapJsonPrimValue should be for primitive types only. got array" -- should never be reached<|MERGE_RESOLUTION|>--- conflicted
+++ resolved
@@ -13,7 +13,7 @@
 import Data.UUID qualified as UUID
 import Data.Vector (Vector, iforM_, (!?))
 import Data.Vector qualified as Vector
-import Database.PostgreSQL.Entity.DBT ( withPool)
+import Database.PostgreSQL.Entity.DBT (withPool)
 import Fmt
 import Lucid
 import Lucid.Htmx
@@ -140,7 +140,7 @@
                   p_ [style_ "width: calc(100% - 25px)", class_ "text-sm truncate ..."] "Expires in: 1 hour"
                   img_ [src_ "/assets/svgs/select_chevron.svg", style_ "height:15px; width:15px"]
               div_ [id_ "expire_container", class_ "absolute hidden bg-white border shadow w-full overflow-y-auto", style_ "top:100%; max-height: 300px; z-index:9"] do
-                forM_ (["1 hour", "8 hours", "1 day"]::[Text]) \sw -> do
+                forM_ (["1 hour", "8 hours", "1 day"] :: [Text]) \sw -> do
                   button_
                     [ onclick_ "expireChanged(event)"
                     , term "data-expire-value" sw
@@ -184,7 +184,6 @@
           div_ [class_ "flex gap-1 items-center"] do
             mIcon_ "projects" "h-5 w-5 text-slate-400"
             span_ [class_ "text-md font-bold"] $ show req.sdkType
-<<<<<<< HEAD
           p_ [class_ "text-gray-500"] "Framework"
     -- errors
     let numErrors = case req.errors of
@@ -197,9 +196,6 @@
       div_ [class_ "px-4 flex gap-10 border-b text-gray-500"] do
         jsonValueToHtmlTree req.errors
 
-=======
-          p_ [class_ "text-slate-500"] "Framework"
->>>>>>> d7c36d5e
     -- request details
     div_ [class_ "border rounded-lg mt-8", id_ "request_detail_container"] do
       div_ [class_ "flex w-full bg-gray-100 px-4 py-2 flex-col gap-2"] do
@@ -433,7 +429,7 @@
           let cls = "mx-1 inline-block px-3 rounded-lg monospace " :: Text
           span_ [class_ $ cls <> getMethodColor req.method] $ toHtml $ req.method
           span_ [class_ $ cls <> " bg-gray-100 border border-gray-300 "] $ toHtml $ req.urlPath
-          span_ [class_  $ cls <> getStatusColor req.statusCode] $ show $ req.statusCode
+          span_ [class_ $ cls <> getStatusColor req.statusCode] $ show $ req.statusCode
           span_ [class_ $ cls <> " bg-gray-50 border border-gray-300 "] $ toHtml $ req.rawUrl
           let reqBody = decodeUtf8 $ AE.encode $ req.requestBody
           let respBody = decodeUtf8 $ AE.encode $ req.responseBody
@@ -460,20 +456,21 @@
         _ -> False
   let errorClass = if hasErrors then "border-l-red-200" else "border-l-blue-200"
   div_ [class_ $ "log-item-info border-l-4 " <> errorClass]
-    $ div_ [class_ "pl-4 py-1 ", colspan_ "3"]
-    do
-      button_
-        [ class_ "px-2 rounded text-white bg-blue-500 text-sm font-semibold expand-button"
-        , term "data-log-item-path" (expandItemPath <> "/detailed")
-        , [__|on click remove .hidden from #expand-log-modal then
+    $ div_
+      [class_ "pl-4 py-1 ", colspan_ "3"]
+      do
+        button_
+          [ class_ "px-2 rounded text-white bg-blue-500 text-sm font-semibold expand-button"
+          , term "data-log-item-path" (expandItemPath <> "/detailed")
+          , [__|on click remove .hidden from #expand-log-modal then
                 remove .hidden from #log-modal-content-loader
                 fetch `${@data-log-item-path}` as html then put it into #log-modal-content
                 add .hidden to #log-modal-content-loader
                 end
           |]
-        ]
-        "expand"
-      jsonValueToHtmlTree $ AE.toJSON req
+          ]
+          "expand"
+        jsonValueToHtmlTree $ AE.toJSON req
 
 
 -- | jsonValueToHtmlTree takes an aeson json object and renders it as a collapsible html tree, with hyperscript for interactivity.
@@ -490,11 +487,12 @@
         [ class_ "relative log-item-field-parent"
         , term "data-field-path" fullFieldPath'
         ]
-        $ a_ [class_ "block hover:bg-blue-50 cursor-pointer pl-6 relative log-item-field-anchor ", [__|install LogItemMenuable|]]
-        do
-          span_ $ toHtml key
-          span_ [class_ "text-blue-800"] ":"
-          span_ [class_ "text-blue-800 ml-2.5 log-item-field-value", term "data-field-path" fullFieldPath'] $ toHtml $ unwrapJsonPrimValue value
+        $ a_
+          [class_ "block hover:bg-blue-50 cursor-pointer pl-6 relative log-item-field-anchor ", [__|install LogItemMenuable|]]
+          do
+            span_ $ toHtml key
+            span_ [class_ "text-blue-800"] ":"
+            span_ [class_ "text-blue-800 ml-2.5 log-item-field-value", term "data-field-path" fullFieldPath'] $ toHtml $ unwrapJsonPrimValue value
 
     renderParentType :: Text -> Text -> Text -> Int -> Html () -> Html ()
     renderParentType opening closing key count child = div_ [class_ (if key == "" then "" else "collapsed")] do
