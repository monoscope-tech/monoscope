--- conflicted
+++ resolved
@@ -90,8 +90,8 @@
   let tableAsVecM = hush tableAsVecE
 
   freeTierExceeded <-
-    dbtToEff
-      $ if project.paymentPlan == "Free"
+    dbtToEff $
+      if project.paymentPlan == "Free"
         then do
           totalRequest <- RequestDumps.getLastSevenDaysTotalRequest pid
           return $ totalRequest > 5000
@@ -266,9 +266,9 @@
       ]
       do
         div_ [class_ "relative ml-auto w-full", style_ ""] do
-          div_ [class_ "flex justify-end  w-full p-4 "]
-            $ button_ [[__|on click add .hidden to #expand-log-modal|]]
-            $ faSprite_ "xmark" "regular" "h-8"
+          div_ [class_ "flex justify-end  w-full p-4 "] $
+            button_ [[__|on click add .hidden to #expand-log-modal|]] $
+              faSprite_ "xmark" "regular" "h-8"
           form_
             [ hxPost_ $ "/p/" <> page.pid.toText <> "/share/"
             , hxSwap_ "innerHTML"
@@ -305,17 +305,16 @@
             input_ [type_ "checkbox", class_ "toggle toggle-xs toggle-chart"]
             small_ "charts"
         span_ [class_ "text-slate-300"] "|"
-        div_ [class_ "form-control w-max"]
-          $ label_ [class_ "label flex items-center cursor-pointer w-max space-x-2"] do
+        div_ [class_ "form-control w-max"] $
+          label_ [class_ "label flex items-center cursor-pointer w-max space-x-2"] do
             input_ [type_ "checkbox", class_ "toggle toggle-xs", id_ "toggleQueryEditor", onclick_ "toggleQueryBuilder()"]
             small_ "query editor"
 
     div_ [class_ "card-round w-full  divide-y flex flex-col text-sm overflow-hidden pt-2"] do
       div_ [class_ ""] do
-<<<<<<< HEAD
         div_ [class_ "flex items-center justify-end gap-2"] do
-          div_ [class_ "form-control w-max"]
-            $ label_ [class_ "label flex items-center cursor-pointer w-max space-x-2"] do
+          div_ [class_ "form-control w-max"] $
+            label_ [class_ "label flex items-center cursor-pointer w-max space-x-2"] do
               input_ [type_ "checkbox", class_ "toggle toggle-xs", id_ "toggleQueryEditor", onclick_ "toggleQueryBuilder()"]
               small_ "toggle query editor"
 
@@ -323,8 +322,6 @@
             label_ [class_ "flex items-center cursor-pointer space-x-2 p-1"] do
               input_ [type_ "checkbox", class_ "toggle toggle-xs toggle-chart", checked_]
               small_ "toggle charts"
-=======
->>>>>>> 6e5463e2
         div_ [class_ "flex flex-row gap-0 mb-2"] do
           let chartAspectRatio "logs" = "aspect-[12/1]"
               chartAspectRatio _ = "aspect-[5/1]"
@@ -376,8 +373,8 @@
 
 resultTableAndMeta_ :: ApiLogsPageData -> Html ()
 resultTableAndMeta_ page =
-  div_ [class_ "relative overflow-y-scroll overflow-x-hidden h-full w-full"]
-    $ resultTable_ page True
+  div_ [class_ "relative overflow-y-scroll overflow-x-hidden h-full w-full"] $
+    resultTable_ page True
 
 
 resultTable_ :: ApiLogsPageData -> Bool -> Html ()
@@ -452,24 +449,24 @@
   forM_ requests \reqVec -> do
     let (logItemPath, _reqId) = fromMaybe ("", "") $ requestDumpLogItemUrlPath pid reqVec colIdxMap
     let (_, errCount, errClass) = errorClass True reqVec colIdxMap
-    tr_ [class_ "cursor-pointer divide-x b--b2", [__|on click toggle .hidden on next <tr/> then toggle .expanded-log on me|]]
-      $ forM_ curatedCols \c -> td_ [] do
+    tr_ [class_ "cursor-pointer divide-x b--b2", [__|on click toggle .hidden on next <tr/> then toggle .expanded-log on me|]] $
+      forM_ curatedCols \c -> td_ [] do
         logItemCol_ source pid reqVec colIdxMap c chSpns
     tr_ [class_ "hidden"] do
       -- used for when a row is expanded.
       td_ $ a_ [class_ $ "inline-block h-full " <> errClass, term "data-tippy-content" $ show errCount <> " errors attached to this request"] ""
       td_ [colspan_ $ show $ length curatedCols - 1] $ div_ [hxGet_ $ logItemPath <> "?source=" <> source, hxTrigger_ "intersect once", hxSwap_ "outerHTML"] $ span_ [class_ "loading loading-dots loading-md"] ""
-  when (Vector.length requests > 199)
-    $ tr_
-    $ td_ [colspan_ $ show $ length curatedCols]
-    $ a_
-      [ class_ "cursor-pointer inline-flex justify-center py-1 px-56 ml-36 blue-800 bg-blue-100 hover:bg-blue-200 gap-3 items-center"
-      , hxTrigger_ "click, intersect once"
-      , hxSwap_ "outerHTML"
-      , hxGet_ nextLogsURL
-      , hxTarget_ "closest tr"
-      ]
-      (span_ [class_ "inline-block"] "LOAD MORE " >> span_ [class_ "loading loading-dots loading-sm inline-block pl-3"] "")
+  when (Vector.length requests > 199) $
+    tr_ $
+      td_ [colspan_ $ show $ length curatedCols] $
+        a_
+          [ class_ "cursor-pointer inline-flex justify-center py-1 px-56 ml-36 blue-800 bg-blue-100 hover:bg-blue-200 gap-3 items-center"
+          , hxTrigger_ "click, intersect once"
+          , hxSwap_ "outerHTML"
+          , hxGet_ nextLogsURL
+          , hxTarget_ "closest tr"
+          ]
+          (span_ [class_ "inline-block"] "LOAD MORE " >> span_ [class_ "loading loading-dots loading-sm inline-block pl-3"] "")
 
 
 errorClass :: Bool -> V.Vector Value -> HM.HashMap Text Int -> (Int, Int, Text)
@@ -520,8 +517,8 @@
       div_ [tabindex_ "0", role_ "button", class_ "py-1 px-3 block"] child
       ul_ [tabindex_ "0", class_ "dropdown-content z-[1] menu p-2 shadow bg-base-100 rounded-box min-w-[15rem]"] do
         li_ [class_ "underline underline-offset-2"] $ toHtml title
-        li_
-          $ a_
+        li_ $
+          a_
             [ hxGet_ $ "/p/" <> pid.toText <> "/log_explorer"
             , hxPushUrl_ "true"
             , hxVals_ $ "js:{query:params().query,cols:removeNamedColumnToSummary('" <> title <> "'),layout:'resultTable'}"
@@ -546,8 +543,8 @@
     label_
       [ class_ "col-span-2 cursor-pointer"
       , Lucid.for_ "global-data-drawer"
-      , term "_"
-          $ [text|on mousedown or click fetch $logItemPathDetailed
+      , term "_" $
+          [text|on mousedown or click fetch $logItemPathDetailed
                   then set #global-data-drawer-content.innerHTML to #loader-tmp.innerHTML
                   then set #global-data-drawer-content.innerHTML to it
                   then htmx.process(#global-data-drawer-content) then _hyperscript.processNode(#global-data-drawer-content) then window.evalScriptsFromContent(#global-data-drawer-content)|]
@@ -591,9 +588,9 @@
       span_ [class_ "badge badge-sm badge-ghost ", term "data-tippy-content" "Host"] $ toHtml $ fromMaybe "" $ lookupVecTextByKey reqVec colIdxMap "host"
       span_ [] $ toHtml $ maybe "" unwrapJsonPrimValue (lookupVecByKey reqVec colIdxMap key)
 logItemCol_ _ _ reqVec colIdxMap key _ =
-  div_ [class_ "xwhitespace-nowrap overflow-x-hidden max-w-lg ", term "data-tippy-content" key]
-    $ toHtml
-    $ maybe "" unwrapJsonPrimValue (lookupVecByKey reqVec colIdxMap key)
+  div_ [class_ "xwhitespace-nowrap overflow-x-hidden max-w-lg ", term "data-tippy-content" key] $
+    toHtml $
+      maybe "" unwrapJsonPrimValue (lookupVecByKey reqVec colIdxMap key)
 
 
 requestDumpLogItemUrlPath :: Projects.ProjectId -> V.Vector Value -> HM.HashMap Text Int -> Maybe (Text, Text)
