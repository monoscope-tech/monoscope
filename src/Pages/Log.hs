--- conflicted
+++ resolved
@@ -187,19 +187,9 @@
       div_ [class_ "flex-1"] do
         div_ [id_ "queryEditor", class_ "h-14 hidden overflow-hidden bg-gray-200"] pass
         div_ [id_ "queryBuilder"] $ termRaw "filter-element" [id_ "filterElement"] ("" :: Text)
-<<<<<<< HEAD
       div_ [class_ "form-control"]
         $ label_ [class_ "label cursor-pointer space-x-2"]
-<<<<<<< HEAD
-        $ input_ [type_ "checkbox", class_ "toggle tooltip tooltip-left", id_ "toggleQueryEditor", onclick_ "toggleQueryBuilder()", term "data-tip" "toggle query editor"]
-=======
         $ input_ [type_ "checkbox", class_ "toggle toggle-sm tooltip tooltip-left", id_ "toggleQueryEditor", onclick_ "toggleQueryBuilder()", term "data-tip" "toggle query editor"]
->>>>>>> 01f3c36d50904599b3637bbaaa4d2d8c65f6c48d
-=======
-      div_ [class_ "form-control"] $
-        label_ [class_ "label cursor-pointer space-x-2"] $
-          input_ [type_ "checkbox", class_ "toggle toggle-sm tooltip tooltip-left", id_ "toggleQueryEditor", onclick_ "toggleQueryBuilder()", term "data-tip" "toggle query editor"]
->>>>>>> 096090c4
       button_
         [type_ "submit", class_ "btn btn-sm btn-success"]
         do
