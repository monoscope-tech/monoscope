module Pages.Log (apiLog, apiLogItem, logItemRows, expandAPIlogItem, expandAPIlogItem') where

import Config
import Data.Aeson qualified as AE
import Data.Aeson.KeyMap qualified as AEK
import Data.ByteString.Lazy qualified as BS
import Data.Default (def)
import Data.Digest.XXHash
import Data.HashMap.Strict qualified as HM
import Data.Text qualified as T
import Data.Time (ZonedTime, defaultTimeLocale)
import Data.Time.Format (formatTime)
import Data.UUID qualified as UUID
import Data.Vector (Vector, iforM_, (!?))
import Data.Vector qualified as Vector
import Database.PostgreSQL.Entity.DBT (withPool)
import Fmt
import Lucid
import Lucid.Htmx
import Lucid.Hyperscript (__)
import Lucid.Svg (use_)
import Models.Apis.RequestDumps qualified as RequestDumps
import Models.Projects.Projects qualified as Projects
import Models.Users.Sessions qualified as Sessions
import NeatInterpolation (text)
import Numeric (showHex)
import Optics.Core ((^.))
import Pages.BodyWrapper (BWConfig, bodyWrapper, currProject, pageTitle, sessM)
import Pages.NonMember
import Pkg.Components (loader)
import Relude

import System.Clock
import Utils


-- $setup
-- >>> import Relude
-- >>> import Data.Vector qualified as Vector
-- >>> import Data.Aeson.QQ (aesonQQ)
-- >>> import Data.Aeson


apiLog :: Sessions.PersistentSession -> Projects.ProjectId -> Maybe Text -> Maybe Text -> Maybe Text -> Maybe Text -> Maybe Text -> DashboardM (Html ())
apiLog sess pid queryM cols' fromM hxRequestM hxBoostedM = do
  let cols = T.splitOn "," (fromMaybe "" cols')
  let query = fromMaybe "" queryM
  let fromM' = case fromM of
        Nothing -> Nothing
        Just "" -> Nothing
        Just a -> Just a

  pool <- asks pool
  isMember <- liftIO $ Database.PostgreSQL.Entity.DBT.withPool pool $ userIsProjectMember sess pid
  if not isMember
    then do
      pure $ userNotMemeberPage sess
    else do
      (project, dbResp) <- liftIO
        $ withPool pool do
          project <- Projects.selectProjectForUser (Sessions.userId sess, pid)
          dbResp <- RequestDumps.selectRequestDumpByProject pid query fromM'
          pure (project, dbResp)

      let (requests, resultCount) = dbResp
      reqChartTxt <- liftIO $ Database.PostgreSQL.Entity.DBT.withPool pool $ RequestDumps.throughputBy pid Nothing Nothing Nothing Nothing Nothing (3 * 60) Nothing queryM (Nothing, Nothing)
      let reqLastCreatedAtM = (^. #createdAt) <$> viaNonEmpty last (Vector.toList requests) -- FIXME: unoptimal implementation, converting from vector to list for last
      let fromTempM = toText . formatTime defaultTimeLocale "%F %T" <$> reqLastCreatedAtM
      let nextLogsURL = RequestDumps.requestDumpLogUrlPath pid queryM cols' fromTempM

      case (hxRequestM, hxBoostedM) of
        (Just "true", Nothing) -> pure $ do
          span_ [id_ "result-count", hxSwapOob_ "outerHTML"] $ show resultCount
          reqChart reqChartTxt True
          logItemRows pid requests cols nextLogsURL
        _ -> do
          let bwconf =
                (def :: BWConfig)
                  { sessM = Just sess
                  , currProject = project
                  , pageTitle = "API Log Explorer"
                  }
          let resetLogsURL = RequestDumps.requestDumpLogUrlPath pid queryM cols' Nothing
          pure $ bodyWrapper bwconf $ apiLogsPage pid resultCount requests cols reqChartTxt nextLogsURL resetLogsURL


apiLogItem :: Sessions.PersistentSession -> Projects.ProjectId -> UUID.UUID -> ZonedTime -> DashboardM (Html ())
apiLogItem sess pid rdId createdAt = do
  pool <- asks pool
  isMember <- liftIO $ Database.PostgreSQL.Entity.DBT.withPool pool $ userIsProjectMember sess pid
  if not isMember
    then do
      pure $ userNotMemeberPage sess
    else do
      logItemM <- liftIO $ Database.PostgreSQL.Entity.DBT.withPool pool $ RequestDumps.selectRequestDumpByProjectAndId pid createdAt rdId
      let content = case logItemM of
            Just req -> apiLogItemView req (RequestDumps.requestDumpLogItemUrlPath pid req)
            Nothing -> div_ "invalid log request ID"
      pure content


expandAPIlogItem :: Sessions.PersistentSession -> Projects.ProjectId -> UUID.UUID -> ZonedTime -> DashboardM (Html ())
expandAPIlogItem sess pid rdId createdAt = do
  pool <- asks pool
  startTime <- liftIO $ getTime Monotonic
  logItemM <- liftIO $ Database.PostgreSQL.Entity.DBT.withPool pool $ RequestDumps.selectRequestDumpByProjectAndId pid createdAt rdId
  afterProccessing <- liftIO $ getTime Monotonic
  let content = case logItemM of
        Just req -> expandAPIlogItem' req True
        Nothing -> div_ [class_ "h-full flex flex-col justify-center items-center"] do
          p_ [] "Request not found"
  pure content


expandAPIlogItem' :: RequestDumps.RequestDumpLogItem -> Bool -> Html ()
expandAPIlogItem' req modal = do
  div_ [class_ "flex flex-col w-full pb-[100px]"] do
    div_ [class_ "w-full flex flex-col gap-2 gap-4"] do
      let methodColor = getMethodColor req.method
      let statusColor = getStatusColor req.statusCode
      div_ [class_ "flex gap-4 items-center"] do
        div_ [class_ $ "font-semibold px-2 py-1 rounded min-w-[70px] text-center " <> methodColor] $ toHtml req.method
        div_ [class_ $ "text-lg font-bold px-2 " <> statusColor] $ show req.statusCode
        div_ [class_ "flex border border-gray-200 m-1 rounded-xl p-2"] do
          mIcon_ "calender" "h-4 mr-2 w-4"
          span_ [class_ "text-xs"] $ toHtml $ formatTime defaultTimeLocale "%b %d, %Y %R" req.createdAt
      when modal do
        div_
          [ class_ "flex gap-2 px-4 items-center border border-dashed h-[50px]"
          , id_ "copy_share_link"
          ]
          do
            div_ [class_ "relative", style_ "width:150px", onblur_ "document.getElementById('expire_container').classList.add('hidden')"] do
              button_
                [ onclick_ "toggleExpireOptions(event)"
                , id_ "toggle_expires_btn"
                , class_ "w-full flex gap-2 text-slate-600 justify_between items-center cursor-pointer px-2 py-1 border rounded focus:ring-2 focus:ring-blue-200 active:ring-2 active:ring-blue-200"
                ]
                do
                  p_ [style_ "width: calc(100% - 25px)", class_ "text-sm truncate ..."] "Expires in: 1 hour"
                  img_ [src_ "/assets/svgs/select_chevron.svg", style_ "height:15px; width:15px"]
              div_ [id_ "expire_container", class_ "absolute hidden bg-white border shadow w-full overflow-y-auto", style_ "top:100%; max-height: 300px; z-index:9"] do
                forM_ (["1 hour", "8 hours", "1 day"] :: [Text]) \sw -> do
                  button_
                    [ onclick_ "expireChanged(event)"
                    , term "data-expire-value" sw
                    , class_ "p-2 w-full text-left truncate ... hover:bg-blue-100 hover:text-black"
                    ]
                    $ toHtml sw
            button_
              [ class_ "flex flex-col gap-1 bg-blue-500 px-2 py-1 rounded text-white"
              , term "data-req-id" (show req.id)
              , onclick_ "getShareLink(event)"
              ]
              "Get share link"

    -- url, endpoint, latency, request size, repsonse size
    div_ [class_ "flex flex-col mt-4 p-4 justify-between w-full rounded-xl border"] do
      div_ [class_ "text-lg mb-2"] do
        span_ [class_ "text-slate-500 font-semibold"] "Endpoint: "
        span_ [] $ toHtml req.urlPath
      div_ [class_ "text-lg"] do
        span_ [class_ "text-slate-500 font-semibold"] "URL: "
        span_ [] $ toHtml req.rawUrl
      div_ [class_ "flex gap-2 mt-4"] do
        div_ [class_ "flex flex-col gap-1 px-4 min-w-[120px] py-3 border border-dashed border-gray-400 m-1 rounded"] do
          div_ [class_ "flex gap-1 items-center"] do
            mIcon_ "clock" "h-4 w-4 text-slate-400"
            span_ [class_ "text-md font-bold"] $ show (req.durationNs `div` 1000) <> " ms"
          p_ [class_ "text-slate-500"] "Latency"
        div_ [class_ "flex flex-col gap-1 px-4 min-w-[120px] py-3 border border-dashed border-gray-400 m-1 rounded"] do
          div_ [class_ "flex gap-1 items-center"] do
            mIcon_ "upload" "h-4 w-4 text-slate-400"
            let reqSize = BS.length $ AE.encode req.requestBody
            span_ [class_ "text-md font-bold"] $ show (reqSize - 2) <> " bytes"
          p_ [class_ "text-slate-500"] "Request size"
        div_ [class_ "flex flex-col gap-1 px-4 min-w-[120px] py-3 border border-dashed border-gray-400 m-1 rounded"] do
          div_ [class_ "flex gap-1 items-center"] do
            mIcon_ "download4" "h-4 w-4 text-slate-400"
            let respSize = BS.length $ AE.encode req.responseBody
            span_ [class_ "text-md font-bold"] $ show (respSize - 2) <> " bytes"
          p_ [class_ "text-slate-500"] "Response size"
        div_ [class_ "flex flex-col gap-1 px-4 min-w-[120px] py-3 border border-dashed border-gray-400 m-1 rounded"] do
          div_ [class_ "flex gap-1 items-center"] do
            mIcon_ "projects" "h-5 w-5 text-slate-400"
            span_ [class_ "text-md font-bold"] $ show req.sdkType
          p_ [class_ "text-slate-500"] "Framework"
    -- errors
    when (req.errorsCount > 0) $ div_ [class_ "border rounded-lg mt-8"] do
      div_ [class_ "flex w-full bg-gray-100 px-4 py-2 gap-4 items-center"] do
        p_ [class_ "font-bold"] "Errors"
        p_ [class_ "text-sm text-red-500 font-bold"] $ show req.errorsCount
      div_ [class_ "px-4 flex gap-10 border-b text-gray-500"] do
        jsonValueToHtmlTree req.errors
    -- request details
    div_ [class_ "border rounded-lg mt-8", id_ "request_detail_container"] do
      div_ [class_ "flex w-full bg-gray-100 px-4 py-2 flex-col gap-2"] do
        p_ [class_ "font-bold"] "Request Details"
      ul_ [class_ "px-4 flex gap-10 border-b text-slate-500"] do
        li_ [] do
          button_
            [ class_ "sdk_tab sdk_tab_active"
            , onclick_ "changeTab('req_body','request_detail_container')"
            , id_ "req_body"
            ]
            "Body"
        li_ [] do
          button_
            [ class_ "sdk_tab"
            , onclick_ "changeTab('req_headers', 'request_detail_container')"
            , id_ "req_headers"
            ]
            "Headers"
        li_ [] do
          button_
            [ class_ "sdk_tab"
            , onclick_ "changeTab('query_params', 'request_detail_container')"
            , id_ "query_params"
            ]
            "Query Params"
        li_ [] do
          button_
            [ class_ "sdk_tab"
            , onclick_ "changeTab('path_params', 'request_detail_container')"
            , id_ "path_params"
            ]
            "Path Params"
      div_ [class_ "bg-gray-50 m-4  p-2 rounded-lg border sdk_tab_content sdk_tab_content_active", id_ "req_body_json"] do
        jsonValueToHtmlTree req.requestBody
      div_ [class_ "bg-gray-50 m-4 p-2 rounded-lg hidden border sdk_tab_content", id_ "req_headers_json"] do
        jsonValueToHtmlTree req.requestHeaders
      div_ [class_ "bg-gray-50 m-4 p-2 rounded-lg hidden border sdk_tab_content", id_ "query_params_json"] do
        jsonValueToHtmlTree req.queryParams
      div_ [class_ "bg-gray-50 m-4 p-2 rounded-lg hidden border sdk_tab_content", id_ "path_params_json"] do
        jsonValueToHtmlTree req.pathParams

    -- response details
    div_ [class_ "border rounded-lg mt-8", id_ "reponse_detail_container"] do
      div_ [class_ "flex w-full bg-gray-100 px-4 py-2 flex-col gap-2"] do
        p_ [class_ "font-bold"] "Response Details"
      ul_ [class_ "px-4 flex gap-10 border-b text-slate-500"] do
        li_ [] do
          button_
            [ class_ "sdk_tab sdk_tab_active"
            , onclick_ "changeTab('res_body', 'reponse_detail_container')"
            , id_ "res_body"
            ]
            "Body"
        li_ [] do
          button_
            [ class_ "sdk_tab"
            , onclick_ "changeTab('res_headers', 'reponse_detail_container')"
            , id_ "res_headers"
            ]
            "Headers"
      div_ [class_ "bg-gray-50 m-4  p-2 rounded-lg border sdk_tab_content sdk_tab_content_active", id_ "res_body_json"] do
        jsonValueToHtmlTree req.responseBody
      div_ [class_ "bg-gray-50 m-4 p-2 hidden rounded-lg border sdk_tab_content", id_ "res_headers_json"] do
        jsonValueToHtmlTree req.responseHeaders


apiLogsPage :: Projects.ProjectId -> Int -> Vector RequestDumps.RequestDumpLogItem -> [Text] -> Text -> Text -> Text -> Html ()
apiLogsPage pid resultCount requests cols reqChartTxt nextLogsURL resetLogsURL = do
  section_ [class_ "mx-auto px-10 py-2 gap-2 flex flex-col h-[98%] overflow-hidden "] do
    div_
      [ style_ "z-index:26; width: min(90vw, 800px)"
      , class_ "fixed hidden right-0 bg-white overflow-y-scroll h-[calc(100%-60px)] border-l border-l-2 shadow"
      , id_ "expand-log-modal"
      ]
      do
        div_ [class_ "relative ml-auto w-full", style_ ""] do
          div_ [class_ "flex justify-end  w-full p-4 "] do
            button_ [[__|on click add .hidden to #expand-log-modal|]] do
              img_ [class_ "h-8", src_ "/assets/svgs/close.svg"]
          let postP = "/p/" <> pid.toText <> "/share/"
          form_
            [ hxPost_ postP
            , hxSwap_ "innerHTML"
            , hxTarget_ "#copy_share_link"
            , id_ "share_log_form"
            ]
            do
              input_ [type_ "hidden", value_ "1 hour", name_ "expiresIn", id_ "expire_input"]
              input_ [type_ "hidden", value_ "", name_ "reqId", id_ "req_id_input"]
          div_ [id_ "log-modal-content-loader", class_ "bg-white rounded-lg shadow p-4 absolute top-1/2 left-1/2 transform -translate-x-1/2 -translate-y-1/2"] do
            loader
          div_ [class_ "px-2", id_ "log-modal-content"] pass
    form_
      [ class_ "card-round w-full text-sm"
      , hxGet_ $ "/p/" <> pid.toText <> "/log_explorer"
      , hxPushUrl_ "true"
      , hxVals_ "js:{query:getQueryFromEditor(), cols:params().cols}"
      , hxTarget_ "#log-item-table-body"
      , id_ "log_explorer_form"
      , hxIndicator_ "#query-indicator"
      ]
      do
        nav_ [class_ "flex flex-row p-2 content-end justify-between items-baseline border-slate-100"] do
          a_ [class_ "inline-block"] "Query"
          button_ [type_ "submit", class_ "cursor-pointer inline-block space-x-1 bg-blue-100 hover:bg-blue-200 blue-800 py-1 px-2 rounded-lg"] do
            img_ [src_ "/assets/svgs/sparkles.svg", class_ "w-3 h-3 inline-block"]
            span_ "Run query"
        div_ do
          div_ [id_ "queryEditor", class_ "h-14"] ""

    div_ [class_ "card-round w-full grow divide-y flex flex-col text-sm h-full overflow-y-hidden overflow-x-hidden"] do
      div_ [class_ "pl-3 py-1 space-x-5 flex flex-row justify-between"] do
        a_ [class_ "cursor-pointer inline-block pr-3 space-x-2 bg-blue-50 hover:bg-blue-100 blue-800 p-1 rounded-md", [__|on click toggle .hidden on #reqsChartParent|]] do
          img_ [src_ "/assets/svgs/cube-transparent.svg", class_ "w-4 inline-block"]
          span_ [] "toggle chart"
      reqChart reqChartTxt False
      div_ [class_ "pl-3 py-2 space-x-5 flex flex-row justify-between"] do
        div_ [class_ "inline-block space-x-3"] do
          strong_ "Query results"
          span_ [class_ "space-x-1"] do
            span_ [id_ "result-count"] $ show resultCount
            span_ " log entries"
        a_
          [ class_ "cursor-pointer inline-block pr-3 space-x-2"
          , hxGet_ resetLogsURL
          , hxTarget_ "#log-item-table-body"
          , hxSwap_ "innerHTML scroll:#log-item-table-body:top"
          , hxIndicator_ "#query-indicator"
          ]
          do
            svg_ [class_ "w-4 h-4 icon text-slate-500 inline-block"] $ use_ [href_ "/assets/svgs/sprite/sprite.svg#refresh"]
            span_ [] "refresh"

      jsonTreeAuxillaryCode pid
      div_ [class_ "table-fixed grow w-full min-w-full h-full divide-y flex flex-col monospace overflow-hidden"] do
        div_ [class_ "text-xs bg-gray-100 gray-400"] do
          div_ [class_ "flex flex-row text-left space-x-4"] do
            span_ [class_ "font-normal inline-block py-1.5 p-1 px-2 w-8"] ""
            span_ [class_ "font-normal inline-block py-1.5 p-1 px-2 w-36"] "TIMESTAMP"
            span_ [class_ "font-normal inline-block py-1.5 p-1 px-2 grow"] "SUMMARY"
        div_ [class_ "htmx-indicator query-indicator", id_ "query-indicator"] do
          loader
        div_ [class_ "grow overflow-y-scroll h-full whitespace-nowrap text-sm divide-y overflow-x-hidden", id_ "log-item-table-body"] do
          logItemRows pid requests cols nextLogsURL
  script_
    [text|
function changeTab(tabId, parent) {
  const p = document.getElementById(parent);
  const tabLinks = p.querySelectorAll('.sdk_tab');
  tabLinks.forEach(link => link.classList.remove('sdk_tab_active'));
  const clickedTabLink = document.getElementById(tabId);
  clickedTabLink.classList.add('sdk_tab_active')
  const tabContents = p.querySelectorAll('.sdk_tab_content');
  tabContents.forEach(content => {
    content.classList.add("hidden")
    content.classList.remove ("sdk_tab_content_active")
  });
  const tabContent = document.getElementById(tabId + '_json');
  tabContent.classList.remove("hidden")
  setTimeout(()=>{tabContent.classList.add("sdk_tab_content_active")},10)
}

function toggleExpireOptions (event) {
    event.preventDefault()
    event.stopPropagation()
    const container = document.querySelector('#expire_container')
    if(container) {
     container.classList.toggle('hidden')
    }
}

function getShareLink(event) {
  event.target.innerText = "Generating..."
  const reqId = event.target.getAttribute ("data-req-id")
  document.querySelector('#req_id_input').value = reqId
  htmx.trigger('#share_log_form','submit')
}

function expireChanged(event) {
    event.preventDefault()
    event.stopPropagation()
    const current = document.querySelector('#toggle_expires_btn')
    if(current && current.firstChild) {
       current.firstChild.innerText = "Expires in: " + event.target.getAttribute("data-expire-value")
       document.querySelector("#expire_input").value = event.target.getAttribute("data-expire-value")
    }
}
  |]
reqChart :: Text -> Bool -> Html ()
reqChart reqChartTxt hxOob = do
  div_ [id_ "reqsChartParent", class_ "p-5", hxSwapOob_ $ show hxOob] do
    div_ [id_ "reqsChartsEC", class_ "", style_ "height:100px"] ""
    script_
      [text| throughputEChart("reqsChartsEC", $reqChartTxt, [], true) |]


logItemRows :: Projects.ProjectId -> Vector RequestDumps.RequestDumpLogItem -> [Text] -> Text -> Html ()
logItemRows pid requests cols nextLogsURL = do
  requests & traverse_ \req -> do
    let logItemPath = RequestDumps.requestDumpLogItemUrlPath pid req
    let endpoint_hash = toText $ showHex (xxHash $ encodeUtf8 $ UUID.toText pid.unProjectId <> T.toUpper req.method <> req.urlPath) ""
    let logItemEndpointUrl = "/p/" <> pid.toText <> "/log_explorer/endpoint/" <> endpoint_hash
    let errorClass = if req.errorsCount > 0 then "border-l-red-500" else "border-l-transparent"
    div_
      [ class_ $ "flex flex-row border-l-4 divide-x space-x-4 cursor-pointer " <> errorClass
      , term "data-log-item-path" logItemPath
      , [__|on click LogItemExpandable(me)|]
      ]
      do
        div_ [class_ "flex-none inline-block w-8 flex justify-between items-center"] do
          a_ [hxGet_ logItemEndpointUrl, term "data-tippy-content" "Go to endpoint", onclick_ "noPropa(event)"] do
            img_ [src_ "/assets/svgs/link.svg", class_ "w-3.5 mr-2", style_ "margin-right: 5px"]
          img_ [src_ "/assets/svgs/cheveron-right.svg", class_ "w-1.5 log-chevron"]
        div_ [class_ "flex-none inline-block p-1 px-2 w-36 overflow-hidden"] $ toHtml @String $ formatTime defaultTimeLocale "%F %T" (req ^. #createdAt)
        div_ [class_ "inline-block p-1 px-2 grow"] do
          let reqJSON = AE.toJSON req
          let colValues = concatMap (\col -> findValueByKeyInJSON (T.splitOn "." col) reqJSON) cols
          -- FIXME: probably inefficient implementation and should be optimized
          forM_ (zip cols colValues) \(col, colValue) ->
            div_ [class_ "relative inline-block log-item-field-parent", term "data-field-path" col] do
              a_
                [ class_ "cursor-pointer mx-1 inline-block bg-blue-100 hover:bg-blue-200 text-blue-900 px-3 rounded-lg monospace log-item-field-anchor log-item-field-value"
                , term "data-field-path" col
                , [__|install LogItemMenuable|]
                ]
                $ toHtml colValue
          let cls = "mx-1 inline-block px-3 rounded-lg monospace " :: Text
          span_ [class_ $ cls <> getMethodColor req.method] $ toHtml $ req.method
          span_ [class_ $ cls <> " bg-gray-100 border border-gray-300 "] $ toHtml $ req.urlPath
          span_ [class_ $ cls <> getStatusColor req.statusCode] $ show $ req.statusCode
          span_ [class_ $ cls <> " bg-gray-50 border border-gray-300 "] $ toHtml $ req.rawUrl
          let reqBody = decodeUtf8 $ AE.encode $ req.requestBody
          let respBody = decodeUtf8 $ AE.encode $ req.responseBody
          p_ [class_ "inline-block"] $ toHtml $ T.take 300 [text| request_body=$reqBody response_body=$respBody|]

    div_ [class_ "hidden w-full flex px-2 py-8 justify-center item-loading"] do
      loader
  when (Vector.length requests > 199) $ a_
    [ class_ "cursor-pointer block p-1 blue-800 bg-blue-100 hover:bg-blue-200 text-center"
    , hxTrigger_ "click"
    , hxSwap_ "outerHTML"
    , hxGet_ nextLogsURL
    ]
    do
      div_ [class_ "htmx-indicator query-indicator"] do
        loader
      "LOAD MORE"


apiLogItemView :: RequestDumps.RequestDumpLogItem -> Text -> Html ()
apiLogItemView req expandItemPath = do
<<<<<<< HEAD
  let errorClass = if req.errorsCount > 0 then "border-l-red-200" else "border-l-blue-200"
  div_ [class_ $ "log-item-info border-l-4 " <> errorClass]
=======
  div_ [class_ "log-item-info border-l-blue-200 border-l-4"]
>>>>>>> 98126bae
    $ div_
      [class_ "pl-4 py-1 ", colspan_ "3"]
      do
        button_
          [ class_ "px-2 rounded text-white bg-blue-500 text-sm font-semibold expand-button"
          , term "data-log-item-path" (expandItemPath <> "/detailed")
          , [__|on click remove .hidden from #expand-log-modal then
                remove .hidden from #log-modal-content-loader
                fetch `${@data-log-item-path}` as html then put it into #log-modal-content
                add .hidden to #log-modal-content-loader
                end
          |]
          ]
          "expand"
        jsonValueToHtmlTree $ AE.toJSON req


-- | jsonValueToHtmlTree takes an aeson json object and renders it as a collapsible html tree, with hyperscript for interactivity.
jsonValueToHtmlTree :: AE.Value -> Html ()
jsonValueToHtmlTree val = jsonValueToHtmlTree' ("", "", val)
  where
    jsonValueToHtmlTree' :: (Text, Text, AE.Value) -> Html ()
    jsonValueToHtmlTree' (path, key, AE.Object v) = renderParentType "{" "}" key (length v) (AEK.toHashMapText v & HM.toList & sort & mapM_ (\(kk, vv) -> jsonValueToHtmlTree' (path <> "." <> key, kk, vv)))
    jsonValueToHtmlTree' (path, key, AE.Array v) = renderParentType "[" "]" key (length v) (iforM_ v \i item -> jsonValueToHtmlTree' (path <> "." <> key <> "." <> "[]", show i, item))
    jsonValueToHtmlTree' (path, key, value) = do
      let fullFieldPath = if T.isSuffixOf ".[]" path then path else path <> "." <> key
      let fullFieldPath' = fromMaybe fullFieldPath $ T.stripPrefix ".." fullFieldPath
      div_
        [ class_ "relative log-item-field-parent"
        , term "data-field-path" fullFieldPath'
        ]
        $ a_
          [class_ "block hover:bg-blue-50 cursor-pointer pl-6 relative log-item-field-anchor ", [__|install LogItemMenuable|]]
          do
            span_ $ toHtml key
            span_ [class_ "text-blue-800"] ":"
            span_ [class_ "text-blue-800 ml-2.5 log-item-field-value", term "data-field-path" fullFieldPath'] $ toHtml $ unwrapJsonPrimValue value

    renderParentType :: Text -> Text -> Text -> Int -> Html () -> Html ()
    renderParentType opening closing key count child = div_ [class_ (if key == "" then "" else "collapsed")] do
      a_
        [ class_ "inline-block cursor-pointer"
        , onclick_ "this.parentNode.classList.toggle('collapsed')"
        ]
        do
          span_ [class_ "log-item-tree-chevron "] "▾"
          span_ [] $ toHtml $ if key == "" then opening else key <> ": " <> opening
      div_ [class_ "pl-5 children "] do
        span_ [class_ "tree-children-count"] $ show count
        div_ [class_ "tree-children"] child
      span_ [class_ "pl-5 closing-token"] $ toHtml closing


-- >>> findValueByKeyInJSON ["key1", "key2"] [aesonQQ|{"kx":0, "key1":{"key2":"k2val"}}|]
-- ["\"k2val\""]
-- >>> findValueByKeyInJSON ["key1", "[]", "key2"] [aesonQQ|{"kx":0, "key1":[{"key2":"k2val"}]}|]
-- ["\"k2val\""]
findValueByKeyInJSON :: [Text] -> AE.Value -> [Text]
findValueByKeyInJSON (x : path) (AE.Object obj) = concatMap (\(_, v) -> findValueByKeyInJSON path v) (AEK.toHashMapText obj & HM.toList & filter (\(k, _) -> k == x))
findValueByKeyInJSON ("[]" : path) (AE.Array vals) = concatMap (findValueByKeyInJSON path) (Vector.toList vals)
findValueByKeyInJSON [] value = [unwrapJsonPrimValue value]
findValueByKeyInJSON _ _ = ["_"]


-- findValueByKeyInJSON _ _ = error "findValueByKeyInJSON: case should be unreachable"

-- TODO:
jsonTreeAuxillaryCode :: Projects.ProjectId -> Html ()
jsonTreeAuxillaryCode pid = do
  template_ [id_ "log-item-context-menu-tmpl"] do
    div_ [id_ "log-item-context-menu", class_ "log-item-context-menu text-sm origin-top-right absolute left-0 mt-2 w-56 rounded-md shadow-md shadow-slate-300 bg-white ring-1 ring-black ring-opacity-5 divide-y divide-gray-100 focus:outline-none z-10", role_ "menu", tabindex_ "-1"] do
      div_ [class_ "py-1", role_ "none"] do
        a_
          [ class_ "cursor-pointer text-slate-700 block px-4 py-1 text-sm hover:bg-gray-100 hover:text-slate-900"
          , role_ "menuitem"
          , tabindex_ "-1"
          , id_ "menu-item-0"
          , hxGet_ $ "/p/" <> pid.toText <> "/log_explorer"
          , hxPushUrl_ "true"
          , hxVals_ "js:{query:params().query,cols:toggleColumnToSummary(event)}"
          , hxSwap_ "innerHTML scroll:#log-item-table-body:top"
          , hxTarget_ "#log-item-table-body"
          , hxIndicator_ "#query-indicator"
          , [__|init
                  set fp to (closest @data-field-path)
                  if isFieldInSummary(fp) then set my innerHTML to 'Remove field from summary' end|]
          ]
          "Add field to Summary"
        a_
          [ class_ "cursor-pointer text-slate-700 block px-4 py-1 text-sm hover:bg-gray-100 hover:text-slate-900"
          , role_ "menuitem"
          , tabindex_ "-1"
          , id_ "menu-item-1"
          , [__|on click 
                  if 'clipboard' in window.navigator then 
                    call navigator.clipboard.writeText((previous <.log-item-field-value/>)'s innerText)
                    send successToast(value:['Value has been added to the Clipboard']) to <body/>
                    halt
                  end|]
          ]
          "Copy field value"
        button_
          [ class_ "cursor-pointer w-full text-left text-slate-700 block px-4 py-1 text-sm hover:bg-gray-100 hover:text-slate-900"
          , role_ "menuitem"
          , tabindex_ "-1"
          , id_ "menu-item-2"
          , [__|on click 
                    set filter_path to (previous .log-item-field-value) @data-field-path
                    set filter_value to (previous  <.log-item-field-value/>)'s innerText
                    if window.editor.getValue().includes(filter_path) and window.editor.getValue().includes(filter_value)
                       exit
                    end
                    if window.editor.getValue().toLowerCase().endsWith("and") or window.editor.getValue().toLowerCase().endsWith("or") then
                       window.editor.setValue(window.editor.getValue() + " " + filter_path + "=" + filter_value)
                      else 
                        if window.editor.getValue().length == 0 then
                           window.editor.setValue (filter_path + "=" + filter_value)
                        else
                          window.editor.setValue (window.editor.getValue() + " AND " + filter_path + "=" + filter_value)
                        end
                    end
                    if window.editor.getValue() != "" then
                      htmx.trigger("#log_explorer_form", "submit")
                    end
                  end|]
          ]
          "Filter by field"

  script_
    [type_ "text/hyperscript"]
    [text|
      behavior LogItemMenuable
        on click
          if I match <.with-context-menu/> then
            remove <.log-item-context-menu /> then remove .with-context-menu from <.with-context-menu />
          else
            remove <.log-item-context-menu /> then remove .with-context-menu from <.with-context-menu /> then
            get #log-item-context-menu-tmpl.innerHTML then put it after me then add .with-context-menu to me then 
            _hyperscript.processNode(document.querySelector('.log-item-context-menu'))
            htmx.process(document.querySelector('.log-item-context-menu'))
          end
          halt
        end
      end

      def LogItemExpandable(me)
          if I match <.expanded-log/> then 
            remove next <.log-item-info/> then 
            remove .expanded-log from me
          else
            add .expanded-log to me
            remove .hidden from next <.item-loading />
            fetch `$${@data-log-item-path}` as html then put it after me then
             add .hidden to next <.item-loading />
            _hyperscript.processNode(next <.log-item-info />) then
          end 
      end
    |]

  script_ [src_ "/assets/js/monaco/vs/loader.js", defer_ "true"] ("" :: Text)
  script_
    [text|
    var params = () => new Proxy(new URLSearchParams(window.location.search), {
      get: (searchParams, prop) => searchParams.get(prop)??"",
    });
    function noPropa(event) {
      event.stopPropagation();
    }
    var toggleColumnToSummary = (e)=>{
      const cols = (params().cols??"").split(",").filter(x=>x!="");
      const subject = e.target.closest('.log-item-field-parent').dataset.fieldPath; 
      if (cols.includes(subject)) {
        return [...new Set(cols.filter(x=>x!=subject))].join(",");
      } 
      cols.push(subject)
      const new_cols = [... new Set (cols)].join (",")
      return new_cols
    }
    var isFieldInSummary = field => params().cols.split(",").includes(field);
    var getQueryFromEditor = () => window.editor.getValue();

    var execd = false
    document.addEventListener('DOMContentLoaded', function(){
      // Configuration for the monaco editor which the query editor is built on.
      require.config({ paths: { vs: '/assets/js/monaco/vs' } });
			require(['vs/editor/editor.main'], function () {
        monaco.editor.defineTheme('apitoolkit', {
          base: 'vs',
          inherit: true,
          rules: [{ background: 'EDF9FA' }],
          colors: {
            'editor.foreground': '#000000',
            'editor.background': '#f5f5f5',
            'editorGutter.background': '#e8e8e8',
          }
        });
        monaco.editor.setTheme('apitoolkit');
				window.editor = monaco.editor.create(document.getElementById('queryEditor'), {
          value: params().query,
					language:'hcl',
          minimap:{enabled:false}
				});
			});
      // Monaco code suggestions https://github.com/microsoft/monaco-editor/issues/1850
    })
    |]

  style_
    [text|
    .tree-children {
      display: block;
    }
    .tree-children-count { display: none; }
    .collapsed .tree-children {
      display: none !important; 
    }
    .collapsed .tree-children-count {display: inline !important;}
    .collapsed .children {display: inline-block; padding-left:0}
    .collapsed .closing-token {padding-left:0}
  |]


unwrapJsonPrimValue :: AE.Value -> Text
unwrapJsonPrimValue (AE.Bool True) = "true"
unwrapJsonPrimValue (AE.Bool False) = "true"
unwrapJsonPrimValue (AE.String v) = "\"" <> toText v <> "\""
unwrapJsonPrimValue (AE.Number v) = toText @String $ show v
unwrapJsonPrimValue AE.Null = "null"
unwrapJsonPrimValue (AE.Object _) = "{..}"
unwrapJsonPrimValue (AE.Array items) = "[" <> show (length items) <> "]"

-- unwrapJsonPrimValue (AE.Object _) = error "Impossible. unwrapJsonPrimValue should be for primitive types only. got object" -- should never be reached
-- unwrapJsonPrimValue (AE.Array _) = error "Impossible. unwrapJsonPrimValue should be for primitive types only. got array" -- should never be reached<|MERGE_RESOLUTION|>--- conflicted
+++ resolved
@@ -444,12 +444,8 @@
 
 apiLogItemView :: RequestDumps.RequestDumpLogItem -> Text -> Html ()
 apiLogItemView req expandItemPath = do
-<<<<<<< HEAD
   let errorClass = if req.errorsCount > 0 then "border-l-red-200" else "border-l-blue-200"
   div_ [class_ $ "log-item-info border-l-4 " <> errorClass]
-=======
-  div_ [class_ "log-item-info border-l-blue-200 border-l-4"]
->>>>>>> 98126bae
     $ div_
       [class_ "pl-4 py-1 ", colspan_ "3"]
       do
