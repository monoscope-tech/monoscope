module Pages.Log (
  apiLogH,
  aiSearchH,
  LogsGet (..),
  ApiLogsPageData (..),
  virtualTable,
  curateCols,
  logQueryBox_,
)
where

import Control.Error (hush)
import Data.Aeson qualified as AE
import Data.Aeson.Types qualified as AET
import Data.Containers.ListUtils (nubOrd)
import Data.Default (def)
import Data.HashMap.Strict qualified as HM
import Data.List qualified as L
import Data.Text qualified as T
import Data.Time (UTCTime, addUTCTime)
import Data.Vector qualified as V
import Effectful.Error.Static (throwError)
import Effectful.PostgreSQL.Transact.Effect (dbtToEff)
import Effectful.Reader.Static qualified
import Effectful.Time qualified as Time

-- import Fmt (commaizeF, fmt) -- Using prettyPrintCount instead
import Langchain.LLM.Core qualified as LLM
import Langchain.LLM.OpenAI (OpenAI (..))
import Log qualified
import Lucid
import Lucid.Aria qualified as Aria
import Lucid.Base (TermRaw (termRaw))
import Lucid.Htmx
import Lucid.Hyperscript (__)
import Models.Apis.Fields.Facets qualified as Facets
import Models.Apis.Fields.Types (FacetData (..), FacetSummary (..), FacetValue (..))
import Models.Apis.RequestDumps qualified as RequestDumps
import Models.Projects.Projects qualified as Projects
import Models.Telemetry.Schema qualified as Schema
import Models.Users.Sessions qualified as Sessions
import NeatInterpolation (text)
import Pages.BodyWrapper (BWConfig (..), PageCtx (..), currProject, pageActions, pageTitle, sessM)
import Pages.Dashboards (visTypes)
import Pkg.Components qualified as Components
import Pkg.Components.Widget (WidgetAxis (..), WidgetType (WTStat, WTTimeseriesLine))
import Pkg.Components.Widget qualified as Widget
import Pkg.Parser (pSource, parseQueryToAST, toQText)
import Relude hiding (ask)
import Servant qualified
import System.Config (AuthContext (..), EnvConfig (..))
import System.Types
import Text.Megaparsec (parseMaybe)
import Utils (displayTimestamp, faSprite_, formatUTC, freeTierLimitExceededBanner, getServiceColors, listToIndexHashMap, lookupVecTextByKey, prettyPrintCount)


-- $setup
-- >>> import Relude
-- >>> import Data.Vector qualified as Vector
-- >>> import Data.Aeson.QQ (aesonQQ)
-- >>> import Data.Aeson


-- | Render facet data for Log Explorer sidebar in a compact format
-- | The facet counts are already scaled in the Facets.getFacetSummary function based on the selected time range
-- | Facets are normally generated for a 24-hour period, but will be proportionally adjusted for the user's time selection
renderFacets :: FacetSummary -> Html ()
renderFacets facetSummary = do
  let (FacetData facetMap) = facetSummary.facetJson

      -- Color functions for different facet types
      statusColorFn val = case T.take 1 val of
        "2" -> "bg-green-500"
        "3" -> "bg-blue-500"
        "4" -> "bg-yellow-500"
        "5" -> "bg-red-600"
        _ -> "bg-gray-500"

      methodColorFn val = case val of
        "GET" -> "bg-[#067cff]"
        "POST" -> "bg-green-500"
        "PUT" -> "bg-amber-500"
        "DELETE" -> "bg-red-500"
        _ -> "bg-purple-500"

      levelColorFn val = case val of
        "ERROR" -> "bg-red-500"
        "WARN" -> "bg-yellow-500"
        "INFO" -> "bg-blue-500"
        "DEBUG" -> "bg-gray-500"
        _ -> "bg-gray-400"

      -- Group facet fields by category
      -- Define mapping of field keys to display names and color functions

      -- Root level facets (displayed at the top)
      rootFacets :: [(Text, Text, (Text -> Text))]
      rootFacets =
        [ ("level", "Log Level", levelColorFn)
        , ("kind", "Kind", const "")
        , ("name", "Operation Name", const "")
        , ("status_code", "Status Code", statusColorFn)
        , ("resource___service___name", "Service", const "")
        , ("resource___service___version", "Service Version", const "")
        , ("attributes___http___request___method", "HTTP Method", methodColorFn)
        , ("attributes___http___response___status_code", "HTTP Status", statusColorFn)
        , ("attributes___error___type", "Error Type", const "bg-red-500")
        ]

      -- Grouped facets for better organization
      facetGroups :: [(Text, [(Text, Text, (Text -> Text))])]
      facetGroups =
        [
          ( "HTTP"
          ,
            [ ("attributes___http___request___method_original", "Original Method", methodColorFn)
            , ("attributes___http___request___resend_count", "Resend Count", const "")
            , ("attributes___http___request___body___size", "Request Body Size", const "")
            , ("attributes___url___path", "URL Path", const "")
            , ("attributes___url___scheme", "URL Scheme", const "")
            , ("attributes___url___full", "Full URL", const "")
            , ("attributes___url___fragment", "URL Fragment", const "")
            , ("attributes___url___query", "URL Query", const "")
            , ("attributes___user_agent___original", "User Agent", const "")
            ]
          )
        ,
          ( "Network"
          ,
            [ ("attributes___network___protocol___name", "Protocol Name", const "")
            , ("attributes___network___protocol___version", "Protocol Version", const "")
            , ("attributes___network___transport", "Transport", const "")
            , ("attributes___network___type", "Network Type", const "")
            , ("attributes___client___address", "Client Address", const "")
            , ("attributes___server___address", "Server Address", const "")
            ]
          )
        ,
          ( "User & Session"
          ,
            [ ("attributes___user___id", "User ID", const "")
            , ("attributes___user___email", "User Email", const "")
            , ("attributes___user___name", "Username", const "")
            , ("attributes___user___full_name", "Full Name", const "")
            , ("attributes___session___id", "Session ID", const "")
            , ("attributes___session___previous___id", "Previous Session", const "")
            ]
          )
        ,
          ( "Database"
          ,
            [ ("attributes___db___system___name", "Database System", const "")
            , ("attributes___db___collection___name", "Collection Name", const "")
            , ("attributes___db___namespace", "Database Namespace", const "")
            , ("attributes___db___operation___name", "DB Operation", const "")
            , ("attributes___db___response___status_code", "DB Status Code", const "")
            , ("attributes___db___operation___batch___size", "Batch Size", const "")
            ]
          )
        ,
          ( "Errors & Exceptions"
          ,
            [ ("attributes___error___type", "Error Type", const "bg-red-500")
            , ("attributes___exception___type", "Exception Type", const "bg-red-500")
            , ("attributes___exception___message", "Exception Message", const "")
            ]
          )
        ,
          ( "Resource"
          ,
            [ ("resource___service___instance___id", "Service Instance ID", const "")
            , ("resource___service___namespace", "Service Namespace", const "")
            , ("resource___telemetry___sdk___language", "SDK Language", const "")
            , ("resource___telemetry___sdk___name", "SDK Name", const "")
            , ("resource___telemetry___sdk___version", "SDK Version", const "")
            ]
          )
        ,
          ( "Severity"
          ,
            [ ("severity___severity_text", "Severity Text", levelColorFn)
            , ("severity___severity_number", "Severity Number", const "")
            , ("status_message", "Status Message", const "")
            ]
          )
        ]

  -- Add JS for filtering
  script_
    [text|
    function filterByFacet(field, value) {
      document.getElementById("filterElement").handleAddQuery(field + ' == "' + value + '"');
    }
  |]

  script_
    [text|
    // Add a utility to handle removing group by statements
    if (!document.getElementById("filterElement").handleRemoveGroupBy) {
      document.getElementById("filterElement").handleRemoveGroupBy = function(field) {
        const currentQuery = this.value || "";
        const regex = new RegExp("group by " + field, 'gi');
        const newQuery = currentQuery.replace(regex, "").trim();
        this.value = newQuery;
        this.dispatchEvent(new Event('input'));
        htmx.trigger('#log_explorer_form', 'update-query');
      };
    }
  |]

  renderFacetSection "Common Filters" rootFacets facetMap False

  forM_ facetGroups $ \(groupName, facetDisplays) -> renderFacetSection groupName facetDisplays facetMap True
  where
    renderFacetSection :: Text -> [(Text, Text, (Text -> Text))] -> HM.HashMap Text [FacetValue] -> Bool -> Html ()
    renderFacetSection sectionName facetDisplays facetMap collapsed = div_ [class_ "facet-section-group"] do
      label_ [class_ "p-3 bg-fillWeak rounded-lg cursor-pointer flex gap-3 items-center peer"] do
        input_ $ [class_ "hidden peer", type_ "checkbox", name_ $ "section-" <> sectionName] ++ [checked_ | collapsed]
        span_ [class_ "peer-checked:-rotate-90 transition-transform duration-150 flex"] $ faSprite_ "chevron-down" "regular" "w-3 h-3"
        toHtml sectionName
      div_ [class_ "xmax-h-auto divide-y peer-has-checked:max-h-0 peer-has-checked:overflow-hidden transition-[max-height] duration-150"] $ forM_ facetDisplays \(key, displayName, colorFn) ->
        whenJust (HM.lookup key facetMap) \values ->
          div_ [class_ "facet-section flex flex-col transition-all duration-150 rounded-lg group"] do
            div_ [class_ "p-3 flex justify-between items-center cursor-pointer peer"] do
              label_ [class_ "gap-3 flex items-center cursor-pointer"] do
                -- Check if this facet's checkboxes should be unchecked by default (first 4 in Common Filters)
                let commonFilterKeys = ["level", "kind", "name", "status_code"]
                    shouldBeUnchecked = sectionName == "Common Filters" && key `elem` commonFilterKeys
                input_ $ [class_ "hidden peer", type_ "checkbox", name_ $ "group-" <> key] ++ [checked_ | not shouldBeUnchecked]
                span_ [class_ "peer-checked:-rotate-90 transition-transform duration-150 flex"] $ faSprite_ "chevron-down" "regular" "w-3 h-3"
                let dotKey = T.replace "___" "." key
                span_ [term "data-tippy-content" dotKey] (toHtml displayName)
              -- Add vertical ellipsis dropdown menu
              div_ [class_ "dropdown dropdown-end"] do
                label_ [tabindex_ "0", class_ "cursor-pointer"] do
                  faSprite_ "ellipsis-vertical" "regular" "w-3 h-3"
                ul_ [tabindex_ "0", class_ "dropdown-content z-10 menu p-2 shadow bg-base-100 rounded-box w-52"] do
                  li_
                    $ a_
                      [ term "data-field" (T.replace "___" "." key)
                      , term "data-key" key
                      , [__|
                      init
                        set query to window.getQueryFromEditor()
                        if query && query.toLowerCase().includes('group by ' + @data-field.toLowerCase())
                          set my innerHTML to 'Remove group by'
                        end
                      on click
                        set query to window.getQueryFromEditor()
                        if query && query.toLowerCase().includes('group by ' + @data-field.toLowerCase())
                          call document.getElementById('filterElement').handleRemoveGroupBy(@data-field)
                        else
                          call document.getElementById('filterElement').handleAddQuery('group by ' + @data-field)
                        end
                    |]
                      ]
                      "Group by"
                  li_
                    $ a_
                      [ term "data-key" key
                      , [__|
                      init
                        set cols to (params().cols ?? "").split(",").filter(x => x != "")
                        if cols.includes(@data-key)
                          set my innerHTML to 'Remove table column'
                        end
                      on click
                        set cols to (params().cols ?? "").split(",").filter(x => x != "")
                        if cols.includes(@data-key)
                          set newCols to [...new Set(cols.filter(x => x != @data-key))].join(",")
                        else
                          set newCols to [...new Set([...cols, @data-key])].join(",")
                        end
                        call htmx.trigger('#log_explorer_form', 'submit', {cols: newCols})
                      |]
                      ]
                      "Add table column"

            div_ [class_ "pl-5 xmax-h-auto peer-has-checked:max-h-0 peer-has-checked:overflow-hidden transition-[max-height] duration-150"] do
              -- Prepare value lists and add toggle when needed
              let valuesWithIndices = zip [0 ..] values
                  (visibleValues, hiddenValues) = splitAt 5 valuesWithIndices
                  hiddenCount = length hiddenValues

                  -- Helper function to render a facet value item
                  renderFacetValue (FacetValue val count) =
                    div_ [class_ "facet-item flex justify-between items-center hover:bg-fillWeak transition-colors duration-150 rounded-md p-1 last:pb-3"] do
                      label_ [class_ "flex gap-3 items-center cursor-pointer flex-1 min-w-0 overflow-hidden"] do
                        input_
                          [ type_ "checkbox"
                          , class_ "checkbox checkbox-sm"
                          , name_ key
                          , onclick_ $ "filterByFacet('" <> T.replace "___" "." key <> "', '" <> val <> "')"
                          , term "data-tippy-content" (T.replace "___" "." key <> " == \"" <> val <> "\"")
                          ]

                        span_ [class_ "facet-value truncate", term "data-tippy-content" val] do
                          let colorClass = colorFn val
                          when (not $ T.null colorClass) $ span_ [class_ $ colorClass <> " shrink-0 w-1 h-5 rounded-sm mr-1.5"] " "
                          toHtml val
                      span_ [class_ "facet-count text-textWeak ml-1"] $ toHtml $ prettyPrintCount count

              div_ [class_ "values-container"] do
                forM_ visibleValues \(_, value) -> renderFacetValue value
                when (hiddenCount > 0) do
                  input_ [type_ "checkbox", class_ "hidden peer/more", id_ $ "more-toggle-" <> key]
                  div_ [class_ "hidden peer-checked/more:block"]
                    $ forM_ hiddenValues \(_, value) -> renderFacetValue value

                  label_ [class_ "text-textBrand px-3 py-3 cursor-pointer hover:underline peer-checked/more:hidden flex items-center gap-1", Lucid.for_ $ "more-toggle-" <> key] do
                    toHtml $ "+ More (" <> prettyPrintCount hiddenCount <> ")"

                  label_ [class_ "text-textBrand px-3 py-3 cursor-pointer hover:underline hidden peer-checked/more:flex items-center gap-1", Lucid.for_ $ "more-toggle-" <> key] do
                    toHtml $ "- Less (" <> prettyPrintCount hiddenCount <> ")"


resizer_ :: Text -> Text -> Bool -> Html ()
resizer_ targetId urlParam increasingDirection =
  div_
    [ class_ "group relative shrink-0 h-full flex items-center justify-center border-l hover:border-strokeBrand-strong cursor-ew-resize overflow-visible select-none"
    , term "data-resize-target" targetId
    , term "data-resize-direction" (if increasingDirection then "increase" else "decrease")
    , term "data-url-param" urlParam
    , [__|
        on mousedown
          add .select-none to body then
          set :startX to event.clientX then
          set :target to #{@data-resize-target} then
          set :startWidth to the :target's offsetWidth then
          set :urlParam to @data-url-param then
          set :isRightPanel to (@data-resize-direction == 'decrease')
        end
        
        on mousemove from window
          if :startX is not null
            set deltaX to (event.clientX - :startX) then
            if :isRightPanel
            then set newWidth to :startWidth - deltaX
            else set newWidth to :startWidth + deltaX end
            if newWidth < 0 set newWidth to 0 end
            set the :target's *width to newWidth + 'px'
          end
        end
        
        on mouseup from window
          if :startX is not null
            set finalWidth to the :target's offsetWidth then
            remove .select-none from body then

            call updateUrlState(:urlParam, finalWidth) then
            call localStorage.setItem('resizer-'+:urlParam, finalWidth + 'px') then
            set :startX to null
          end
        end
      |]
    ]
    do
      div_
<<<<<<< HEAD
        [ id_ "resizer"
        , class_ $ "absolute left-1/2 top-1/2 -translate-x-1/2 leading-none py-1 -translate-y-1/2 bg-bgRaised rounded-sm border border-strokeBrand-weak group-hover:border-strokeBrand-strong text-iconNeutral group-hover:text-iconBrand"
=======
        [ id_ $ "resizer-" <> urlParam
        , class_ $ "absolute left-1/2 top-1/2 z-50 -translate-x-1/2 leading-none py-1 -translate-y-1/2 bg-slate-50 rounded-sm border border-strokeBrand-weak group-hover:border-strokeBrand-strong text-iconNeutral group-hover:text-iconBrand"
>>>>>>> 694c0ce8
        ]
        $ faSprite_ "grip-dots-vertical" "regular" "w-4 h-5"


keepNonEmpty :: Maybe Text -> Maybe Text
keepNonEmpty Nothing = Nothing
keepNonEmpty (Just "") = Nothing
keepNonEmpty (Just a) = Just a


apiLogH :: Projects.ProjectId -> Maybe Text -> Maybe Text -> Maybe UTCTime -> Maybe Text -> Maybe Text -> Maybe Text -> Maybe Text -> Maybe Text -> Maybe Text -> Maybe Text -> Maybe Text -> Maybe Text -> Maybe Text -> Maybe Text -> Maybe Text -> Maybe Text -> Maybe Text -> ATAuthCtx (RespHeaders LogsGet)
apiLogH pid queryM' cols' cursorM' sinceM fromM toM layoutM sourceM targetSpansM queryLibItemTitle queryLibItemID detailWM targetEventM showTraceM hxRequestM hxBoostedM jsonM = do
  (sess, project) <- Sessions.sessionAndProject pid
  let source = "spans" -- fromMaybe "spans" sourceM
  let summaryCols = T.splitOn "," (fromMaybe "" cols')
  let parseQuery q = either (\err -> addErrorToast "Error Parsing Query" (Just err) >> pure []) pure (parseQueryToAST q)
  queryAST <- parseQuery $ maybeToMonoid queryM'
  let queryText = toQText queryAST

  unless (isJust queryLibItemTitle) $ Projects.queryLibInsert Projects.QLTHistory pid sess.persistentSession.userId queryText queryAST Nothing

  when (layoutM == Just "SaveQuery") do
    if (isJust . keepNonEmpty) queryLibItemID && (isJust . keepNonEmpty) queryLibItemTitle
      then do
        Projects.queryLibTitleEdit pid sess.persistentSession.userId (maybeToMonoid queryLibItemID) (maybeToMonoid queryLibItemTitle)
        addSuccessToast "Edited Query title successfully" Nothing
      else do
        Projects.queryLibInsert Projects.QLTSaved pid sess.persistentSession.userId queryText queryAST queryLibItemTitle
        addSuccessToast "Saved to Query Library successfully" Nothing
    addTriggerEvent "closeModal" ""

  when (layoutM == Just "DeleteQuery") do
    Projects.queryLibItemDelete pid sess.persistentSession.userId (maybeToMonoid queryLibItemID)
    addSuccessToast "Deleted from Query Library successfully" Nothing

  now <- Time.currentTime
  let (fromD, toD, currentRange) = Components.parseTimeRange now (Components.TimePicker sinceM fromM toM)
  tableAsVecE <- RequestDumps.selectLogTable pid queryAST queryText cursorM' (fromD, toD) summaryCols (parseMaybe pSource =<< sourceM) targetSpansM

  -- FIXME: we're silently ignoring parse errors and the likes.
  let tableAsVecM = hush tableAsVecE

  (queryLibRecent, queryLibSaved) <- V.partition (\x -> Projects.QLTHistory == (x.queryType)) <$> Projects.queryLibHistoryForUser pid sess.persistentSession.userId

  -- Get facet summary for the time range specified
  facetSummary <- Facets.getFacetSummary pid "otel_logs_and_spans" (fromMaybe (addUTCTime (-86400) now) fromD) (fromMaybe now toD)

  freeTierExceeded <-
    dbtToEff
      $ if project.paymentPlan == "Free"
        then (> 1000) <$> RequestDumps.getLastSevenDaysTotalRequest pid
        else pure False

  let bwconf =
        (def :: BWConfig)
          { sessM = Just sess
          , currProject = Just project
          , pageTitle = "Explorer"
          , docsLink = Just "https://apitoolkit.io/docs/dashboard/dashboard-pages/openapi-docs/"
          , pageActions = Just $ div_ [class_ "inline-flex gap-2"] do
              label_ [class_ "cursor-pointer border border-strokeStrong rounded-lg flex shadow-sm"] do
                input_ [type_ "checkbox", id_ "streamLiveData", class_ "hidden"]
                span_ [class_ "group-has-[#streamLiveData:checked]/pg:flex hidden py-1 px-3 items-center", data_ "tippy-content" "pause live data stream"] $ faSprite_ "pause" "solid" "h-4 w-4"
                span_ [class_ "group-has-[#streamLiveData:checked]/pg:hidden flex  py-1 px-3 items-center", data_ "tippy-content" "stream live data"] $ faSprite_ "play" "regular" "h-4 w-4"
              Components.timepicker_ (Just "log_explorer_form") currentRange
              Components.refreshButton_
          , navTabs = Just $ div_ [class_ "tabs tabs-box tabs-md p-0 tabs-outline items-center border"] do
              a_
                [onclick_ "window.setQueryParamAndReload('source', 'spans')", role_ "tab", class_ $ "tab h-auto! " <> if source == "spans" then "tab-active text-textStrong " else ""]
                "Events"
                -- a_ [onclick_ "window.setQueryParamAndReload('source', 'metrics')", role_ "tab", class_ $ "tab py-1.5 h-auto! " <> if source == "metrics" then "tab-active" else ""] "Metrics"
          }

  case tableAsVecM of
    Just tableAsVec -> do
      let (requestVecs, colNames, resultCount) = tableAsVec
          curatedColNames = nubOrd $ curateCols summaryCols colNames
          colIdxMap = listToIndexHashMap colNames
          reqLastCreatedAtM = (\r -> lookupVecTextByKey r colIdxMap "timestamp") =<< (requestVecs V.!? (V.length requestVecs - 1))
          reqFirstCreatedAtM = (\r -> lookupVecTextByKey r colIdxMap "timestamp") =<< (requestVecs V.!? 0)
          nextLogsURL = RequestDumps.requestDumpLogUrlPath pid queryM' cols' reqLastCreatedAtM sinceM fromM toM (Just "loadmore") source False
          recentLogsURL = RequestDumps.requestDumpLogUrlPath pid queryM' cols' reqFirstCreatedAtM sinceM fromM toM (Just "loadmore") source True

          resetLogsURL = RequestDumps.requestDumpLogUrlPath pid queryM' cols' Nothing Nothing Nothing Nothing Nothing source False
          -- additionalReqsVec <-
          --   if (null traceIDs)
          --     then pure []
          --     else do
          --       -- rs <- RequestDumps.selectChildSpansAndLogs pid summaryCols (V.filter (/= "") traceIDs) (fromD, toD)
          --       pure []
          -- let finalVecs = requestVecs <> additionalReqsVec
          serviceNames = V.map (\v -> lookupVecTextByKey v colIdxMap "span_name") requestVecs
          colors = getServiceColors (V.catMaybes serviceNames)
      let page =
            ApiLogsPageData
              { pid
              , resultCount
              , requestVecs = requestVecs
              , cols = curatedColNames
              , colIdxMap
              , nextLogsURL
              , resetLogsURL
              , recentLogsURL
              , currentRange
              , exceededFreeTier = freeTierExceeded
              , query = queryM'
              , cursor = reqLastCreatedAtM
              , isTestLog = Nothing
              , emptyStateUrl = Nothing
              , source
              , targetSpans = targetSpansM
              , serviceColors = colors
              , daysCountDown = Nothing
              , queryLibRecent
              , queryLibSaved
              , fromD
              , toD
              , detailsWidth = detailWM
              , targetEvent = targetEventM
              , showTrace = showTraceM
              , facets = facetSummary
              }
      case (layoutM, hxRequestM, hxBoostedM, jsonM) of
        (Just "SaveQuery", _, _, _) -> addRespHeaders $ LogsQueryLibrary pid queryLibSaved queryLibRecent
        (Just "resultTable", Just "true", _, _) -> addRespHeaders $ LogsGetResultTable page False
        (Just "virtualTable", _, _, _) -> addRespHeaders $ LogsGetVirtuaTable page
        (Just "all", Just "true", _, Nothing) -> addRespHeaders $ LogsGetResultTable page True
        (_, _, _, Just _) -> addRespHeaders $ LogsGetJson requestVecs colors nextLogsURL resetLogsURL recentLogsURL
        _ -> addRespHeaders $ LogPage $ PageCtx bwconf page
    Nothing -> do
      case (layoutM, hxRequestM, hxBoostedM) of
        (Just "loadmore", Just "true", _) -> do
          addErrorToast "Something went wrong" Nothing
          addRespHeaders $ LogsGetErrorSimple ""
        (Just "resultTable", Just "true", _) -> addRespHeaders $ LogsGetErrorSimple "Something went wrong"
        (Just "all", Just "true", _) -> do
          addErrorToast "Something went wrong" Nothing
          addRespHeaders $ LogsGetErrorSimple ""
        _ -> addRespHeaders $ LogsGetError $ PageCtx bwconf "Something went wrong"


data LogsGet
  = LogPage (PageCtx ApiLogsPageData)
  | LogsGetResultTable ApiLogsPageData Bool
  | LogsGetVirtuaTable ApiLogsPageData
  | LogsGetError (PageCtx Text)
  | LogsGetErrorSimple Text
  | LogsGetJson (V.Vector (V.Vector AE.Value)) (HM.HashMap Text Text) Text Text Text
  | LogsQueryLibrary Projects.ProjectId (V.Vector Projects.QueryLibItem) (V.Vector Projects.QueryLibItem)


instance ToHtml LogsGet where
  toHtml (LogPage (PageCtx conf pa_dat)) = toHtml $ PageCtx conf $ apiLogsPage pa_dat
  toHtml (LogsGetResultTable page bol) = toHtml $ virtualTableTrigger page
  toHtml (LogsGetVirtuaTable page) = toHtml $ virtualTable page
  toHtml (LogsGetErrorSimple err) = span_ [class_ "text-red-500"] $ toHtml err
  toHtml (LogsGetError (PageCtx conf err)) = toHtml $ PageCtx conf err
  toHtml (LogsQueryLibrary pid queryLibSaved queryLibRecent) = toHtml $ queryLibrary_ pid queryLibSaved queryLibRecent
  toHtml (LogsGetJson vecs colors nextLogsURL resetLogsURL recentLogsURL) = span_ [] $ show $ AE.object ["logsData" AE..= vecs, "serviceColors" AE..= colors, "nextUrl" AE..= nextLogsURL, "resetLogsUrl" AE..= resetLogsURL, "recentUrl" AE..= recentLogsURL]
  toHtmlRaw = toHtml


instance AE.ToJSON LogsGet where
  toJSON (LogsGetJson vecs colors nextLogsURL resetLogsURL recentLogsURL) = AE.object ["logsData" AE..= vecs, "serviceColors" AE..= colors, "nextUrl" AE..= nextLogsURL, "resetLogsUrl" AE..= resetLogsURL, "recentUrl" AE..= recentLogsURL]
  toJSON _ = AE.object []


logQueryBox_ :: Projects.ProjectId -> Maybe Text -> Text -> Maybe Text -> Maybe Text -> V.Vector Projects.QueryLibItem -> V.Vector Projects.QueryLibItem -> Html ()
logQueryBox_ pid currentRange source targetSpan query queryLibRecent queryLibSaved = do
  Components.modal_ "saveQueryMdl" "" $ form_
    [ class_ "flex flex-col p-3 gap-3"
    , hxGet_ $ "/p/" <> pid.toText <> "/log_explorer?layout=SaveQuery"
    , hxVals_ "js:{query:window.getQueryFromEditor()}"
    , hxTarget_ "#queryLibraryParentEl"
    , hxSwap_ "outerHTML"
    , hxSelect_ "#queryLibraryParentEl"
    , hxPushUrl_ "false"
    ]
    do
      strong_ "Please input a title for your query"
      input_ [type_ "hidden", value_ "", name_ "queryLibId", id_ "queryLibId"]
      input_ [class_ "input input-md", placeholder_ "query title", name_ "queryTitle"]
      button_ [type_ "submit", class_ "btn cursor-pointer bg-linear-to-b from-[#067cff] to-[#0850c5] text-white"] "Save"
  form_
    [ hxGet_ $ "/p/" <> pid.toText <> "/log_explorer"
    , -- , hxPushUrl_ "true"
      hxTrigger_ "update-query from:#filterElement, submit, update-query from:window"
    , hxVals_ "js:{...{layout:'resultTable', ...params()}}"
    , hxTarget_ "#resultTableInner"
    , hxSwap_ "outerHTML"
    , id_ "log_explorer_form"
    , hxIndicator_ "#run-query-indicator"
    , [__| on keydown if event.key is 'Enter' halt |]
    , class_ "flex flex-col gap-1"
    ]
    do
      div_ [class_ "flex flex-col gap-2 items-stretch justify-center group/fltr"] do
        div_ [class_ "p-1 flex-1 flex flex-col gap-2  bg-fillWeaker rounded-lg border border-strokeWeak group-has-[.ai-search:checked]/fltr:border-2 group-has-[.ai-search:checked]/fltr:border-iconBrand group-has-[.ai-search:checked]/fltr:shadow-xs shadow-strokeBrand-weak"] do
          input_
            [ class_ "hidden ai-search"
            , type_ "checkbox"
            , id_ "ai-search-chkbox"
            , [__|on change if me.checked then call #ai-search-input.focus() end
                  on keydown[key=='Space' and shiftKey] from document set #ai-search-chkbox.checked to true
                  |]
            ]
          script_
            [text|
            document.addEventListener('keydown', function(e) {
              if (e.key === "?" && !e.ctrlKey && !e.metaKey && !e.altKey && (e.target.tagName !== 'INPUT') && (e.target.tagName !== 'TEXTAREA') && (e.target.contentEditable !== 'true')) {
                e.preventDefault();
                e.stopPropagation();
                document.getElementById("ai-search-chkbox").checked = true;
                document.getElementById("ai-search-input").focus()
                document.getElementById("ai-search-input").value=""
              }
            });
            |]
          div_ [class_ "w-full gap-2 items-center px-2 hidden group-has-[.ai-search:checked]/fltr:flex"] do
            faSprite_ "sparkles" "regular" "h-4 w-4 inline-block text-iconBrand"
            input_
              [ class_ "border-0 w-full flex-1 p-2 outline-none peer"
              , placeholder_ "Ask. Eg: Logs with errors. Hit Enter to submit"
              , id_ "ai-search-input"
              , autofocus_
              , required_ "required"
              , name_ "input"
              , hxPost_ $ "/p/" <> pid.toText <> "/log_explorer/ai_search"
              , hxTrigger_ "input[this.value.trim().length > 0] changed delay:500ms"
              , hxSwap_ "none"
              , hxExt_ "json-enc"
              , term "hx-validate" "false"
              , hxIndicator_ "#ai-search-loader"
              , [__|on keydown[key=='Escape'] set #ai-search-chkbox.checked to false
                   on keydown[key=='Enter'] 
                     if this.value.trim().length > 0 
                       then halt then trigger htmx:trigger 
                     end
                   on htmx:afterRequest 
                     if event.detail.successful 
                       then 
                         call JSON.parse(event.detail.xhr.responseText) set result to it
                         if result.query
                           then 
                             call #filterElement.handleAddQuery(result.query, true)
                         end
                     else
                       if event.detail.xhr.responseText and event.detail.xhr.responseText.includes('INVALID_QUERY_ERROR')
                         then
                           send errorToast(value:['Could not understand your query. Please try rephrasing it or use a more specific request.']) to <body/>
                       end
                     end|]
              ]
            span_ [class_ "htmx-indicator", id_ "ai-search-loader"] $ faSprite_ "spinner" "regular" "w-4 h-4 animate-spin"
            a_
              [ class_ "px-3 py-0.5 inline-flex gap-2 items-center cursor-pointer border text-textDisabled shadow-strokeBrand-weak hover:border-strokeBrand-weak rounded-sm peer-valid:border-strokeBrand-strong peer-valid:text-textBrand peer-valid:shadow-md"
              , onclick_ "htmx.trigger('#ai-search-input', 'htmx:trigger')"
              ]
              do
                faSprite_ "arrow-right" "regular" "h-4 w-4"
                "Submit"
            label_ [Lucid.for_ "ai-search-chkbox", class_ "cursor-pointer p-1", data_ "tippy-content" "Collapse APItoolkit AI without losing your query"] $ faSprite_ "arrows-minimize" "regular" "h-4 w-4 inline-block text-iconBrand"

          div_ [class_ "flex flex-1 gap-2 justify-between items-stretch"] do
            queryLibrary_ pid queryLibSaved queryLibRecent
            div_ [id_ "queryBuilder", class_ "flex-1 flex items-center"] $ termRaw "query-editor" [id_ "filterElement", class_ "w-full h-full flex items-center", term "default-value" (fromMaybe "" query)] ("" :: Text)
            div_ [class_ "gap-[2px] flex items-center"] do
              span_ "in"
              -- TODO: trigger update-query instead
              select_
                [ class_ "ml-1 select select-sm w-full max-w-xs h-full bg-transparent border-strokeStrong"
                , name_ "target-spans"
                , id_ "spans-toggle"
                , onchange_ "htmx.trigger('#log_explorer_form', 'submit')"
                ]
                do
                  let target = fromMaybe "all-spans" targetSpan
                  option_ (value_ "all-spans" : ([selected_ "true" | target == "all-spans"])) "All spans"
                  option_ (value_ "root-spans" : ([selected_ "true" | target == "root-spans"])) "Trace Root Spans"
                  option_ (value_ "service-entry-spans" : ([selected_ "true" | target == "service-entry-spans"])) "Service Entry Spans"
            div_ [class_ "dropdown dropdown-hover dropdown-bottom dropdown-end"] do
              div_ [class_ "rounded-lg px-3 py-2 text-slate-700 inline-flex items-center border border-strokeStrong h-full", tabindex_ "0", role_ "button"] $ faSprite_ "floppy-disk" "regular" "h-5 w-5"
              ul_ [tabindex_ "0", class_ "dropdown-content border menu bg-base-100 rounded-box z-1 w-60 p-2 shadow-lg h-full"] do
                li_ $ label_ [Lucid.for_ "saveQueryMdl"] "Save query to Query Library"
            -- li_ $ a_ [] "Save query as an Alerts"
            -- li_ $ a_ [] "Save result to a dashboard"
            button_
              [type_ "submit", class_ "leading-none rounded-lg px-3 py-2 cursor-pointer !h-auto btn btn-primary"]
              do
                span_ [id_ "run-query-indicator", class_ "refresh-indicator htmx-indicator query-indicator loading loading-dots loading-sm"] ""
                faSprite_ "magnifying-glass" "regular" "h-4 w-4 inline-block"
      div_ [class_ "flex items-between justify-between"] do
        div_ [class_ "flex items-center gap-2"] do
          visualizationTabs_
          span_ [class_ "text-textDisabled mx-2 text-xs"] "|"
          -- Query Builder for GROUP BY, AGG, SORT, LIMIT
          termRaw "query-builder" [term "query-editor-selector" "#filterElement"] ("" :: Text)

        div_ [class_ "", id_ "resultTableInner"] pass

        div_ [class_ "flex justify-end  gap-2 "] do
          fieldset_ [class_ "fieldset"] $ label_ [class_ "label"] do
            input_ [type_ "checkbox", class_ "checkbox checkbox-sm rounded-sm toggle-chart"] >> span_ "timeline"


queryLibrary_ :: Projects.ProjectId -> V.Vector Projects.QueryLibItem -> V.Vector Projects.QueryLibItem -> Html ()
queryLibrary_ pid queryLibSaved queryLibRecent = div_ [class_ "dropdown dropdown-bottom dropdown-start", id_ "queryLibraryParentEl"] do
  div_ [class_ "cursor-pointer relative  text-textWeak rounded-lg border border-strokeStrong h-full flex gap-2 items-center px-2 mb-2", tabindex_ "0", role_ "button"]
    $ (toHtml "Presets" >> faSprite_ "chevron-down" "regular" "w-3 h-3")
  div_ [class_ "dropdown-content z-20"] $ div_ [class_ "tabs tabs-box tabs-md tabs-outline items-center bg-fillWeak p-0 h-full", role_ "tablist", id_ "queryLibraryTabListEl"] do
    tabPanel_ "Saved" (queryLibraryContent_ "Saved" queryLibSaved)
    tabPanel_ "Recent" (queryLibraryContent_ "Recent" queryLibRecent)
  where
    tabPanel_ :: Text -> Html () -> Html ()
    tabPanel_ label content = do
      input_ $ [type_ "radio", name_ "querylib", role_ "tab", class_ "tab", Aria.label_ label] <> [checked_ | label == "Saved"]
      div_ [role_ "tabpanel", class_ "tab-content bg-bgBase shadow-lg rounded-box h-full max-h-[60dvh] w-[40vw] space-y-2 overflow-y-scroll"] content

    queryLibraryContent_ :: Text -> V.Vector Projects.QueryLibItem -> Html ()
    queryLibraryContent_ label items = do
      searchBar_ label
      div_ [class_ $ "border divide-y rounded-xl p-3 dataLibContent" <> label] $ V.forM_ items queryLibItem_

    searchBar_ :: Text -> Html ()
    searchBar_ label = div_ [class_ "flex gap-2 sticky top-0 p-3 bg-bgBase z-20"] do
      label_ [class_ "input input-md flex items-center gap-2 flex-1"] do
        faSprite_ "magnifying-glass" "regular" "h-4 w-4 opacity-70"
        input_
          [ type_ "text"
          , class_ "grow"
          , placeholder_ "Search"
          , term "data-filterParent" $ "dataLibContent" <> label
          , [__|on keyup
                     if the event's key is 'Escape' set my value to '' then trigger keyup
                     else show <.group/> in .{@data-filterParent} when its textContent.toLowerCase() contains my value.toLowerCase()|]
          ]
      when (label == "Saved") do
        label_ [class_ "tabs tabs-md tabs-box tabs-outline bg-slate-200 text-slate-50 shrink items-center", role_ "tablist"] do
          input_ [class_ "hidden", type_ "checkbox", id_ "queryLibraryGroup"]
          div_ [role_ "tab", class_ "tab h-full bg-slate-50 group-has-[#queryLibraryGroup:checked]/pg:bg-transparent", term "data-tippy-content" "My Queries"] $ faSprite_ "user" "solid" "w-5 h-5"
          div_ [role_ "tab", class_ "tab h-full group-has-[#queryLibraryGroup:checked]/pg:bg-slate-50", term "data-tippy-content" "All team Queries"] $ faSprite_ "users" "solid" "w-5 h-5"


queryLibItem_ :: Projects.QueryLibItem -> Html ()
queryLibItem_ qli =
  div_ [class_ $ "clear p-3 space-y-2 hover:bg-fillWeaker cursor-pointer group " <> if qli.byMe then "" else "hidden group-has-[#queryLibraryGroup:checked]/pg:block"] do
    div_ [class_ "inline-flex gap-2 float-right"] do
      div_ [class_ "flex opacity-0 transition-opacity duration-300 group-hover:opacity-100 gap-2"] do
        a_
          [ class_ "tooltip"
          , term "data-tip" "run query"
          , term "data-query" $ qli.queryText
          , [__| on click call #filterElement.handleAddQuery({detail: JSON.parse(@data-query)})|]
          ]
          $ faSprite_ "play" "regular" "h-4 w-4"
        a_ [class_ "tooltip", term "data-tip" "copy query to clipboard", [__|install Copy(content: (next <.queryText/> ))|]] $ faSprite_ "copy" "regular" "h-4 w-4"
        when qli.byMe $ a_ [class_ "tooltip", term "data-tip" "edit query title", [__|on click set #queryLibId.value to @data-queryId then set #saveQueryMdl.checked to true|], term "data-queryId" qli.id.toText] $ faSprite_ "pen-to-square" "regular" "h-4 w-4"
        when qli.byMe
          $ a_
            [ class_ "tooltip"
            , term "data-tip" "delete query"
            , hxGet_ $ "/p/" <> qli.projectId.toText <> "/log_explorer?layout=DeleteQuery&queryLibId=" <> qli.id.toText
            , hxVals_ "js:{query:window.getQueryFromEditor()}"
            , hxTarget_ "#queryLibraryTabListEl"
            , hxSwap_ "outerHTML"
            , hxSelect_ "#queryLibraryTabListEl"
            , hxPushUrl_ "false"
            ]
          $ faSprite_ "trash-can" "regular" "h-4 w-4"
      label_ [class_ ""] do
        input_ [class_ "hidden", type_ "checkbox"]
        span_ [class_ ""] $ faSprite_ "ellipsis-vertical" "regular" "h-4 w-4"
        ul_ [class_ "hidden peer-checked:block z-30"] do
          li_ "Send query to alert"
          li_ "Send query to a dashboard"
    strong_ $ whenJust qli.title \title -> (toHtml title)
    pre_
      $ code_ [class_ "language-js bg-transparent! queryText whitespace-pre-wrap break-words"]
      $ toHtml qli.queryText
    div_ [class_ "gap-3 flex"] $ time_ [datetime_ "", term "data-tippy-content" "created on"] (toHtml $ displayTimestamp $ formatUTC qli.createdAt) >> when qli.byMe " by me"


data ApiLogsPageData = ApiLogsPageData
  { pid :: Projects.ProjectId
  , resultCount :: Int
  , requestVecs :: V.Vector (V.Vector AE.Value)
  , cols :: [Text]
  , colIdxMap :: HM.HashMap Text Int
  , nextLogsURL :: Text
  , resetLogsURL :: Text
  , recentLogsURL :: Text
  , currentRange :: Maybe Text
  , exceededFreeTier :: Bool
  , query :: Maybe Text
  , cursor :: Maybe Text
  , isTestLog :: Maybe Bool
  , emptyStateUrl :: Maybe Text
  , source :: Text
  , targetSpans :: Maybe Text
  , serviceColors :: HM.HashMap Text Text
  , daysCountDown :: Maybe Text
  , queryLibRecent :: V.Vector Projects.QueryLibItem
  , queryLibSaved :: V.Vector Projects.QueryLibItem
  , fromD :: Maybe UTCTime
  , toD :: Maybe UTCTime
  , detailsWidth :: Maybe Text
  , targetEvent :: Maybe Text
  , showTrace :: Maybe Text
  , facets :: Maybe Models.Apis.Fields.Types.FacetSummary
  }


virtualTableTrigger :: ApiLogsPageData -> Html ()
virtualTableTrigger page = do
  div_ [id_ "resultTableInner"] do
    let vecs = decodeUtf8 $ AE.encode page.requestVecs
        cols = decodeUtf8 $ AE.encode page.cols
        colIdxMap = decodeUtf8 $ AE.encode page.colIdxMap
        serviceColors = decodeUtf8 $ AE.encode page.serviceColors
        nextLogsURL = decodeUtf8 $ AE.encode page.nextLogsURL
        recentFetchUrl = decodeUtf8 $ AE.encode page.recentLogsURL
    script_
      [text|
        if(window.logListTable) {
           window.logListTable.updateTableData($vecs, $cols, $colIdxMap, $serviceColors, $nextLogsURL, $recentFetchUrl)
          }
    |]


virtualTable :: ApiLogsPageData -> Html ()
virtualTable page = do
  termRaw
    "log-list"
    [ id_ "resultTable"
    , class_ "w-full divide-y shrink-1 flex flex-col h-full min-w-0"
    ]
    ("" :: Text)
  let logs = decodeUtf8 $ AE.encode page.requestVecs
      cols = decodeUtf8 $ AE.encode page.cols
      colIdxMap = decodeUtf8 $ AE.encode page.colIdxMap
      serviceColors = decodeUtf8 $ AE.encode page.serviceColors
      nextfetchurl = page.nextLogsURL
      recentFetchUrl = page.recentLogsURL
      resetLogsURL = page.resetLogsURL
      projectid = page.pid.toText
  script_
    [text|
      window.virtualListData = {
       requestVecs: $logs,
       cols: $cols,
       colIdxMap: $colIdxMap,
       serviceColors: $serviceColors,
       nextFetchUrl: `$nextfetchurl`,
       recentFetchUrl: `$recentFetchUrl`,
       resetLogsUrl: `$resetLogsURL`,
       projectId: "$projectid"
      }
   |]


visualizationTabs_ :: Html ()
visualizationTabs_ =
  div_ [class_ "tabs tabs-box tabs-outline tabs-xs bg-gray-100 p-1 rounded-lg", id_ "visualizationTabs", role_ "tablist"] do
    forM_ visTypes $ \(icon, label, vizType, emoji) -> label_ [class_ "tab !shadow-none !border-strokeWeak flex gap-1"] do
      input_ $ [type_ "radio", name_ "visualization", id_ $ "viz-" <> vizType, value_ vizType] <> [checked_ | vizType == "logs"]
      span_ [class_ "text-iconNeutral leading-none"] $ toHtml emoji -- faSprite_ icon "regular" "w-3 h-2"
      span_ [] $ toHtml label


apiLogsPage :: ApiLogsPageData -> Html ()
apiLogsPage page = do
  section_ [class_ "mx-auto pt-2 px-6 gap-3.5 w-full flex flex-col h-full overflow-y-hidden pb-2 group/pg", id_ "apiLogsPage"] do
    template_ [id_ "loader-tmp"] $ span_ [class_ "loading loading-dots loading-md"] ""
    when page.exceededFreeTier $ freeTierLimitExceededBanner page.pid.toText
    div_
      [ style_ "z-index:26"
      , class_ "fixed hidden right-0 top-0 justify-end left-0 bottom-0 w-full bg-black bg-opacity-5"
      , [__|on click remove .show-log-modal from #expand-log-modal|]
      , id_ "expand-log-modal"
      ]
      do
        div_ [class_ "relative ml-auto w-full", style_ ""] do
          div_ [class_ "flex justify-end  w-full p-4 "]
            $ button_ [class_ "cursor-pointer", [__|on click add .hidden to #expand-log-modal|]]
            $ faSprite_ "xmark" "regular" "h-8"
          form_
            [ hxPost_ $ "/p/" <> page.pid.toText <> "/share/"
            , hxSwap_ "innerHTML"
            , hxTarget_ "#copy_share_link"
            , id_ "share_log_form"
            ]
            do
              input_ [type_ "hidden", value_ "1 hour", name_ "expiresIn", id_ "expire_input"]
              input_ [type_ "hidden", value_ "", name_ "reqId", id_ "req_id_input"]
              input_ [type_ "hidden", value_ "", name_ "reqCreatedAt", id_ "req_created_at_input"]
    div_ [] do
      logQueryBox_ page.pid page.currentRange page.source page.targetSpans page.query page.queryLibRecent page.queryLibSaved

      div_ [class_ "timeline flex flex-row gap-4 mt-3 group-has-[#viz-logs:not(:checked)]/pg:hidden group-has-[.toggle-chart:checked]/pg:hidden w-full", style_ "aspect-ratio: 10 / 1;"] do
        Widget.widget_ $ (def :: Widget.Widget){Widget.query = Just "summarize count(*) by bin_auto(timestamp), status_code", Widget.unit = Just "rows", Widget.title = Just "All traces", Widget.hideLegend = Just True, Widget._projectId = Just page.pid, Widget.standalone = Just True, Widget.yAxis = Just (def{showOnlyMaxLabel = Just True}), Widget.allowZoom = Just True, Widget.showMarkArea = Just True, Widget.layout = Just (def{Widget.w = Just 6, Widget.h = Just 4})}

        Widget.widget_
          $ (def :: Widget.Widget)
            { Widget.wType = WTTimeseriesLine
            , Widget.standalone = Just True
            , Widget.title = Just "Latency percentiles (ms)"
            , Widget.hideSubtitle = Just True
            , Widget.yAxis = Just (def{showOnlyMaxLabel = Just True})
            , Widget.summarizeBy = Just Widget.SBMax
            , Widget.layout = Just (def{Widget.w = Just 6, Widget.h = Just 4})
            , Widget.sql =
                Just
                  [text| SELECT timeB, quantile,COALESCE(value, 0)::float AS value
                              FROM ( SELECT extract(epoch from time_bucket('1h', timestamp))::integer AS timeB,
                                      ARRAY[
                                        COALESCE((approx_percentile(0.50, percentile_agg(duration)) / 1000000.0), 0)::float,
                                        COALESCE((approx_percentile(0.75, percentile_agg(duration)) / 1000000.0), 0)::float,
                                        COALESCE((approx_percentile(0.90, percentile_agg(duration)) / 1000000.0), 0)::float,
                                        COALESCE((approx_percentile(0.95, percentile_agg(duration)) / 1000000.0), 0)::float
                                      ] AS values,
                                      ARRAY['p50', 'p75', 'p90', 'p95'] AS quantiles
                                FROM otel_logs_and_spans
                                WHERE project_id='{{project_id}}'
                                  {{time_filter}} {{query_ast_filters}}
                                  AND duration IS NOT NULL
                                GROUP BY timeB
                                HAVING COUNT(*) > 0
                              ) s,
                            LATERAL unnest(s.values, s.quantiles) AS u(value, quantile)
                            WHERE value IS NOT NULL;
                        |]
            , Widget.unit = Just "ms"
            , Widget.hideLegend = Just True
            , Widget._projectId = Just page.pid
            }

    div_ [class_ "flex h-full gap-3.5 overflow-y-hidden"] do
      -- FACETS
      div_ [class_ "w-68 text-sm shrink-0 flex flex-col h-full overflow-y-scroll gap-2 group-has-[.toggle-filters:checked]/pg:max-w-0 group-has-[.toggle-filters:checked]/pg:overflow-hidden ", id_ "facets-container"] do
        div_ [class_ "sticky top-0 z-10 bg-bgBase relative mb-2"] do
          span_ [class_ "absolute inset-y-0 left-3 flex items-center", Aria.hidden_ "true"]
            $ faSprite_ "magnifying-glass" "regular" "w-4 h-4 text-iconNeutral"
          input_
            [ placeholder_ "Search filters..."
            , class_ "rounded-lg pl-10 pr-3 py-1.5 border border-strokeStrong w-full"
            , term "data-filterParent" "facets-container"
            , [__| on keyup 
                    if the event's key is 'Escape' 
                      set my value to '' then trigger keyup 
                    else 
                      show <div.facet-section-group/> in #{@data-filterParent} when its textContent.toLowerCase() contains my value.toLowerCase()
                      show <div.facet-section/> in #{@data-filterParent} when its textContent.toLowerCase() contains my value.toLowerCase()
                      show <div.facet-value/> in #{@data-filterParent} when its textContent.toLowerCase() contains my value.toLowerCase()
                  |]
            ]
        whenJust page.facets renderFacets

      div_ [class_ "group-has-[.toggle-filters:checked]/pg:hidden"] $ resizer_ "facets-container" "facets_width" True

      let dW = fromMaybe "100%" page.detailsWidth
          showTrace = isJust page.showTrace
      div_ [class_ "grow relative flex flex-col shrink-1 min-w-0 w-full h-full", style_ $ "xwidth: " <> dW, id_ "logs_list_container"] do
        div_ [class_ "flex gap-2  pt-1 text-sm -mb-6 z-10 w-max"] do
          label_ [class_ "gap-1 flex items-center cursor-pointer"] do
            faSprite_ "side-chevron-left-in-box" "regular" "w-4 h-4 group-has-[.toggle-filters:checked]/pg:rotate-180 "
            span_ [class_ "hidden group-has-[.toggle-filters:checked]/pg:block"] "Show"
            span_ [class_ "group-has-[.toggle-filters:checked]/pg:hidden"] "Hide"
            "filters"
            input_ [type_ "checkbox", class_ "toggle-filters hidden", id_ "toggle-filters", onchange_ "localStorage.setItem('toggle-filter-checked', this.checked)"]
            script_ "document.getElementById('toggle-filters').checked = localStorage.getItem('toggle-filter-checked') === 'true';"
          span_ [class_ "text-slate-200"] "|"
          div_ [class_ ""] $ span_ [class_ "text-slate-950"] (toHtml $ prettyPrintCount page.resultCount) >> span_ [class_ "text-slate-600"] (toHtml (" rows found"))
        div_ [class_ $ "absolute top-0 right-0  w-full h-full overflow-scroll c-scroll z-50 bg-white transition-all duration-100 " <> if showTrace then "" else "hidden", id_ "trace_expanded_view"] do
          whenJust page.showTrace \trId -> do
            let url = "/p/" <> page.pid.toText <> "/traces/" <> trId
            span_ [class_ "loading loading-dots loading-md"] ""
            div_ [hxGet_ url, hxTarget_ "#trace_expanded_view", hxSwap_ "innerHtml", hxTrigger_ "intersect one"] pass

        -- Visualization container with conditional display based on radio selection
        div_ [class_ "hidden group-has-[#viz-logs:checked]/pg:block h-full"] do
          virtualTable page

        div_ [class_ "group-has-[#viz-logs:checked]/pg:hidden h-full"] do
          let pid = page.pid.toText
          script_
            [class_ "hidden"]
            [text| var widgetJSON = { 
                  "id": "visualization-widget",
                  "type": "timeseries_line", 
                  "title": "Visualization",
                  "standalone": true,
                  "allow_zoom": true,
                  "_project_id": "$pid",
                  "_center_title": true, 
                  "layout": {"w": 6, "h": 4}
                };
                
                document.addEventListener('DOMContentLoaded', function() {
                  const updateWidget = () => {
                    const visType = document.querySelector('input[name="visualization"]:checked').value;
                    if (visType) {widgetJSON.type = visType}
                    document.getElementById('visualization-widget-container').dispatchEvent(new Event('update-widget'));
                  };
                  
                  // Update visualization when tabs change
                  document.querySelectorAll('input[name="visualization"]').forEach(radio => {
                    radio.addEventListener('change', updateWidget);
                  });
                  
                  updateWidget();
                });
                |]
          div_
            [ id_ "visualization-widget-container"
            , class_ "h-full w-full"
            , hxPost_ "/widget"
            , hxTrigger_ "intersect once, update-widget"
            , hxTarget_ "this"
            , hxSwap_ "innerHTML"
            , hxVals_ "js:{...widgetJSON}"
            , hxExt_ "json-enc"
            ]
            ""

      resizer_ "log_details_container" "details_width" False

      div_ [class_ "grow-0 shrink-0 overflow-y-auto overflow-x-hidden h-full c-scroll w-0", id_ "log_details_container"] do
        span_ [class_ "htmx-indicator query-indicator absolute loading left-1/2 -translate-x-1/2 loading-dots absoute z-10 top-10", id_ "details_indicator"] ""
        whenJust page.targetEvent \te -> do
          script_
            [text|
            document.addEventListener('DOMContentLoaded', function() {
              const detailsContainer = document.getElementById('log_details_container');
              if (detailsContainer) {
                const queryWidth = new URLSearchParams(window.location.search).get('details_width');
                const storedWidth = localStorage.getItem('resizer-details_width');
                
                if (queryWidth) detailsContainer.style.width = queryWidth + 'px';
                else if (storedWidth && !storedWidth.endsWith('px')) detailsContainer.style.width = storedWidth + 'px';
                else if (storedWidth) detailsContainer.style.width = storedWidth;
                else detailsContainer.style.width = '30%';
              }
              });
          |]
          let url = "/p/" <> page.pid.toText <> "/log_explorer/" <> te
          div_ [hxGet_ url, hxTarget_ "#log_details_container", hxSwap_ "innerHtml", hxTrigger_ "intersect one", hxIndicator_ "#details_indicator"] pass

  jsonTreeAuxillaryCode page.pid page.query
  queryEditorInitializationCode page.queryLibRecent page.queryLibSaved


aiSearchH :: Projects.ProjectId -> AE.Value -> ATAuthCtx (RespHeaders AE.Value)
aiSearchH _pid requestBody = do
  let inputTextM = AET.parseMaybe (AE.withObject "request" (AE..: "input")) requestBody
  case inputTextM of
    Nothing -> do
      addErrorToast "Invalid AI search input" Nothing
      throwError Servant.err400{Servant.errBody = "Invalid input format"}
    Just inputText ->
      if T.null (T.strip inputText)
        then do
          addErrorToast "Please enter a search query" Nothing
          throwError Servant.err400{Servant.errBody = "Empty input"}
        else do
          result <- callOpenAIAPI inputText
          case result of
            Left errMsg -> do
              addErrorToast "AI search failed" (Just errMsg)
              throwError Servant.err502{Servant.errBody = encodeUtf8 errMsg}
            Right kqlQuery -> addRespHeaders $ AE.object ["query" AE..= kqlQuery]
  where
    callOpenAIAPI :: Text -> ATAuthCtx (Either Text Text)
    callOpenAIAPI input = do
      authCtx <- Effectful.Reader.Static.ask @AuthContext
      let config = authCtx.env
      let openAI =
            OpenAI
              { apiKey = config.openaiApiKey
              , openAIModelName = "gpt-4o-mini"
              , callbacks = []
              , baseUrl = Nothing
              }
      let fullPrompt = systemPrompt <> "\n\nUser query: " <> input

      -- Use langchain-hs to generate response
      result <- liftIO $ LLM.generate openAI fullPrompt Nothing
      case result of
        Left err -> pure $ Left $ "LLM Error: " <> T.pack err
        Right response ->
          -- Clean up the response to extract just the KQL query
          let cleanedResponse = T.strip $ T.takeWhile (/= '\n') response
           in -- Check if the response indicates an invalid query
              if "Please provide a query"
                `T.isInfixOf` cleanedResponse
                || "I need more"
                  `T.isInfixOf` cleanedResponse
                || "Could you please"
                  `T.isInfixOf` cleanedResponse
                || T.length cleanedResponse
                  < 3
                then pure $ Left "INVALID_QUERY_ERROR"
                else pure $ Right cleanedResponse

    systemPrompt :: Text
    systemPrompt =
      T.unlines
        [ "You are a helpful assistant that converts natural language queries to KQL (Kusto Query Language) filter expressions."
        , ""
        , Schema.generateSchemaForAI Schema.telemetrySchema
        , ""
        , "Available Operators:"
        , "- Comparison: == != > < >= <="
        , "- Set operations: in !in (e.g., method in (\"GET\", \"POST\"))"
        , "- Text search: has !has (case-insensitive word search)"
        , "- Text collections: has_any has_all (e.g., tags has_any [\"urgent\", \"critical\"])"
        , "- String operations: contains !contains startswith !startswith endswith !endswith"
        , "- Pattern matching: matches =~ (regex, e.g., email matches /.*@company\\.com/)"
        , "- Logical: AND OR (or lowercase and or)"
        , "- Duration values: 100ms 5s 2m 1h (nanoseconds, microseconds, milliseconds, seconds, minutes, hours)"
        , ""
        , "Examples:"
        , "- \"show me errors\" -> level == \"ERROR\""
        , "- \"POST requests\" -> attributes.http.request.method == \"POST\""
        , "- \"slow requests\" -> duration > 500ms"
        , "- \"500 errors\" -> attributes.http.response.status_code == \"500\""
        , "- \"GET or POST requests\" -> method in (\"GET\", \"POST\")"
        , "- \"messages containing error\" -> message contains \"error\""
        , "- \"logs with urgent or critical tags\" -> tags has_any [\"urgent\", \"critical\"]"
        , "- \"paths starting with /api\" -> path startswith \"/api\""
        , "- \"emails from company.com\" -> email matches /.*@company\\.com/"
        , "- \"requests taking more than 1 second\" -> duration > 1s"
        , ""
        , "Return only the KQL filter expression, no explanations."
        ]


curateCols :: [Text] -> [Text] -> [Text]
curateCols summaryCols cols = sortBy sortAccordingly filteredCols
  where
    defaultSummaryPaths =
      [ "trace_id"
      , "severity_text"
      , "parent_span_id"
      , "errors"
      , "http_attributes"
      , "db_attributes"
      , "rpc_attributes"
      , "start_time_ns"
      , "kind"
      , "span_name"
      , "status"
      , "start_time"
      , "end_time"
      , "duration"
      , "body"
      ]
    filteredCols = filter (\c -> c `notElem` defaultSummaryPaths || c `elem` summaryCols) cols

    sortAccordingly :: Text -> Text -> Ordering
    sortAccordingly a b
      | a == "id" = LT
      | b == "id" = GT
      | a == "timestamp" && b /= "id" = LT
      | b == "timestamp" && a /= "id" = GT
      | a == "latency_breakdown" = GT
      | b == "latency_breakdown" = LT
      | otherwise = comparing (`L.elemIndex` filteredCols) a b


-- TODO:
jsonTreeAuxillaryCode :: Projects.ProjectId -> Maybe Text -> Html ()
jsonTreeAuxillaryCode pid query = do
  template_ [id_ "log-item-context-menu-tmpl"] do
    div_ [id_ "log-item-context-menu", class_ "log-item-context-menu  origin-top-right absolute left-0 mt-2 w-56 rounded-md shadow-md shadow-slate-300 bg-bgBase ring-1 ring-black ring-opacity-5 divide-y divide-gray-100 focus:outline-hidden z-10", role_ "menu", tabindex_ "-1"] do
      div_ [class_ "py-1", role_ "none"] do
        a_
          [ class_ "cursor-pointer text-slate-700 block px-4 py-1  hover:bg-gray-100 hover:text-slate-900"
          , role_ "menuitem"
          , tabindex_ "-1"
          , hxGet_ $ "/p/" <> pid.toText <> "/log_explorer"
          , hxPushUrl_ "true"
          , hxVals_ "js:{...{layout:'resultTable',cols:toggleColumnToSummary(event), ...params()}}"
          , hxTarget_ "#resultTableInner"
          , hxSwap_ "outerHTML"
          , -- , hxIndicator_ "#query-indicator"
            [__|init set fp to (closest @data-field-path) then
                  if params().cols.split(",").includes(fp) then set my innerHTML to 'Remove column' end|]
          ]
          "Add field as Column"
        a_
          [ class_ "cursor-pointer text-slate-700 block px-4 py-1  hover:bg-gray-100 hover:text-slate-900"
          , role_ "menuitem"
          , tabindex_ "-1"
          , [__|on click if 'clipboard' in window.navigator then
                    call navigator.clipboard.writeText((previous <.log-item-field-value/>)'s innerText)
                    send successToast(value:['Value has been added to the Clipboard']) to <body/>
                    halt
                  end|]
          ]
          "Copy field value"
        button_
          [ class_ "cursor-pointer w-full text-left text-slate-700 block px-4 py-1  hover:bg-gray-100 hover:text-slate-900"
          , role_ "menuitem"
          , tabindex_ "-1"
          , onclick_ "filterByField(event, 'Eq')"
          ]
          "Filter by field"
        button_
          [ class_ "cursor-pointer w-full text-left text-slate-700 block px-4 py-1  hover:bg-gray-100 hover:text-slate-900"
          , role_ "menuitem"
          , tabindex_ "-1"
          , onclick_ "filterByField(event, 'NotEq')"
          ]
          "Exclude field"

  script_
    [text|
    function filterByField(event, operation) {
        const pathsToRemap = [
          ["request_headers", "attributes.http.request.header"],
          ["response_headers", "attributes.http.response.header"],
          ["response_body", "body.response_body"],
          ["request_body", "body.request_body"],
          ["method", "attributes.http.request.method"],
          ["query_params", "attributes.http.request.query_params"],
          ["path_params", "attributes.http.request.path_params"],
          ["host", "attributes.net.host.name"],
          ["urlPath", "attributes.http.route"],
          ["raw_url", "attributes.http.target"],
          ["status_code", "attributes.http.response.status_code"],
        ]
        let { fieldPath: path, fieldValue: value } = event.target.closest('[data-field-path]').dataset;

        pathsToRemap.forEach(([from, to]) => {
          if (path.startsWith(from)) {
            path = path.replace(from, to)
          }
        })

        const operator = operation === 'Eq' ? '==' : operation === 'NotEq' ? '!=' : '==';
        document.getElementById("filterElement").handleAddQuery(path + ' ' + operator + ' ' + value);
    }

    var toggleColumnToSummary = (e)=>{
      const cols = (params().cols??"").split(",").filter(x=>x!="");
      const subject = e.target.closest('.log-item-field-parent').dataset.fieldPath;
      if (cols.includes(subject)) {
        return [...new Set(cols.filter(x=>x!=subject))].join(",");
      }
      cols.push(subject)
      return [... new Set (cols)].join (",")
    }


    var removeNamedColumnToSummary = (namedCol) => {
      const cols = (params().cols ?? '').split(',').filter((x) => x != '')
      return [...new Set(cols.filter((x) => namedCol.toLowerCase() != x.replaceAll('.', '•').replaceAll('[', '❲').replaceAll(']', '❳').toLowerCase()))].join(',')
    }

|]


queryEditorInitializationCode :: V.Vector Projects.QueryLibItem -> V.Vector Projects.QueryLibItem -> Html ()
queryEditorInitializationCode queryLibRecent queryLibSaved = do
  let queryLibData = queryLibRecent <> queryLibSaved
      queryLibDataJson = decodeUtf8 $ AE.encode queryLibData
      schemaJson = decodeUtf8 $ AE.encode Schema.telemetrySchemaJson
      popularQueriesJson = decodeUtf8 $ AE.encode Schema.popularOtelQueriesJson
  script_
    [text|
    setTimeout(() => {
      const editor = document.getElementById('filterElement');
      if (editor) {
        if (editor.setQueryLibrary) {
          const queryLibraryData = $queryLibDataJson;
          editor.setQueryLibrary(queryLibraryData);
        }
        
        if (window.schemaManager && window.schemaManager.setSchemaData) {
          const schemaData = $schemaJson;
          window.schemaManager.setSchemaData('spans', schemaData);
          
          // Force refresh field suggestions in the query-builder component
          // This makes sure any field inputs get the latest schema data
          const queryBuilder = document.querySelector('query-builder');
          if (queryBuilder && typeof queryBuilder.refreshFieldSuggestions === 'function') {
            setTimeout(() => queryBuilder.refreshFieldSuggestions(), 200);
          }
        }
        
        if (editor.setPopularSearches) {
          const popularQueries = $popularQueriesJson;
          editor.setPopularSearches(popularQueries);
        }
      }
    }, 100);
    |]<|MERGE_RESOLUTION|>--- conflicted
+++ resolved
@@ -356,13 +356,8 @@
     ]
     do
       div_
-<<<<<<< HEAD
-        [ id_ "resizer"
-        , class_ $ "absolute left-1/2 top-1/2 -translate-x-1/2 leading-none py-1 -translate-y-1/2 bg-bgRaised rounded-sm border border-strokeBrand-weak group-hover:border-strokeBrand-strong text-iconNeutral group-hover:text-iconBrand"
-=======
         [ id_ $ "resizer-" <> urlParam
         , class_ $ "absolute left-1/2 top-1/2 z-50 -translate-x-1/2 leading-none py-1 -translate-y-1/2 bg-slate-50 rounded-sm border border-strokeBrand-weak group-hover:border-strokeBrand-strong text-iconNeutral group-hover:text-iconBrand"
->>>>>>> 694c0ce8
         ]
         $ faSprite_ "grip-dots-vertical" "regular" "w-4 h-5"
 
