module Pages.Log (apiLog, apiLogItem, logItemRows, expandAPIlogItem, expandAPIlogItem') where

import Config
import Data.Aeson qualified as AE
import Data.Aeson.KeyMap qualified as AEK
import Data.ByteString.Lazy qualified as BS
import Data.Default (def)
import Data.Digest.XXHash
import Data.HashMap.Strict qualified as HM
import Data.Text qualified as T
import Data.Time (
  UTCTime,
  ZonedTime,
  addUTCTime,
  getCurrentTime,
  secondsToNominalDiffTime,
  utc,
  utcToZonedTime,
 )
import Data.Time.Format.ISO8601 (iso8601ParseM)
import Data.UUID qualified as UUID
import Data.Vector (Vector, iforM_)
import Data.Vector qualified as Vector
import Database.PostgreSQL.Entity.DBT (withPool)
import Lucid
import Lucid.Base
import Lucid.Htmx
import Lucid.Hyperscript (__)
import Lucid.Svg (use_)
import Models.Apis.RequestDumps qualified as RequestDumps
import Models.Projects.Projects qualified as Projects
import Models.Users.Sessions qualified as Sessions
import NeatInterpolation (text)
import Numeric (showHex)
import Optics.Core ((^.))
import Pages.BodyWrapper (BWConfig, bodyWrapper, currProject, pageTitle, sessM)
import Pages.NonMember
import Pkg.Components (loader)
import Relude

import Data.Time.Clock (UTCTime)
import Data.Time.Format
import System.Clock
import Utils
import Witch (from)


-- $setup
-- >>> import Relude
-- >>> import Data.Vector qualified as Vector
-- >>> import Data.Aeson.QQ (aesonQQ)
-- >>> import Data.Aeson


parseTimestamp :: String -> Maybe ZonedTime
parseTimestamp = parseTimeM True defaultTimeLocale "%Y-%m-%dT%H:%M:%S.%qZ"


apiLog :: Sessions.PersistentSession -> Projects.ProjectId -> Maybe Text -> Maybe Text -> Maybe Text -> Maybe Text -> Maybe Text -> Maybe Text -> Maybe Text -> Maybe Text -> DashboardM (Html ())
apiLog sess pid queryM cols' cursorM sinceM fromM toM hxRequestM hxBoostedM = do
  let cols = T.splitOn "," (fromMaybe "" cols')
  let query = fromMaybe "" queryM
  let cursorM' = case cursorM of
        Nothing -> Nothing
        Just "" -> Nothing
        Just a -> Just a
  now <- liftIO getCurrentTime
  let (fromD, toD, currentRange) = case sinceM of
        Just "1H" -> (Just $ utcToZonedTime utc $ addUTCTime (negate $ secondsToNominalDiffTime 3600) now, Just $ utcToZonedTime utc now, Just "Last Hour")
        Just "24H" -> (Just $ utcToZonedTime utc $ addUTCTime (negate $ secondsToNominalDiffTime $ 3600 * 24) now, Just $ utcToZonedTime utc now, Just "Last 24 Hours")
        Just "7D" -> (Just $ utcToZonedTime utc $ addUTCTime (negate $ secondsToNominalDiffTime $ 3600 * 24 * 7) now, Just $ utcToZonedTime utc now, Just "Last 7 Days")
        Just "14D" -> (Just $ utcToZonedTime utc $ addUTCTime (negate $ secondsToNominalDiffTime $ 3600 * 24 * 14) now, Just $ utcToZonedTime utc now, Just "Last 14 Days")
        Nothing -> do
          let f = utcToZonedTime utc <$> (iso8601ParseM (from @Text $ fromMaybe "" fromM) :: Maybe UTCTime)
          let t = utcToZonedTime utc <$> (iso8601ParseM (from @Text $ fromMaybe "" toM) :: Maybe UTCTime)
          let start = toText . formatTime defaultTimeLocale "%F %T" <$> f
          let end = toText . formatTime defaultTimeLocale "%F %T" <$> t
          let range = case (start, end) of
                (Just s, Just e) -> Just (s <> "-" <> e)
                _ -> Nothing
          (f, t, range)
        _ -> do
          let f = utcToZonedTime utc <$> (iso8601ParseM (from @Text $ fromMaybe "" fromM) :: Maybe UTCTime)
          let t = utcToZonedTime utc <$> (iso8601ParseM (from @Text $ fromMaybe "" toM) :: Maybe UTCTime)
          let start = toText . formatTime defaultTimeLocale "%F %T" <$> f
          let end = toText . formatTime defaultTimeLocale "%F %T" <$> t
          let range = case (start, end) of
                (Just s, Just e) -> Just (s <> "-" <> e)
                _ -> Nothing
          (f, t, range)
  pool <- asks pool
  isMember <- liftIO $ withPool pool $ userIsProjectMember sess pid
  if not isMember
    then do
      pure $ userNotMemeberPage sess
    else do
      (project, dbResp) <- liftIO
        $ withPool pool do
          project <- Projects.selectProjectForUser (Sessions.userId sess, pid)
          dbResp <- RequestDumps.selectRequestDumpByProject pid query cursorM' fromD toD
          pure (project, dbResp)

<<<<<<< HEAD
      reqChartTxt <- liftIO $ withPool pool $ RequestDumps.throughputBy pid Nothing Nothing Nothing Nothing Nothing (3 * 60) Nothing queryM (Nothing, Nothing)
=======
      reqChartTxt <- liftIO $ Database.PostgreSQL.Entity.DBT.withPool pool $ RequestDumps.throughputBy pid Nothing Nothing Nothing Nothing Nothing (3 * 60) Nothing queryM (fromD, toD)
>>>>>>> af9b4244
      let (requests, resultCount) = dbResp
          reqLastCreatedAtM = (^. #createdAt) <$> viaNonEmpty last (Vector.toList requests) -- FIXME: unoptimal implementation, converting from vector to list for last
          cursorTempM = toText . formatTime defaultTimeLocale "%F %T" <$> reqLastCreatedAtM
          nextLogsURL = RequestDumps.requestDumpLogUrlPath pid queryM cols' cursorTempM sinceM fromM toM

      case (hxRequestM, hxBoostedM) of
        (Just "true", Nothing) -> pure $ do
          span_ [id_ "result-count", hxSwapOob_ "outerHTML"] $ show resultCount
          reqChart reqChartTxt True
          logItemRows pid requests cols nextLogsURL
        _ -> do
          let bwconf =
                (def :: BWConfig)
                  { sessM = Just sess
                  , currProject = project
                  , pageTitle = "API Log Explorer"
                  }
          let resetLogsURL = RequestDumps.requestDumpLogUrlPath pid queryM cols' Nothing Nothing Nothing Nothing
          pure $ bodyWrapper bwconf $ apiLogsPage pid resultCount requests cols reqChartTxt nextLogsURL resetLogsURL currentRange


apiLogItem :: Sessions.PersistentSession -> Projects.ProjectId -> UUID.UUID -> ZonedTime -> DashboardM (Html ())
apiLogItem sess pid rdId createdAt = do
  pool <- asks pool
  isMember <- liftIO $ withPool pool $ userIsProjectMember sess pid
  if not isMember
    then do
      pure $ userNotMemeberPage sess
    else do
      logItemM <- liftIO $ withPool pool $ RequestDumps.selectRequestDumpByProjectAndId pid createdAt rdId
      let content = case logItemM of
            Just req -> apiLogItemView req (RequestDumps.requestDumpLogItemUrlPath pid req)
            Nothing -> div_ "invalid log request ID"
      pure content


expandAPIlogItem :: Sessions.PersistentSession -> Projects.ProjectId -> UUID.UUID -> ZonedTime -> DashboardM (Html ())
expandAPIlogItem sess pid rdId createdAt = do
  pool <- asks pool
  startTime <- liftIO $ getTime Monotonic
  (logItemM, childRequests) <- liftIO $ withPool pool do
    logItem <- RequestDumps.selectRequestDumpByProjectAndId pid createdAt rdId
    childRequets <- RequestDumps.selectRequestDumpByProjectAndParentId pid rdId
    pure (logItem, childRequets)
  let content = case logItemM of
        Just req -> expandAPIlogItem' pid req True childRequests
        Nothing -> div_ [class_ "h-full flex flex-col justify-center items-center"] do
          p_ [] "Request not found"
  pure content


expandAPIlogItem' :: Projects.ProjectId -> RequestDumps.RequestDumpLogItem -> Bool -> Vector RequestDumps.RequestDumpLogItem -> Html ()
expandAPIlogItem' pid req modal outgoingRequests = do
  div_ [class_ "flex flex-col w-full pb-[100px]"] do
    div_ [class_ "w-full flex flex-col gap-2 gap-4"] do
      let methodColor = getMethodColor req.method
      let statusColor = getStatusColor req.statusCode
      div_ [class_ "flex gap-4 items-center"] do
        div_ [class_ $ "font-semibold px-2 py-1 rounded min-w-[70px] text-center " <> methodColor] $ toHtml req.method
        div_ [class_ $ "text-lg font-bold px-2 " <> statusColor] $ show req.statusCode
        div_ [class_ "flex border border-gray-200 m-1 rounded-xl p-2"] do
          mIcon_ "calender" "h-4 mr-2 w-4"
          span_ [class_ "text-xs"] $ toHtml $ formatTime defaultTimeLocale "%b %d, %Y %R" req.createdAt
      when modal do
        div_
          [ class_ "flex gap-2 px-4 items-center border border-dashed h-[50px]"
          , id_ "copy_share_link"
          ]
          do
            div_ [class_ "relative", style_ "width:150px", onblur_ "document.getElementById('expire_container').classList.add('hidden')"] do
              button_
                [ onclick_ "toggleExpireOptions(event)"
                , id_ "toggle_expires_btn"
                , class_ "w-full flex gap-2 text-slate-600 justify_between items-center cursor-pointer px-2 py-1 border rounded focus:ring-2 focus:ring-blue-200 active:ring-2 active:ring-blue-200"
                ]
                do
                  p_ [style_ "width: calc(100% - 25px)", class_ "text-sm truncate ..."] "Expires in: 1 hour"
                  faIcon_ "fa-chevron-down" "fa-light fa-chevron-down" "h-3 w-3"
              div_ [id_ "expire_container", class_ "absolute hidden bg-white border shadow w-full overflow-y-auto", style_ "top:100%; max-height: 300px; z-index:9"] do
                forM_ (["1 hour", "8 hours", "1 day"] :: [Text]) \sw -> do
                  button_
                    [ onclick_ "expireChanged(event)"
                    , term "data-expire-value" sw
                    , class_ "p-2 w-full text-left truncate ... hover:bg-blue-100 hover:text-black"
                    ]
                    $ toHtml sw
            button_
              [ class_ "flex flex-col gap-1 bg-blue-500 px-2 py-1 rounded text-white"
              , term "data-req-id" (show req.id)
              , onclick_ "getShareLink(event)"
              ]
              "Get share link"

    -- url, endpoint, latency, request size, repsonse size
    div_ [class_ "flex flex-col mt-4 p-4 justify-between w-full rounded-xl border"] do
      div_ [class_ "text-lg mb-2"] do
        span_ [class_ "text-slate-500 font-semibold"] "Endpoint: "
        span_ [] $ toHtml req.urlPath
      div_ [class_ "text-lg"] do
        span_ [class_ "text-slate-500 font-semibold"] "URL: "
        span_ [] $ toHtml req.rawUrl
      div_ [class_ "flex gap-2 mt-4"] do
        div_ [class_ "flex flex-col gap-1 px-4 min-w-[120px] py-3 border border-dashed border-gray-400 m-1 rounded"] do
          div_ [class_ "flex gap-1 items-center"] do
            mIcon_ "clock" "h-4 w-4 text-slate-400"
            span_ [class_ "text-md font-bold"] $ show (req.durationNs `div` 1000) <> " ms"
          p_ [class_ "text-slate-500"] "Latency"
        div_ [class_ "flex flex-col gap-1 px-4 min-w-[120px] py-3 border border-dashed border-gray-400 m-1 rounded"] do
          div_ [class_ "flex gap-1 items-center"] do
            mIcon_ "upload" "h-4 w-4 text-slate-400"
            let reqSize = BS.length $ AE.encode req.requestBody
            span_ [class_ "text-md font-bold"] $ show (reqSize - 2) <> " bytes"
          p_ [class_ "text-slate-500"] "Request size"
        div_ [class_ "flex flex-col gap-1 px-4 min-w-[120px] py-3 border border-dashed border-gray-400 m-1 rounded"] do
          div_ [class_ "flex gap-1 items-center"] do
            mIcon_ "download4" "h-4 w-4 text-slate-400"
            let respSize = BS.length $ AE.encode req.responseBody
            span_ [class_ "text-md font-bold"] $ show (respSize - 2) <> " bytes"
          p_ [class_ "text-slate-500"] "Response size"
        div_ [class_ "flex flex-col gap-1 px-4 min-w-[120px] py-3 border border-dashed border-gray-400 m-1 rounded"] do
          div_ [class_ "flex gap-1 items-center"] do
            mIcon_ "projects" "h-5 w-5 text-slate-400"
            span_ [class_ "text-md font-bold"] $ show req.sdkType
          p_ [class_ "text-slate-500"] "Framework"
    -- errors
    when (req.errorsCount > 0) $ div_ [class_ "border rounded-lg mt-8"] do
      div_ [class_ "flex w-full bg-gray-100 px-4 py-2 gap-4 items-center"] do
        p_ [class_ "font-bold"] "Errors"
        p_ [class_ "text-sm text-red-500 font-bold"] $ show req.errorsCount
      div_ [class_ "px-4 flex gap-10 border-b text-gray-500"] do
        jsonValueToHtmlTree req.errors

    -- outgoing request details
    unless (null outgoingRequests) $ div_ [class_ "border rounded-lg mt-8"] do
      div_ [class_ "flex w-full bg-gray-100 px-4 py-2 flex-col gap-2"] do
        p_ [class_ "font-bold"] "Outgoing requests"
      div_ [class_ "grow overflow-y-auto py-2 px-1 max-h-[500px] whitespace-nowrap text-sm divide-y overflow-x-hidden"] do
        logItemRows pid outgoingRequests [] ""

    -- request details
    div_ [class_ "border rounded-lg mt-8", id_ "request_detail_container"] do
      div_ [class_ "flex w-full bg-gray-100 px-4 py-2 flex-col gap-2"] do
        p_ [class_ "font-bold"] "Request Details"
      ul_ [class_ "px-4 flex gap-10 border-b text-slate-500"] do
        li_ [] do
          button_
            [ class_ "sdk_tab sdk_tab_active"
            , onclick_ "changeTab('req_body','request_detail_container')"
            , id_ "req_body"
            ]
            "Body"
        li_ [] do
          button_
            [ class_ "sdk_tab"
            , onclick_ "changeTab('req_headers', 'request_detail_container')"
            , id_ "req_headers"
            ]
            "Headers"
        li_ [] do
          button_
            [ class_ "sdk_tab"
            , onclick_ "changeTab('query_params', 'request_detail_container')"
            , id_ "query_params"
            ]
            "Query Params"
        li_ [] do
          button_
            [ class_ "sdk_tab"
            , onclick_ "changeTab('path_params', 'request_detail_container')"
            , id_ "path_params"
            ]
            "Path Params"
      div_ [class_ "bg-gray-50 m-4  p-2 rounded-lg border sdk_tab_content sdk_tab_content_active", id_ "req_body_json"] do
        jsonValueToHtmlTree req.requestBody
      div_ [class_ "bg-gray-50 m-4 p-2 rounded-lg hidden border sdk_tab_content", id_ "req_headers_json"] do
        jsonValueToHtmlTree req.requestHeaders
      div_ [class_ "bg-gray-50 m-4 p-2 rounded-lg hidden border sdk_tab_content", id_ "query_params_json"] do
        jsonValueToHtmlTree req.queryParams
      div_ [class_ "bg-gray-50 m-4 p-2 rounded-lg hidden border sdk_tab_content", id_ "path_params_json"] do
        jsonValueToHtmlTree req.pathParams

    -- response details
    div_ [class_ "border rounded-lg mt-8", id_ "reponse_detail_container"] do
      div_ [class_ "flex w-full bg-gray-100 px-4 py-2 flex-col gap-2"] do
        p_ [class_ "font-bold"] "Response Details"
      ul_ [class_ "px-4 flex gap-10 border-b text-slate-500"] do
        li_ [] do
          button_
            [ class_ "sdk_tab sdk_tab_active"
            , onclick_ "changeTab('res_body', 'reponse_detail_container')"
            , id_ "res_body"
            ]
            "Body"
        li_ [] do
          button_
            [ class_ "sdk_tab"
            , onclick_ "changeTab('res_headers', 'reponse_detail_container')"
            , id_ "res_headers"
            ]
            "Headers"
      div_ [class_ "bg-gray-50 m-4  p-2 rounded-lg border sdk_tab_content sdk_tab_content_active", id_ "res_body_json"] do
        jsonValueToHtmlTree req.responseBody
      div_ [class_ "bg-gray-50 m-4 p-2 hidden rounded-lg border sdk_tab_content", id_ "res_headers_json"] do
        jsonValueToHtmlTree req.responseHeaders
  script_
    [type_ "text/hyperscript"]
    [text|
      behavior LogItemMenuable
        on click
          if I match <.with-context-menu/> then
            remove <.log-item-context-menu /> then remove .with-context-menu from <.with-context-menu />
          else
            remove <.log-item-context-menu /> then remove .with-context-menu from <.with-context-menu /> then
            get #log-item-context-menu-tmpl.innerHTML then put it after me then add .with-context-menu to me then 
            _hyperscript.processNode(document.querySelector('.log-item-context-menu'))
            htmx.process(document.querySelector('.log-item-context-menu'))
          end
          halt
        end
      end

      def LogItemExpandable(me)
          if I match <.expanded-log/> then 
            remove next <.log-item-info/> then 
            remove .expanded-log from me
          else
            add .expanded-log to me
            remove .hidden from next <.item-loading />
            fetch `$${@data-log-item-path}` as html then put it after me then
             add .hidden to next <.item-loading />
            _hyperscript.processNode(next <.log-item-info />) then
          end 
      end
    |]


getUniqueUrlPaths :: Vector RequestDumps.RequestDumpLogItem -> [Text]
getUniqueUrlPaths logs = ordNub . Vector.toList $ Vector.map (\r -> r.urlPath) logs


getUniqueRawUrlPaths :: Vector RequestDumps.RequestDumpLogItem -> [Text]
getUniqueRawUrlPaths logs = ordNub . Vector.toList $ Vector.map (\r -> r.rawUrl) logs


timePickerItems :: [(Text, Text)]
timePickerItems =
  [ ("1H", "Last Hour")
  , ("24H", "Last 24 Hours")
  , ("7D", "Last 7 days")
  , ("14D", "Last 14 days")
  ]


apiLogsPage :: Projects.ProjectId -> Int -> Vector RequestDumps.RequestDumpLogItem -> [Text] -> Text -> Text -> Text -> Maybe Text -> Html ()
apiLogsPage pid resultCount requests cols reqChartTxt nextLogsURL resetLogsURL currentRange = do
  section_ [class_ "mx-auto px-10 py-2 gap-2 flex flex-col h-[98%] overflow-hidden "] do
    div_
      [ style_ "z-index:26; width: min(90vw, 800px)"
      , class_ "fixed hidden right-0 bg-white overflow-y-scroll h-[calc(100%-60px)] border-l border-l-2 shadow"
      , id_ "expand-log-modal"
      ]
      do
        div_ [class_ "relative ml-auto w-full", style_ ""] do
          div_ [class_ "flex justify-end  w-full p-4 "] do
            button_ [[__|on click add .hidden to #expand-log-modal|]] do
              img_ [class_ "h-8", src_ "/assets/svgs/close.svg"]
          let postP = "/p/" <> pid.toText <> "/share/"
          form_
            [ hxPost_ postP
            , hxSwap_ "innerHTML"
            , hxTarget_ "#copy_share_link"
            , id_ "share_log_form"
            ]
            do
              input_ [type_ "hidden", value_ "1 hour", name_ "expiresIn", id_ "expire_input"]
              input_ [type_ "hidden", value_ "", name_ "reqId", id_ "req_id_input"]
          div_ [id_ "log-modal-content-loader", class_ "bg-white rounded-lg shadow p-4 absolute top-1/2 left-1/2 transform -translate-x-1/2 -translate-y-1/2"] do
            loader
          div_ [class_ "px-2", id_ "log-modal-content"] pass
    form_
      [ class_ "card-round w-full text-sm"
      , hxGet_ $ "/p/" <> pid.toText <> "/log_explorer"
      , hxPushUrl_ "true"
      , hxVals_ "js:{query:getQueryFromEditor(), since: getTimeRange().since, from: getTimeRange().from, to:getTimeRange().to, cols:params().cols}"
      , hxTarget_ "#log-item-table-body"
      , id_ "log_explorer_form"
      , hxIndicator_ "#query-indicator"
      ]
      do
        nav_ [class_ "flex flex-row p-2 content-end justify-between items-baseline border-slate-100"] do
          a_ [class_ "inline-block"] "Query"
          div_ [class_ "flex gap-10 items-center"] do
            div_ [class_ "relative p-1 "] do
              div_ [class_ "relative"] do
                input_ [type_ "hidden", id_ "since_input"]
                input_ [type_ "hidden", id_ "custom_range_input"]
                a_
                  [ class_ "relative px-3 py-2 border border-1 border-black-200 space-x-2 bg-blue-100 text-blue-500  inline-block relative cursor-pointer rounded-md"
                  , [__| on click toggle .hidden on #timepickerBox|]
                  ]
                  do
                    mIcon_ "clock" "h-4 w-4"
                    span_ [class_ "inline-block", id_ "currentRange"] $ toHtml (fromMaybe "Last 14 Days" currentRange)
                    faIcon_ "fa-chevron-down" "fa-light fa-chevron-down" "h-4 w-4 inline-block"
                div_ [id_ "timepickerBox", class_ "hidden absolute z-10 mt-1  rounded-md flex"] do
                  div_ [class_ "inline-block w-84 overflow-auto bg-white py-1 text-base shadow-lg ring-1 ring-black ring-opacity-5 focus:outline-none sm:text-sm"] do
                    timePickerItems
                      & mapM_ \(val, title) ->
                        a_
                          [ class_ "block text-gray-900 relative cursor-pointer select-none py-2 pl-3 pr-9 hover:bg-gray-200 "
                          , term "data-value" val
                          , term "data-title" title
                          , [__| on click set #custom_range_input's value to my @data-value then log my @data-value 
                                         then toggle .hidden on #timepickerBox 
                                         then set #currentRange's innerText to my @data-title
                                         then htmx.trigger("#log_explorer_form", "submit")|]
                          ]
                          $ toHtml title
                    a_ [class_ "block text-gray-900 relative cursor-pointer select-none py-2 pl-3 pr-9 hover:bg-gray-200 ", [__| on click toggle .hidden on #timepickerSidebar |]] "Custom date range"
                  div_ [class_ "inline-block relative hidden", id_ "timepickerSidebar"] do
                    div_ [id_ "startTime", class_ "hidden"] ""
            div_
              [class_ "flex items-center gap-2"]
              do
                label_ [class_ "relative inline-flex items-center cursor-pointer"] do
                  input_ [type_ "checkbox", value_ "", class_ "sr-only peer", id_ "toggleQueryEditor", onclick_ "toggleQueryBuilder()"]
                  div_ [class_ "w-11 h-6 bg-gray-200 peer-focus:outline-none peer-focus:ring-4 peer-focus:ring-blue-300 dark:peer-focus:ring-blue-800 rounded-full peer dark:bg-gray-700 peer-checked:after:translate-x-full peer-checked:after:border-white after:content-[''] after:absolute after:top-[2px] after:left-[2px] after:bg-white after:border-gray-300 after:border after:rounded-full after:h-5 after:w-5 after:transition-all dark:border-gray-600 peer-checked:bg-blue-600"] pass
                  span_ [class_ "ml-3 text-sm font-medium text-gray-900 dark:text-gray-300"] "Use editor"
            button_
              [type_ "submit", class_ "cursor-pointer inline-block space-x-1 bg-blue-100 hover:bg-blue-200 blue-800 py-1 px-2 rounded-lg"]
              do
                faIcon_ "fa-sparkles" "fa-sharp fa-regular fa-sparkles" "h-3 w-3 inline-block"
                span_ "Run query"
        div_ do
          div_ [class_ "bg-gray-200"] do
            div_ [id_ "queryEditor", class_ "h-14 hidden overflow-hidden bg-gray-200"] pass
          let url_paths = getUniqueUrlPaths requests
          let url_paths_json = decodeUtf8 $ AE.encode url_paths
          let raw_url = decodeUtf8 $ AE.encode $ getUniqueRawUrlPaths requests
          div_ [id_ "queryBuilder", class_ "mb-4", term "data-url_paths" url_paths_json, term "data-raw_urls" raw_url] do
            termRaw "filter-element" [id_ "filterElement"] ("" :: Text)

    div_ [class_ "card-round w-full grow divide-y flex flex-col text-sm h-full overflow-y-hidden overflow-x-hidden"] do
      div_ [class_ "pl-3 py-1 space-x-5 flex flex-row justify-between"] do
        a_ [class_ "cursor-pointer inline-block pr-3 space-x-2 bg-blue-50 hover:bg-blue-100 blue-800 p-1 rounded-md", [__|on click toggle .hidden on #reqsChartParent|]] do
          faIcon_ "fa-chart-bar" "fa-regular fa-chart-bar" "h-3 w-3 inline-block"
          span_ [] "toggle chart"
      reqChart reqChartTxt False
      div_ [class_ "pl-3 py-2 space-x-5 flex flex-row justify-between"] do
        div_ [class_ "inline-block space-x-3"] do
          strong_ "Query results"
          span_ [class_ "space-x-1"] do
            span_ [id_ "result-count"] $ show resultCount
            span_ " log entries"
        a_
          [ class_ "cursor-pointer inline-block pr-3 space-x-2"
          , hxGet_ resetLogsURL
          , hxTarget_ "#log-item-table-body"
          , hxSwap_ "innerHTML scroll:#log-item-table-body:top"
          , hxIndicator_ "#query-indicator"
          ]
          do
            svg_ [class_ "w-4 h-4 icon text-slate-500 inline-block"] $ use_ [href_ "/assets/svgs/sprite/sprite.svg#refresh"]
            span_ [] "refresh"

      jsonTreeAuxillaryCode pid
      div_ [class_ "table-fixed grow w-full min-w-full h-full divide-y flex flex-col monospace overflow-hidden"] do
        div_ [class_ "text-xs bg-gray-100 gray-400"] do
          div_ [class_ "flex flex-row text-left space-x-4"] do
            span_ [class_ "font-normal inline-block py-1.5 p-1 px-2 w-8"] ""
            span_ [class_ "font-normal inline-block py-1.5 p-1 px-2 w-36"] "TIMESTAMP"
            span_ [class_ "font-normal inline-block py-1.5 p-1 px-2 grow"] "SUMMARY"
        div_ [class_ "htmx-indicator query-indicator", id_ "query-indicator"] do
          loader
        div_ [class_ "grow overflow-y-scroll h-full whitespace-nowrap text-sm divide-y overflow-x-hidden", id_ "log-item-table-body"] do
          logItemRows pid requests cols nextLogsURL
  script_
    [text|
    const picker = new easepick.create({
      element: '#startTime',
      css: [
        'https://cdn.jsdelivr.net/npm/@easepick/bundle@1.2.0/dist/index.css',
      ],
      inline: true,
      plugins: ['RangePlugin', 'TimePlugin'],
      autoApply: false,
      setup(picker) {
        picker.on('select', (e) => {
          const start = JSON.stringify(e.detail.start).slice(1, -1);
          const end = JSON.stringify(e.detail.end).slice(1, -1);
          const rangeInput = document.getElementById("custom_range_input")
          rangeInput.value = start + "/" + end
          document.getElementById("timepickerBox").classList.toggle("hidden")
          document.getElementById("currentRange").innerText = start.split("T")[0] + " - " + end.split("T")[0]
          htmx.trigger("#log_explorer_form", "submit")
        });
      },
    });
    window.picker = picker;

function changeTab(tabId, parent) {
  const p = document.getElementById(parent);
  const tabLinks = p.querySelectorAll('.sdk_tab');
  tabLinks.forEach(link => link.classList.remove('sdk_tab_active'));
  const clickedTabLink = document.getElementById(tabId);
  clickedTabLink.classList.add('sdk_tab_active')
  const tabContents = p.querySelectorAll('.sdk_tab_content');
  tabContents.forEach(content => {
    content.classList.add("hidden")
    content.classList.remove ("sdk_tab_content_active")
  });
  const tabContent = document.getElementById(tabId + '_json');
  tabContent.classList.remove("hidden")
  setTimeout(()=>{tabContent.classList.add("sdk_tab_content_active")},10)
}

function toggleExpireOptions (event) {
    event.preventDefault()
    event.stopPropagation()
    const container = document.querySelector('#expire_container')
    if(container) {
     container.classList.toggle('hidden')
    }
}

function getShareLink(event) {
  event.target.innerText = "Generating..."
  const reqId = event.target.getAttribute ("data-req-id")
  document.querySelector('#req_id_input').value = reqId
  htmx.trigger('#share_log_form','submit')
}

function expireChanged(event) {
    event.preventDefault()
    event.stopPropagation()
    const current = document.querySelector('#toggle_expires_btn')
    if(current && current.firstChild) {
       current.firstChild.innerText = "Expires in: " + event.target.getAttribute("data-expire-value")
       document.querySelector("#expire_input").value = event.target.getAttribute("data-expire-value")
    }
}
  document.getElementById("log_explorer_form").addEventListener("keydown", function (e) {
            if (e.key === "Enter") {
                e.preventDefault();
            }
        });
  |]
reqChart :: Text -> Bool -> Html ()
reqChart reqChartTxt hxOob = do
  div_ [id_ "reqsChartParent", class_ "p-5", hxSwapOob_ $ show hxOob] do
    div_ [id_ "reqsChartsEC", class_ "", style_ "height:100px"] ""
    script_
      [text| throughputEChart("reqsChartsEC", $reqChartTxt, [], true) |]


logItemRows :: Projects.ProjectId -> Vector RequestDumps.RequestDumpLogItem -> [Text] -> Text -> Html ()
logItemRows pid requests cols nextLogsURL = do
  requests & traverse_ \req -> do
    let logItemPath = RequestDumps.requestDumpLogItemUrlPath pid req
    let endpoint_hash = toText $ showHex (xxHash $ encodeUtf8 $ UUID.toText pid.unProjectId <> req.host <> T.toUpper req.method <> req.urlPath) ""
    let logItemEndpointUrl = "/p/" <> pid.toText <> "/log_explorer/endpoint/" <> endpoint_hash
    let errorClass = if req.errorsCount > 0 then "w-1 bg-red-500" else "bg-transparent"
    div_
      [ class_ "flex flex-row divide-x  cursor-pointer "
      , term "data-log-item-path" logItemPath
      , [__|on click LogItemExpandable(me)|]
      ]
      do
        div_ [class_ "flex-none inline-block w-8 flex justify-center items-center"] do
          a_ [class_ $ "inline-block h-full" <> errorClass, term "data-tippy-content" $ show req.errorsCount <> " errors attached to this request"] ""
          faIcon_ "fa-chevron-right" "fa-solid fa-chevron-right" "h-2 w-2 ml-2"
        div_ [class_ "flex-none inline-block p-1 px-2 w-36 overflow-hidden"] $ toHtml @String $ formatTime defaultTimeLocale "%F %T" (req ^. #createdAt)
        div_ [class_ "flex items-center p-1 px-2 grow"] do
          let reqJSON = AE.toJSON req
          let colValues = concatMap (\col -> findValueByKeyInJSON (T.splitOn "." col) reqJSON) cols
          -- FIXME: probably inefficient implementation and should be optimized
          forM_ (zip cols colValues) \(col, colValue) ->
            div_ [class_ "relative inline-block log-item-field-parent", term "data-field-path" col] do
              a_
                [ class_ "cursor-pointer mx-1 inline-block bg-blue-100 hover:bg-blue-200 text-blue-900 px-3 rounded-lg monospace log-item-field-anchor log-item-field-value"
                , term "data-field-path" col
                , term "data-field-value" colValue
                , [__|install LogItemMenuable|]
                ]
                $ toHtml colValue
          let cls = "mx-1 inline-block px-3 rounded-lg monospace " :: Text
          let (c, tt) =
                if show req.requestType == "Outgoing"
                  then (faIcon_ "fa-arrow-up-right" "fa-solid fa-arrow-up-right" "h-4 w-4 text-green-500", "Outgoing request")
                  else (faIcon_ "fa-arrow-down-left" "fa-solid fa-arrow-down-left" "h-4 w-4 text-gray-500", "Incoming request")
          span_ [class_ $ "w-3 text-center mr-2", term "data-tippy-content" tt] do
            c
          span_ [class_ $ cls <> getMethodColor req.method] $ toHtml req.method
          a_
            [ hxGet_ logItemEndpointUrl
            , term "data-tippy-content" "Go to endpoint"
            , onclick_ "noPropa(event)"
            , class_ $ cls <> " bg-gray-100 border border-gray-300 "
            ]
            $ toHtml req.urlPath
          span_ [class_ $ cls <> getStatusColor req.statusCode] $ show req.statusCode
          span_ [class_ $ cls <> " bg-gray-50 border border-gray-300 "] $ toHtml req.rawUrl
          let reqBody = decodeUtf8 $ AE.encode req.requestBody
          let respBody = decodeUtf8 $ AE.encode req.responseBody
          p_ [class_ "inline-block"] $ toHtml $ T.take 300 [text| request_body=$reqBody response_body=$respBody|]

    div_ [class_ "hidden w-full flex px-2 py-8 justify-center item-loading"] do
      loader
  when (Vector.length requests > 199) $ a_
    [ class_ "cursor-pointer block p-1 blue-800 bg-blue-100 hover:bg-blue-200 text-center"
    , hxTrigger_ "click"
    , hxSwap_ "outerHTML"
    , hxGet_ nextLogsURL
    ]
    do
      div_ [class_ "htmx-indicator query-indicator"] do
        loader
      "LOAD MORE"


apiLogItemView :: RequestDumps.RequestDumpLogItem -> Text -> Html ()
apiLogItemView req expandItemPath = do
  let errorClass = if req.errorsCount > 0 then "border-l-red-200" else "border-l-blue-200"
  div_ [class_ $ "log-item-info border-l-4 " <> errorClass]
    $ div_
      [class_ "pl-4 py-1 ", colspan_ "3"]
      do
        button_
          [ class_ "px-2 rounded text-white bg-blue-500 text-sm font-semibold expand-button"
          , term "data-log-item-path" (expandItemPath <> "/detailed")
          , [__|on click remove .hidden from #expand-log-modal then
                remove .hidden from #log-modal-content-loader
                fetch `${@data-log-item-path}` as html then put it into #log-modal-content
                add .hidden to #log-modal-content-loader
                _hyperscript.processNode(document.querySelector('#log-modal-content'))
                htmx.process(document.querySelector('#log-modal-content'))
                end
          |]
          ]
          "expand"
        jsonValueToHtmlTree $ AE.toJSON req


-- | jsonValueToHtmlTree takes an aeson json object and renders it as a collapsible html tree, with hyperscript for interactivity.
jsonValueToHtmlTree :: AE.Value -> Html ()
jsonValueToHtmlTree val = jsonValueToHtmlTree' ("", "", val)
  where
    jsonValueToHtmlTree' :: (Text, Text, AE.Value) -> Html ()
    jsonValueToHtmlTree' (path, key, AE.Object v) = renderParentType "{" "}" key (length v) (AEK.toHashMapText v & HM.toList & sort & mapM_ (\(kk, vv) -> jsonValueToHtmlTree' (path <> "." <> key, kk, vv)))
    jsonValueToHtmlTree' (path, key, AE.Array v) = renderParentType "[" "]" key (length v) (iforM_ v \i item -> jsonValueToHtmlTree' (path <> "." <> key <> "." <> "[]", show i, item))
    jsonValueToHtmlTree' (path, key, value) = do
      let fullFieldPath = if T.isSuffixOf ".[]" path then path else path <> "." <> key
      let fullFieldPath' = fromMaybe fullFieldPath $ T.stripPrefix ".." fullFieldPath
      div_
        [ class_ "relative log-item-field-parent"
        , term "data-field-path" fullFieldPath'
        , term "data-field-value" $ unwrapJsonPrimValue value
        ]
        $ a_
          [class_ "block hover:bg-blue-50 cursor-pointer pl-6 relative log-item-field-anchor ", [__|install LogItemMenuable|]]
          do
            span_ $ toHtml key
            span_ [class_ "text-blue-800"] ":"
            span_ [class_ "text-blue-800 ml-2.5 log-item-field-value", term "data-field-path" fullFieldPath'] $ toHtml $ unwrapJsonPrimValue value

    renderParentType :: Text -> Text -> Text -> Int -> Html () -> Html ()
    renderParentType opening closing key count child = div_ [class_ (if key == "" then "" else "collapsed")] do
      a_
        [ class_ "inline-block cursor-pointer"
        , onclick_ "this.parentNode.classList.toggle('collapsed')"
        ]
        do
          span_ [class_ "log-item-tree-chevron "] "▾"
          span_ [] $ toHtml $ if key == "" then opening else key <> ": " <> opening
      div_ [class_ "pl-5 children "] do
        span_ [class_ "tree-children-count"] $ show count
        div_ [class_ "tree-children"] child
      span_ [class_ "pl-5 closing-token"] $ toHtml closing


-- >>> findValueByKeyInJSON ["key1", "key2"] [aesonQQ|{"kx":0, "key1":{"key2":"k2val"}}|]
-- ["\"k2val\""]
-- >>> findValueByKeyInJSON ["key1", "[]", "key2"] [aesonQQ|{"kx":0, "key1":[{"key2":"k2val"}]}|]
-- ["\"k2val\""]
findValueByKeyInJSON :: [Text] -> AE.Value -> [Text]
findValueByKeyInJSON (x : path) (AE.Object obj) = concatMap (\(_, v) -> findValueByKeyInJSON path v) (AEK.toHashMapText obj & HM.toList & filter (\(k, _) -> k == x))
findValueByKeyInJSON ("[]" : path) (AE.Array vals) = concatMap (findValueByKeyInJSON path) (Vector.toList vals)
findValueByKeyInJSON [] value = [unwrapJsonPrimValue value]
findValueByKeyInJSON _ _ = ["_"]


-- findValueByKeyInJSON _ _ = error "findValueByKeyInJSON: case should be unreachable"

-- TODO:
jsonTreeAuxillaryCode :: Projects.ProjectId -> Html ()
jsonTreeAuxillaryCode pid = do
  template_ [id_ "log-item-context-menu-tmpl"] do
    div_ [id_ "log-item-context-menu", class_ "log-item-context-menu text-sm origin-top-right absolute left-0 mt-2 w-56 rounded-md shadow-md shadow-slate-300 bg-white ring-1 ring-black ring-opacity-5 divide-y divide-gray-100 focus:outline-none z-10", role_ "menu", tabindex_ "-1"] do
      div_ [class_ "py-1", role_ "none"] do
        a_
          [ class_ "cursor-pointer text-slate-700 block px-4 py-1 text-sm hover:bg-gray-100 hover:text-slate-900"
          , role_ "menuitem"
          , tabindex_ "-1"
          , id_ "menu-item-0"
          , hxGet_ $ "/p/" <> pid.toText <> "/log_explorer"
          , hxPushUrl_ "true"
          , hxVals_ "js:{query:params().query,cols:toggleColumnToSummary(event)}"
          , hxSwap_ "innerHTML scroll:#log-item-table-body:top"
          , hxTarget_ "#log-item-table-body"
          , hxIndicator_ "#query-indicator"
          , [__|init
                  set fp to (closest @data-field-path)
                  if isFieldInSummary(fp) then set my innerHTML to 'Remove field from summary' end|]
          ]
          "Add field to Summary"
        a_
          [ class_ "cursor-pointer text-slate-700 block px-4 py-1 text-sm hover:bg-gray-100 hover:text-slate-900"
          , role_ "menuitem"
          , tabindex_ "-1"
          , id_ "menu-item-1"
          , [__|on click 
                  if 'clipboard' in window.navigator then 
                    call navigator.clipboard.writeText((previous <.log-item-field-value/>)'s innerText)
                    send successToast(value:['Value has been added to the Clipboard']) to <body/>
                    halt
                  end|]
          ]
          "Copy field value"
        button_
          [ class_ "cursor-pointer w-full text-left text-slate-700 block px-4 py-1 text-sm hover:bg-gray-100 hover:text-slate-900"
          , role_ "menuitem"
          , tabindex_ "-1"
          , id_ "menu-item-2"
          , onclick_ "filterByField(event, '=')"
          ]
          "Filter by field"
        button_
          [ class_ "cursor-pointer w-full text-left text-slate-700 block px-4 py-1 text-sm hover:bg-gray-100 hover:text-slate-900"
          , role_ "menuitem"
          , tabindex_ "-1"
          , id_ "menu-item-3"
          , onclick_ "filterByField(event, '!=')"
          ]
          "Exclude field"
  script_
    [type_ "text/hyperscript"]
    [text|
      behavior LogItemMenuable
        on click
          if I match <.with-context-menu/> then
            remove <.log-item-context-menu /> then remove .with-context-menu from <.with-context-menu />
          else
            remove <.log-item-context-menu /> then remove .with-context-menu from <.with-context-menu /> then
            get #log-item-context-menu-tmpl.innerHTML then put it after me then add .with-context-menu to me then 
            _hyperscript.processNode(document.querySelector('.log-item-context-menu'))
            htmx.process(document.querySelector('.log-item-context-menu'))
          end
          halt
        end
      end

      def LogItemExpandable(me)
          if I match <.expanded-log/> then 
            remove next <.log-item-info/> then 
            remove .expanded-log from me
          else
            add .expanded-log to me
            remove .hidden from next <.item-loading />
            fetch `$${@data-log-item-path}` as html then put it after me then
             add .hidden to next <.item-loading />
            _hyperscript.processNode(next <.log-item-info />) then
          end 
      end
    |]

  script_ [src_ "https://cdnjs.cloudflare.com/ajax/libs/codemirror/5.63.0/codemirror.min.js"] ("" :: Text)
  script_ [src_ "https://cdnjs.cloudflare.com/ajax/libs/codemirror/6.65.7/mode/javascript/javascript.min.js"] ("" :: Text)

  script_
    [text|
    function filterByField(event, operation) {
       const target = event.target.parentNode.parentNode.parentNode
       const path = target.getAttribute('data-field-path');
       const value = target.getAttribute('data-field-value');
       const filter = path + ' ' + operation + ' ' + value
       let editorVal = '' 
       if(window.queryBuilderValue) {
        editorVal = window.queryBuilderValue
        }else if(window.editor) {
           editorVal = window.editor.getValue()
        }
       let newVal = ''
       if (editorVal.toLowerCase().endsWith("and") || editorVal.toLowerCase().endsWith("or")) {
           newVal = editorVal + " " + filter
       }else {
        if (editorVal.length == 0) {
            newVal = filter
          }else {
            newVal = editorVal + " AND " + filter
          }
       }
       if (newVal != "") {
          const filterComp = document.querySelector('#filterElement')
          if(filterComp) {
               filterComp.setBuilderValue(newVal)
            }
          if(window.editor) {
             window.editor.setValue(newVal)
            }
          htmx.trigger("#log_explorer_form", "submit")
        }
    }

    var params = () => new Proxy(new URLSearchParams(window.location.search), {
      get: (searchParams, prop) => searchParams.get(prop)??"",
    });
    function noPropa(event) {
      event.stopPropagation();
    }
    var toggleColumnToSummary = (e)=>{
      const cols = (params().cols??"").split(",").filter(x=>x!="");
      const subject = e.target.closest('.log-item-field-parent').dataset.fieldPath; 
      if (cols.includes(subject)) {
        return [...new Set(cols.filter(x=>x!=subject))].join(",");
      } 
      cols.push(subject)
      const new_cols = [... new Set (cols)].join (",")
      return new_cols
    }
    var isFieldInSummary = field => params().cols.split(",").includes(field);
    
    var getQueryFromEditor = () => {
     const toggler = document.getElementById("toggleQueryEditor")
     if(toggler.checked) {
          return window.editor.getValue();
      }else {
          return window.queryBuilderValue || "";
      }
    }

    function getTimeRange () {
      const rangeInput = document.getElementById("custom_range_input")
      const range = rangeInput.value.split("/")
      if (range.length == 2)  {
         return {from: range[0], to: range[1], since: ''}
        }
      return {since: range[0], from: '', to: ''}
    }

    function toggleQueryBuilder() {
     document.getElementById("queryBuilder").classList.toggle("hidden")
     document.getElementById("queryEditor").classList.toggle("hidden")
     if(!window.editor) {
        var codeMirrorEditor = CodeMirror(document.getElementById('queryEditor'), {
          value: params().query || window.queryBuilderValue || '',
          mode:  "javascript",
          theme: "elegant",
          lineNumbers: true,
        });
        window.editor = codeMirrorEditor
     }
    }

    var execd = false
    document.addEventListener('DOMContentLoaded', function(){
      window.setQueryBuilderFromParams()
    })
    |]

  style_
    [text|
    .tree-children {
      display: block;
    }
    .tree-children-count { display: none; }
    .collapsed .tree-children {
      display: none !important; 
    }
    .CodeMirror {
      font-family: Arial, monospace;
      font-size: 16px;
      background-color: rgb(243 244 246);
     }
    .collapsed .tree-children-count {display: inline !important;}
    .collapsed .children {display: inline-block; padding-left:0}
    .collapsed .closing-token {padding-left:0}
  |]


unwrapJsonPrimValue :: AE.Value -> Text
unwrapJsonPrimValue (AE.Bool True) = "true"
unwrapJsonPrimValue (AE.Bool False) = "true"
unwrapJsonPrimValue (AE.String v) = "\"" <> toText v <> "\""
unwrapJsonPrimValue (AE.Number v) = toText @String $ show v
unwrapJsonPrimValue AE.Null = "null"
unwrapJsonPrimValue (AE.Object _) = "{..}"
unwrapJsonPrimValue (AE.Array items) = "[" <> show (length items) <> "]"

-- unwrapJsonPrimValue (AE.Object _) = error "Impossible. unwrapJsonPrimValue should be for primitive types only. got object" -- should never be reached
-- unwrapJsonPrimValue (AE.Array _) = error "Impossible. unwrapJsonPrimValue should be for primitive types only. got array" -- should never be reached<|MERGE_RESOLUTION|>--- conflicted
+++ resolved
@@ -100,11 +100,7 @@
           dbResp <- RequestDumps.selectRequestDumpByProject pid query cursorM' fromD toD
           pure (project, dbResp)
 
-<<<<<<< HEAD
-      reqChartTxt <- liftIO $ withPool pool $ RequestDumps.throughputBy pid Nothing Nothing Nothing Nothing Nothing (3 * 60) Nothing queryM (Nothing, Nothing)
-=======
-      reqChartTxt <- liftIO $ Database.PostgreSQL.Entity.DBT.withPool pool $ RequestDumps.throughputBy pid Nothing Nothing Nothing Nothing Nothing (3 * 60) Nothing queryM (fromD, toD)
->>>>>>> af9b4244
+      reqChartTxt <- liftIO $ withPool pool $ RequestDumps.throughputBy pid Nothing Nothing Nothing Nothing Nothing (3 * 60) Nothing queryM (fromD, toD)
       let (requests, resultCount) = dbResp
           reqLastCreatedAtM = (^. #createdAt) <$> viaNonEmpty last (Vector.toList requests) -- FIXME: unoptimal implementation, converting from vector to list for last
           cursorTempM = toText . formatTime defaultTimeLocale "%F %T" <$> reqLastCreatedAtM
