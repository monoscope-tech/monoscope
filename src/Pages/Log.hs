--- conflicted
+++ resolved
@@ -85,13 +85,8 @@
     addSuccessToast "Deleted from Query Library successfully" Nothing
 
   now <- Time.currentTime
-<<<<<<< HEAD
-  let (fromD, toD, currentRange) = parseTime fromM toM sinceM now
-  tableAsVecE <- RequestDumps.selectLogTable pid query cursorM' (fromD, toD) summaryCols (parseMaybe pSource =<< sourceM) targetSpansM
-=======
   let (fromD, toD, currentRange) = Components.parseTimeRange now (Components.TimePicker sinceM fromM toM)
   tableAsVecE <- RequestDumps.selectLogTable pid queryAST cursorM' (fromD, toD) summaryCols (parseMaybe pSource =<< sourceM) targetSpansM
->>>>>>> ce03d0b5
 
   -- FIXME: we're silently ignoring parse errors and the likes.
   let tableAsVecM = hush tableAsVecE
@@ -99,8 +94,8 @@
   (queryLibRecent, queryLibSaved) <- V.partition (\x -> Projects.QLTHistory == (x.queryType)) <$> Projects.queryLibHistoryForUser pid sess.persistentSession.userId
 
   freeTierExceeded <-
-    dbtToEff
-      $ if project.paymentPlan == "Free"
+    dbtToEff $
+      if project.paymentPlan == "Free"
         then (> 5000) <$> RequestDumps.getLastSevenDaysTotalRequest pid
         else pure False
 
@@ -273,8 +268,8 @@
 
 queryLibrary_ :: Projects.ProjectId -> V.Vector Projects.QueryLibItem -> V.Vector Projects.QueryLibItem -> Html ()
 queryLibrary_ pid queryLibSaved queryLibRecent = div_ [class_ "dropdown dropdown-hover dropdown-bottom dropdown-start", id_ "queryLibraryParentEl"] do
-  div_ [class_ "cursor-pointer relative bg-slate-100 text-slate-600 rounded-2xl border border-slate-200 h-full flex gap-2 items-center px-2", tabindex_ "0", role_ "button"]
-    $ (toHtml "Query Library" >> faSprite_ "chevron-down" "regular" "w-3 h-3")
+  div_ [class_ "cursor-pointer relative bg-slate-100 text-slate-600 rounded-2xl border border-slate-200 h-full flex gap-2 items-center px-2", tabindex_ "0", role_ "button"] $
+    (toHtml "Query Library" >> faSprite_ "chevron-down" "regular" "w-3 h-3")
   div_ [class_ "dropdown-content z-20"] $ div_ [class_ "tabs tabs-boxed tabs-md tabs-outline items-center bg-slate-200 h-full", role_ "tablist", id_ "queryLibraryTabListEl"] do
     tabPanel_ "Saved" (queryLibraryContent_ "Saved" queryLibSaved)
     tabPanel_ "Recent" (queryLibraryContent_ "Recent" queryLibRecent)
@@ -342,9 +337,9 @@
           li_ "Send query to alert"
           li_ "Send query to a dashboard"
     strong_ $ whenJust qli.title \title -> (toHtml title)
-    pre_
-      $ code_ [class_ "language-js !bg-transparent queryText whitespace-pre-wrap break-words"]
-      $ toHtml qli.queryText
+    pre_ $
+      code_ [class_ "language-js !bg-transparent queryText whitespace-pre-wrap break-words"] $
+        toHtml qli.queryText
     div_ [class_ "gap-3 flex"] $ time_ [datetime_ "", term "data-tippy-content" "created on"] (toHtml $ displayTimestamp $ formatUTC qli.createdAt) >> when qli.byMe " by me"
 
 
@@ -383,9 +378,9 @@
       ]
       do
         div_ [class_ "relative ml-auto w-full", style_ ""] do
-          div_ [class_ "flex justify-end  w-full p-4 "]
-            $ button_ [[__|on click add .hidden to #expand-log-modal|]]
-            $ faSprite_ "xmark" "regular" "h-8"
+          div_ [class_ "flex justify-end  w-full p-4 "] $
+            button_ [[__|on click add .hidden to #expand-log-modal|]] $
+              faSprite_ "xmark" "regular" "h-8"
           form_
             [ hxPost_ $ "/p/" <> page.pid.toText <> "/share/"
             , hxSwap_ "innerHTML"
@@ -501,24 +496,24 @@
           window.latestLogsURLQueryValsFn = function(){
               const datetime = document.querySelector('#log-item-table-body time')?.getAttribute('datetime');
               const updatedTo = datetime
-                  ? new Date(new Date(datetime).getTime() + 1).toISOString() 
+                  ? new Date(new Date(datetime).getTime() + 1).toISOString()
                   : params().to;
               return {from:params().from, to:updatedTo};
           }|]
-        tr_
-          $ td_ [colspan_ $ show $ length page.cols]
-          $ a_
-            [ class_ "cursor-pointer inline-flex justify-center py-1 px-56 ml-36 blue-800 bg-blue-100 hover:bg-blue-200 gap-3 items-center"
-            , hxTrigger_ "click, every 5s [document.getElementById('streamLiveData').checked]"
-            , hxVals_ "js:{queryAST:window.getQueryFromEditor(), since: params().since, cols:params().cols, layout:'all', source: params().source, ...window.latestLogsURLQueryValsFn()}"
-            , hxSwap_ "afterend settle:500ms"
-            , hxGet_ $ "/p/" <> page.pid.toText <> "/log_explorer?layout=loadmore"
-            , hxPushUrl_ "false"
-            , hxTarget_ "closest tr"
-            , -- using hyperscript instead of hxIndicator_ so the loader isnt distracting by showing up every 5 second and only when clicked
-              [__| on click remove .hidden from #loadNewIndicator on htmx:afterRequest add .hidden to #loadNewIndicator |]
-            ]
-            (span_ [class_ "inline-block"] "check for newer results" >> span_ [id_ "loadNewIndicator", class_ "hidden loading loading-dots loading-sm inline-block pl-3"] "")
+        tr_ $
+          td_ [colspan_ $ show $ length page.cols] $
+            a_
+              [ class_ "cursor-pointer inline-flex justify-center py-1 px-56 ml-36 blue-800 bg-blue-100 hover:bg-blue-200 gap-3 items-center"
+              , hxTrigger_ "click, every 5s [document.getElementById('streamLiveData').checked]"
+              , hxVals_ "js:{queryAST:window.getQueryFromEditor(), since: params().since, cols:params().cols, layout:'all', source: params().source, ...window.latestLogsURLQueryValsFn()}"
+              , hxSwap_ "afterend settle:500ms"
+              , hxGet_ $ "/p/" <> page.pid.toText <> "/log_explorer?layout=loadmore"
+              , hxPushUrl_ "false"
+              , hxTarget_ "closest tr"
+              , -- using hyperscript instead of hxIndicator_ so the loader isnt distracting by showing up every 5 second and only when clicked
+                [__| on click remove .hidden from #loadNewIndicator on htmx:afterRequest add .hidden to #loadNewIndicator |]
+              ]
+              (span_ [class_ "inline-block"] "check for newer results" >> span_ [id_ "loadNewIndicator", class_ "hidden loading loading-dots loading-sm inline-block pl-3"] "")
         logItemRows_ page.pid page.requestVecs page.cols page.colIdxMap page.nextLogsURL page.source page.childSpans
 
 
@@ -561,24 +556,24 @@
   forM_ requests \reqVec -> do
     let (logItemPath, _reqId) = fromMaybe ("", "") $ requestDumpLogItemUrlPath pid reqVec colIdxMap
     let (_, errCount, errClass) = errorClass True reqVec colIdxMap
-    tr_ [class_ "log-row cursor-pointer overflow-hidden", [__|on click toggle .hidden on next <tr/> then toggle .expanded-log on me|]]
-      $ forM_ curatedCols \c -> td_ [class_ "pl-3"] $ logItemCol_ source pid reqVec colIdxMap c chSpns
+    tr_ [class_ "log-row cursor-pointer overflow-hidden", [__|on click toggle .hidden on next <tr/> then toggle .expanded-log on me|]] $
+      forM_ curatedCols \c -> td_ [class_ "pl-3"] $ logItemCol_ source pid reqVec colIdxMap c chSpns
     tr_ [class_ "hidden"] do
       -- used for when a row is expanded.
       td_ [class_ "pl-4"] $ a_ [class_ $ "inline-block h-full " <> errClass, term "data-tippy-content" $ show errCount <> " errors attached to this request"] ""
       td_ [colspan_ $ show $ length curatedCols - 1] $ div_ [hxGet_ $ logItemPath <> "?source=" <> source, hxTrigger_ "intersect once", hxSwap_ "outerHTML"] $ span_ [class_ "loading loading-dots loading-md"] ""
-  when (V.length requests > 199)
-    $ tr_
-    $ td_ [colspan_ $ show $ length curatedCols]
-    $ a_
-      [ class_ "cursor-pointer inline-flex justify-center py-1 px-56 ml-36 blue-800 bg-blue-100 hover:bg-blue-200 gap-3 items-center"
-      , hxTrigger_ "click, intersect once"
-      , hxSwap_ "outerHTML"
-      , hxGet_ nextLogsURL
-      , hxTarget_ "closest tr"
-      , hxPushUrl_ "false"
-      ]
-      (span_ [class_ "inline-block"] "LOAD MORE " >> span_ [class_ "loading loading-dots loading-sm inline-block pl-3"] "")
+  when (V.length requests > 199) $
+    tr_ $
+      td_ [colspan_ $ show $ length curatedCols] $
+        a_
+          [ class_ "cursor-pointer inline-flex justify-center py-1 px-56 ml-36 blue-800 bg-blue-100 hover:bg-blue-200 gap-3 items-center"
+          , hxTrigger_ "click, intersect once"
+          , hxSwap_ "outerHTML"
+          , hxGet_ nextLogsURL
+          , hxTarget_ "closest tr"
+          , hxPushUrl_ "false"
+          ]
+          (span_ [class_ "inline-block"] "LOAD MORE " >> span_ [class_ "loading loading-dots loading-sm inline-block pl-3"] "")
 
 
 errorClass :: Bool -> V.Vector AE.Value -> HM.HashMap Text Int -> (Int, Int, Text)
@@ -635,8 +630,8 @@
           span_ [class_ "ml-1 p-0.5 border border-slate-200 rounded inline-flex"] $ faSprite_ "chevron-down" "regular" "w-3 h-3"
         ul_ [tabindex_ "0", class_ "dropdown-content z-[1] menu p-2 shadow bg-slate-25 rounded-box min-w-[15rem]"] do
           li_ [class_ "underline underline-offset-2"] $ toHtml title
-          li_
-            $ a_
+          li_ $
+            a_
               [ hxGet_ $ "/p/" <> pid.toText <> "/log_explorer"
               , hxPushUrl_ "true"
               , hxVals_ $ "js:{queryAST:params().queryAST,cols:removeNamedColumnToSummary('" <> title <> "'),layout:'resultTable'}"
