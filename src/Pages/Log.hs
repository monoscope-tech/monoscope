module Pages.Log (apiLog, apiLogItem, logItemRows, expandAPIlogItem, expandAPIlogItem') where

import Config
import Data.Aeson qualified as AE
import Data.Aeson.KeyMap qualified as AEK
import Data.ByteString.Lazy qualified as BS
import Data.Default (def)
import Data.Digest.XXHash
import Data.HashMap.Strict qualified as HM
import Data.Text qualified as T
import Data.Time (ZonedTime, defaultTimeLocale)
import Data.Time.Format (formatTime)
import Data.UUID qualified as UUID
import Data.Vector (Vector, iforM_, (!?))
import Data.Vector qualified as Vector
import Database.PostgreSQL.Entity.DBT ( withPool)
import Fmt
import Lucid
import Lucid.Htmx
import Lucid.Hyperscript (__)
import Lucid.Svg (use_)
import Models.Apis.RequestDumps qualified as RequestDumps
import Models.Projects.Projects qualified as Projects
import Models.Users.Sessions qualified as Sessions
import NeatInterpolation (text)
import Numeric (showHex)
import Optics.Core ((^.))
import Pages.BodyWrapper (BWConfig, bodyWrapper, currProject, pageTitle, sessM)
import Pages.NonMember
import Pkg.Components (loader)
import Relude

import System.Clock
import Utils


-- $setup
-- >>> import Relude
-- >>> import Data.Vector qualified as Vector
-- >>> import Data.Aeson.QQ (aesonQQ)
-- >>> import Data.Aeson


apiLog :: Sessions.PersistentSession -> Projects.ProjectId -> Maybe Text -> Maybe Text -> Maybe Text -> Maybe Text -> Maybe Text -> DashboardM (Html ())
apiLog sess pid queryM cols' fromM hxRequestM hxBoostedM = do
  let cols = T.splitOn "," (fromMaybe "" cols')
  let query = fromMaybe "" queryM
  let fromM' = case fromM of
        Nothing -> Nothing
        Just "" -> Nothing
        Just a -> Just a

  pool <- asks pool
  isMember <- liftIO $ Database.PostgreSQL.Entity.DBT.withPool pool $ userIsProjectMember sess pid
  if not isMember
    then do
      pure $ userNotMemeberPage sess
    else do
      (project, dbResp) <- liftIO
        $ withPool pool do
          project <- Projects.selectProjectForUser (Sessions.userId sess, pid)
          dbResp <- RequestDumps.selectRequestDumpByProject pid query fromM'
          pure (project, dbResp)

      let (requests, resultCount) = dbResp
      reqChartTxt <- liftIO $ Database.PostgreSQL.Entity.DBT.withPool pool $ RequestDumps.throughputBy pid Nothing Nothing Nothing Nothing Nothing (3 * 60) Nothing queryM (Nothing, Nothing)
      let reqLastCreatedAtM = (^. #createdAt) <$> viaNonEmpty last (Vector.toList requests) -- FIXME: unoptimal implementation, converting from vector to list for last
      let fromTempM = toText . formatTime defaultTimeLocale "%F %T" <$> reqLastCreatedAtM
      let nextLogsURL = RequestDumps.requestDumpLogUrlPath pid queryM cols' fromTempM

      case (hxRequestM, hxBoostedM) of
        (Just "true", Nothing) -> pure do
          span_ [id_ "result-count", hxSwapOob_ "outerHTML"] $ show resultCount
          reqChart reqChartTxt True
          logItemRows pid requests cols nextLogsURL
        _ -> do
          let bwconf =
                (def :: BWConfig)
                  { sessM = Just sess
                  , currProject = project
                  , pageTitle = "API Log Explorer"
                  }
          let resetLogsURL = RequestDumps.requestDumpLogUrlPath pid queryM cols' Nothing
          pure $ bodyWrapper bwconf $ apiLogsPage pid resultCount requests cols reqChartTxt nextLogsURL resetLogsURL


apiLogItem :: Sessions.PersistentSession -> Projects.ProjectId -> UUID.UUID -> ZonedTime -> DashboardM (Html ())
apiLogItem sess pid rdId createdAt = do
  pool <- asks pool
  isMember <- liftIO $ Database.PostgreSQL.Entity.DBT.withPool pool $ userIsProjectMember sess pid
  if not isMember
    then do
      pure $ userNotMemeberPage sess
    else do
      logItemM <- liftIO $ Database.PostgreSQL.Entity.DBT.withPool pool $ RequestDumps.selectRequestDumpByProjectAndId pid createdAt rdId
      let content = case logItemM of
            Just req -> apiLogItemView req (RequestDumps.requestDumpLogItemUrlPath pid req)
            Nothing -> div_ "invalid log request ID"
      pure content


expandAPIlogItem :: Sessions.PersistentSession -> Projects.ProjectId -> UUID.UUID -> ZonedTime -> DashboardM (Html ())
expandAPIlogItem sess pid rdId createdAt = do
  pool <- asks pool
  startTime <- liftIO $ getTime Monotonic
  logItemM <- liftIO $ Database.PostgreSQL.Entity.DBT.withPool pool $ RequestDumps.selectRequestDumpByProjectAndId pid createdAt rdId
  afterProccessing <- liftIO $ getTime Monotonic
  let content = case logItemM of
        Just req -> expandAPIlogItem' req True
        Nothing -> div_ [class_ "h-full flex flex-col justify-center items-center"] do
          p_ [] "Request not found"
  pure content


expandAPIlogItem' :: RequestDumps.RequestDumpLogItem -> Bool -> Html ()
expandAPIlogItem' req modal = do
  div_ [class_ "flex flex-col w-full pb-[100px]"] do
    div_ [class_ "w-full flex flex-col gap-2 gap-4"] do
      let methodColor = getMethodColor req.method
      let statusColor = getStatusColor req.statusCode
      div_ [class_ "flex gap-4 items-center"] do
        div_ [class_ $ "font-semibold px-2 py-1 rounded min-w-[70px] text-center " <> methodColor] $ toHtml req.method
        div_ [class_ $ "text-lg font-bold px-2 " <> statusColor] $ show req.statusCode
        div_ [class_ "flex border border-gray-200 m-1 rounded-xl p-2"] do
          mIcon_ "calender" "h-4 mr-2 w-4"
          span_ [class_ "text-xs"] $ toHtml $ formatTime defaultTimeLocale "%b %d, %Y %R" req.createdAt
      when modal do
        div_
          [ class_ "flex gap-2 px-4 items-center border border-dashed h-[50px]"
          , id_ "copy_share_link"
          ]
          do
            div_ [class_ "relative", style_ "width:150px", onblur_ "document.getElementById('expire_container').classList.add('hidden')"] do
              button_
                [ onclick_ "toggleExpireOptions(event)"
                , id_ "toggle_expires_btn"
                , class_ "w-full flex gap-2 text-slate-600 justify_between items-center cursor-pointer px-2 py-1 border rounded focus:ring-2 focus:ring-blue-200 active:ring-2 active:ring-blue-200"
                ]
                do
                  p_ [style_ "width: calc(100% - 25px)", class_ "text-sm truncate ..."] "Expires in: 1 hour"
                  img_ [src_ "/assets/svgs/select_chevron.svg", style_ "height:15px; width:15px"]
              div_ [id_ "expire_container", class_ "absolute hidden bg-white border shadow w-full overflow-y-auto", style_ "top:100%; max-height: 300px; z-index:9"] do
                forM_ (["1 hour", "8 hours", "1 day"]::[Text]) \sw -> do
                  button_
                    [ onclick_ "expireChanged(event)"
                    , term "data-expire-value" sw
                    , class_ "p-2 w-full text-left truncate ... hover:bg-blue-100 hover:text-black"
                    ]
                    $ toHtml sw
            button_
              [ class_ "flex flex-col gap-1 bg-blue-500 px-2 py-1 rounded text-white"
              , term "data-req-id" (show req.id)
              , onclick_ "getShareLink(event)"
              ]
              "Get share link"

    -- url, endpoint, latency, request size, repsonse size
    div_ [class_ "flex flex-col mt-4 p-4 justify-between w-full rounded-xl border"] do
      div_ [class_ "text-lg mb-2"] do
        span_ [class_ "text-slate-500 font-semibold"] "Endpoint: "
        span_ [] $ toHtml req.urlPath
      div_ [class_ "text-lg"] do
        span_ [class_ "text-slate-500 font-semibold"] "URL: "
        span_ [] $ toHtml req.rawUrl
      div_ [class_ "flex gap-2 mt-4"] do
        div_ [class_ "flex flex-col gap-1 px-4 min-w-[120px] py-3 border border-dashed border-gray-400 m-1 rounded"] do
          div_ [class_ "flex gap-1 items-center"] do
            mIcon_ "clock" "h-4 w-4 text-slate-400"
            span_ [class_ "text-md font-bold"] $ show (req.durationNs `div` 1000) <> " ms"
          p_ [class_ "text-slate-500"] "Latency"
        div_ [class_ "flex flex-col gap-1 px-4 min-w-[120px] py-3 border border-dashed border-gray-400 m-1 rounded"] do
          div_ [class_ "flex gap-1 items-center"] do
            mIcon_ "upload" "h-4 w-4 text-slate-400"
            let reqSize = BS.length $ AE.encode req.requestBody
            span_ [class_ "text-md font-bold"] $ show (reqSize - 2) <> " bytes"
          p_ [class_ "text-slate-500"] "Request size"
        div_ [class_ "flex flex-col gap-1 px-4 min-w-[120px] py-3 border border-dashed border-gray-400 m-1 rounded"] do
          div_ [class_ "flex gap-1 items-center"] do
            mIcon_ "download4" "h-4 w-4 text-slate-400"
            let respSize = BS.length $ AE.encode req.responseBody
            span_ [class_ "text-md font-bold"] $ show (respSize - 2) <> " bytes"
          p_ [class_ "text-slate-500"] "Response size"
        div_ [class_ "flex flex-col gap-1 px-4 min-w-[120px] py-3 border border-dashed border-gray-400 m-1 rounded"] do
          div_ [class_ "flex gap-1 items-center"] do
            mIcon_ "projects" "h-5 w-5 text-slate-400"
            span_ [class_ "text-md font-bold"] $ show req.sdkType
<<<<<<< HEAD
          p_ [class_ "text-gray-500"] "Framework"
    -- errors
    let numErrors = case req.errors of
          AE.Array a -> length a
          _ -> 0
    when (numErrors > 0) $ div_ [class_ "border rounded-lg mt-8"] do
      div_ [class_ "flex w-full bg-gray-100 px-4 py-2 gap-4 items-center"] do
        p_ [class_ "font-bold"] "Errors"
        p_ [class_ "text-sm text-red-500 font-bold"] $ show numErrors
      div_ [class_ "px-4 flex gap-10 border-b text-gray-500"] do
        jsonValueToHtmlTree req.errors

=======
          p_ [class_ "text-slate-500"] "Framework"
>>>>>>> e21a9bab
    -- request details
    div_ [class_ "border rounded-lg mt-8", id_ "request_detail_container"] do
      div_ [class_ "flex w-full bg-gray-100 px-4 py-2 flex-col gap-2"] do
        p_ [class_ "font-bold"] "Request Details"
      ul_ [class_ "px-4 flex gap-10 border-b text-slate-500"] do
        li_ [] do
          button_
            [ class_ "sdk_tab sdk_tab_active"
            , onclick_ "changeTab('req_body','request_detail_container')"
            , id_ "req_body"
            ]
            "Body"
        li_ [] do
          button_
            [ class_ "sdk_tab"
            , onclick_ "changeTab('req_headers', 'request_detail_container')"
            , id_ "req_headers"
            ]
            "Headers"
        li_ [] do
          button_
            [ class_ "sdk_tab"
            , onclick_ "changeTab('query_params', 'request_detail_container')"
            , id_ "query_params"
            ]
            "Query Params"
        li_ [] do
          button_
            [ class_ "sdk_tab"
            , onclick_ "changeTab('path_params', 'request_detail_container')"
            , id_ "path_params"
            ]
            "Path Params"
      div_ [class_ "bg-gray-50 m-4  p-2 rounded-lg border sdk_tab_content sdk_tab_content_active", id_ "req_body_json"] do
        jsonValueToHtmlTree req.requestBody
      div_ [class_ "bg-gray-50 m-4 p-2 rounded-lg hidden border sdk_tab_content", id_ "req_headers_json"] do
        jsonValueToHtmlTree req.requestHeaders
      div_ [class_ "bg-gray-50 m-4 p-2 rounded-lg hidden border sdk_tab_content", id_ "query_params_json"] do
        jsonValueToHtmlTree req.queryParams
      div_ [class_ "bg-gray-50 m-4 p-2 rounded-lg hidden border sdk_tab_content", id_ "path_params_json"] do
        jsonValueToHtmlTree req.pathParams

    -- response details
    div_ [class_ "border rounded-lg mt-8", id_ "reponse_detail_container"] do
      div_ [class_ "flex w-full bg-gray-100 px-4 py-2 flex-col gap-2"] do
        p_ [class_ "font-bold"] "Response Details"
      ul_ [class_ "px-4 flex gap-10 border-b text-slate-500"] do
        li_ [] do
          button_
            [ class_ "sdk_tab sdk_tab_active"
            , onclick_ "changeTab('res_body', 'reponse_detail_container')"
            , id_ "res_body"
            ]
            "Body"
        li_ [] do
          button_
            [ class_ "sdk_tab"
            , onclick_ "changeTab('res_headers', 'reponse_detail_container')"
            , id_ "res_headers"
            ]
            "Headers"
      div_ [class_ "bg-gray-50 m-4  p-2 rounded-lg border sdk_tab_content sdk_tab_content_active", id_ "res_body_json"] do
        jsonValueToHtmlTree req.responseBody
      div_ [class_ "bg-gray-50 m-4 p-2 hidden rounded-lg border sdk_tab_content", id_ "res_headers_json"] do
        jsonValueToHtmlTree req.responseHeaders


apiLogsPage :: Projects.ProjectId -> Int -> Vector RequestDumps.RequestDumpLogItem -> [Text] -> Text -> Text -> Text -> Html ()
apiLogsPage pid resultCount requests cols reqChartTxt nextLogsURL resetLogsURL = do
  section_ [class_ "mx-auto px-10 py-2 gap-2 flex flex-col h-[98%] overflow-hidden "] do
    div_
      [ style_ "z-index:26; width: min(90vw, 800px)"
      , class_ "fixed hidden right-0 bg-white overflow-y-scroll h-[calc(100%-60px)] border-l border-l-2 shadow"
      , id_ "expand-log-modal"
      ]
      do
        div_ [class_ "relative ml-auto w-full", style_ ""] do
          div_ [class_ "flex justify-end  w-full p-4 "] do
            button_ [[__|on click add .hidden to #expand-log-modal|]] do
              img_ [class_ "h-8", src_ "/assets/svgs/close.svg"]
          let postP = "/p/" <> pid.toText <> "/share/"
          form_
            [ hxPost_ postP
            , hxSwap_ "innerHTML"
            , hxTarget_ "#copy_share_link"
            , id_ "share_log_form"
            ]
            do
              input_ [type_ "hidden", value_ "1 hour", name_ "expiresIn", id_ "expire_input"]
              input_ [type_ "hidden", value_ "", name_ "reqId", id_ "req_id_input"]
          div_ [id_ "log-modal-content-loader", class_ "bg-white rounded-lg shadow p-4 absolute top-1/2 left-1/2 transform -translate-x-1/2 -translate-y-1/2"] do
            loader
          div_ [class_ "px-2", id_ "log-modal-content"] pass
    form_
      [ class_ "card-round w-full text-sm"
      , hxGet_ $ "/p/" <> pid.toText <> "/log_explorer"
      , hxPushUrl_ "true"
      , hxVals_ "js:{query:getQueryFromEditor(), cols:params().cols}"
      , hxTarget_ "#log-item-table-body"
      , id_ "log_explorer_form"
      , hxIndicator_ "#query-indicator"
      ]
      do
        nav_ [class_ "flex flex-row p-2 content-end justify-between items-baseline border-slate-100"] do
          a_ [class_ "inline-block"] "Query"
          button_ [type_ "submit", class_ "cursor-pointer inline-block space-x-1 bg-blue-100 hover:bg-blue-200 blue-800 py-1 px-2 rounded-lg"] do
            img_ [src_ "/assets/svgs/sparkles.svg", class_ "w-3 h-3 inline-block"]
            span_ "Run query"
        div_ do
          div_ [id_ "queryEditor", class_ "h-14"] ""

    div_ [class_ "card-round w-full grow divide-y flex flex-col text-sm h-full overflow-y-hidden overflow-x-hidden"] do
      div_ [class_ "pl-3 py-1 space-x-5 flex flex-row justify-between"] do
        a_ [class_ "cursor-pointer inline-block pr-3 space-x-2 bg-blue-50 hover:bg-blue-100 blue-800 p-1 rounded-md", [__|on click toggle .hidden on #reqsChartParent|]] do
          img_ [src_ "/assets/svgs/cube-transparent.svg", class_ "w-4 inline-block"]
          span_ [] "toggle chart"
      reqChart reqChartTxt False
      div_ [class_ "pl-3 py-2 space-x-5 flex flex-row justify-between"] do
        div_ [class_ "inline-block space-x-3"] do
          strong_ "Query results"
          span_ [class_ "space-x-1"] do
            span_ [id_ "result-count"] $ show resultCount
            span_ " log entries"
        a_
          [ class_ "cursor-pointer inline-block pr-3 space-x-2"
          , hxGet_ resetLogsURL
          , hxTarget_ "#log-item-table-body"
          , hxSwap_ "innerHTML scroll:#log-item-table-body:top"
          , hxIndicator_ "#query-indicator"
          ]
          do
            svg_ [class_ "w-4 h-4 icon text-slate-500 inline-block"] $ use_ [href_ "/assets/svgs/sprite/sprite.svg#refresh"]
            span_ [] "refresh"

      jsonTreeAuxillaryCode pid
      div_ [class_ "table-fixed grow w-full min-w-full h-full divide-y flex flex-col monospace overflow-hidden"] do
        div_ [class_ "text-xs bg-gray-100 gray-400"] do
          div_ [class_ "flex flex-row text-left space-x-4"] do
            span_ [class_ "font-normal inline-block py-1.5 p-1 px-2 w-8"] ""
            span_ [class_ "font-normal inline-block py-1.5 p-1 px-2 w-36"] "TIMESTAMP"
            span_ [class_ "font-normal inline-block py-1.5 p-1 px-2 grow"] "SUMMARY"
        div_ [class_ "htmx-indicator query-indicator", id_ "query-indicator"] do
          loader
        div_ [class_ "grow overflow-y-scroll h-full whitespace-nowrap text-sm divide-y overflow-x-hidden", id_ "log-item-table-body"] do
          logItemRows pid requests cols nextLogsURL
  script_
    [text|
function changeTab(tabId, parent) {
  const p = document.getElementById(parent);
  const tabLinks = p.querySelectorAll('.sdk_tab');
  tabLinks.forEach(link => link.classList.remove('sdk_tab_active'));
  const clickedTabLink = document.getElementById(tabId);
  clickedTabLink.classList.add('sdk_tab_active')
  const tabContents = p.querySelectorAll('.sdk_tab_content');
  tabContents.forEach(content => {
    content.classList.add("hidden")
    content.classList.remove ("sdk_tab_content_active")
  });
  const tabContent = document.getElementById(tabId + '_json');
  tabContent.classList.remove("hidden")
  setTimeout(()=>{tabContent.classList.add("sdk_tab_content_active")},10)
}

function toggleExpireOptions (event) {
    event.preventDefault()
    event.stopPropagation()
    const container = document.querySelector('#expire_container')
    if(container) {
     container.classList.toggle('hidden')
    }
}

function getShareLink(event) {
  event.target.innerText = "Generating..."
  const reqId = event.target.getAttribute ("data-req-id")
  document.querySelector('#req_id_input').value = reqId
  htmx.trigger('#share_log_form','submit')
}

function expireChanged(event) {
    event.preventDefault()
    event.stopPropagation()
    const current = document.querySelector('#toggle_expires_btn')
    if(current && current.firstChild) {
       current.firstChild.innerText = "Expires in: " + event.target.getAttribute("data-expire-value")
       document.querySelector("#expire_input").value = event.target.getAttribute("data-expire-value")
    }
}
  |]
reqChart :: Text -> Bool -> Html ()
reqChart reqChartTxt hxOob = do
  div_ [id_ "reqsChartParent", class_ "p-5", hxSwapOob_ $ show hxOob] do
    div_ [id_ "reqsChartsEC", class_ "", style_ "height:100px"] ""
    script_
      [text| throughputEChart("reqsChartsEC", $reqChartTxt, [], true) |]


logItemRows :: Projects.ProjectId -> Vector RequestDumps.RequestDumpLogItem -> [Text] -> Text -> Html ()
logItemRows pid requests cols nextLogsURL = do
  requests & traverse_ \req -> do
    let hasErrors = case req.errors of
          AE.Array a -> not (null a)
          _ -> False
    let logItemPath = RequestDumps.requestDumpLogItemUrlPath pid req
    let endpoint_hash = toText $ showHex (xxHash $ encodeUtf8 $ UUID.toText pid.unProjectId <> T.toUpper req.method <> req.urlPath) ""
    let logItemEndpointUrl = "/p/" <> pid.toText <> "/log_explorer/endpoint/" <> endpoint_hash
    let errorClass = if hasErrors then "border-l-red-200" else "border-l-transparent"
    div_
      [ class_ $ "flex flex-row border-l-4 divide-x space-x-4 cursor-pointer " <> errorClass
      , term "data-log-item-path" logItemPath
      , [__|on click LogItemExpandable(me)|]
      ]
      do
        div_ [class_ "flex-none inline-block w-8 flex justify-between items-center"] do
          a_ [hxGet_ logItemEndpointUrl, term "data-tippy-content" "Go to endpoint", onclick_ "noPropa(event)"] do
            img_ [src_ "/assets/svgs/link.svg", class_ "w-3.5 mr-2", style_ "margin-right: 5px"]
          img_ [src_ "/assets/svgs/cheveron-right.svg", class_ "w-1.5 log-chevron"]
        div_ [class_ "flex-none inline-block p-1 px-2 w-36 overflow-hidden"] $ toHtml @String $ formatTime defaultTimeLocale "%F %T" (req ^. #createdAt)
        div_ [class_ "inline-block p-1 px-2 grow"] do
          let reqJSON = AE.toJSON req
          let colValues = concatMap (\col -> findValueByKeyInJSON (T.splitOn "." col) reqJSON) cols
          -- FIXME: probably inefficient implementation and should be optimized
          forM_ (zip cols colValues) \(col, colValue) ->
            div_ [class_ "relative inline-block log-item-field-parent", term "data-field-path" col] do
              a_
                [ class_ "cursor-pointer mx-1 inline-block bg-blue-100 hover:bg-blue-200 text-blue-900 px-3 rounded-lg monospace log-item-field-anchor log-item-field-value"
                , term "data-field-path" col
                , [__|install LogItemMenuable|]
                ]
                $ toHtml colValue
          let cls = "mx-1 inline-block px-3 rounded-lg monospace " :: Text
          span_ [class_ $ cls <> getMethodColor req.method] $ toHtml $ req.method
          span_ [class_ $ cls <> " bg-gray-100 border border-gray-300 "] $ toHtml $ req.urlPath
          span_ [class_  $ cls <> getStatusColor req.statusCode] $ show $ req.statusCode
          span_ [class_ $ cls <> " bg-gray-50 border border-gray-300 "] $ toHtml $ req.rawUrl
          let reqBody = decodeUtf8 $ AE.encode $ req.requestBody
          let respBody = decodeUtf8 $ AE.encode $ req.responseBody
          p_ [class_ "inline-block"] $ toHtml $ T.take 300 [text| request_body=$reqBody response_body=$respBody|]

    div_ [class_ "hidden w-full flex px-2 py-8 justify-center item-loading"] do
      loader
  when (Vector.length requests > 199) $ a_
    [ class_ "cursor-pointer block p-1 blue-800 bg-blue-100 hover:bg-blue-200 text-center"
    , hxTrigger_ "click"
    , hxSwap_ "outerHTML"
    , hxGet_ nextLogsURL
    ]
    do
      div_ [class_ "htmx-indicator query-indicator"] do
        loader
      "LOAD MORE"


apiLogItemView :: RequestDumps.RequestDumpLogItem -> Text -> Html ()
apiLogItemView req expandItemPath = do
  let hasErrors = case req.errors of
        AE.Array a -> not (null a)
        _ -> False
  let errorClass = if hasErrors then "border-l-red-200" else "border-l-blue-200"
  div_ [class_ $ "log-item-info border-l-4 " <> errorClass]
    $ div_ [class_ "pl-4 py-1 ", colspan_ "3"]
    do
      button_
        [ class_ "px-2 rounded text-white bg-blue-500 text-sm font-semibold expand-button"
        , term "data-log-item-path" (expandItemPath <> "/detailed")
        , [__|on click remove .hidden from #expand-log-modal then
                remove .hidden from #log-modal-content-loader
                fetch `${@data-log-item-path}` as html then put it into #log-modal-content
                add .hidden to #log-modal-content-loader
                end
          |]
        ]
        "expand"
      jsonValueToHtmlTree $ AE.toJSON req


-- | jsonValueToHtmlTree takes an aeson json object and renders it as a collapsible html tree, with hyperscript for interactivity.
jsonValueToHtmlTree :: AE.Value -> Html ()
jsonValueToHtmlTree val = jsonValueToHtmlTree' ("", "", val)
  where
    jsonValueToHtmlTree' :: (Text, Text, AE.Value) -> Html ()
    jsonValueToHtmlTree' (path, key, AE.Object v) = renderParentType "{" "}" key (length v) (AEK.toHashMapText v & HM.toList & sort & mapM_ (\(kk, vv) -> jsonValueToHtmlTree' (path <> "." <> key, kk, vv)))
    jsonValueToHtmlTree' (path, key, AE.Array v) = renderParentType "[" "]" key (length v) (iforM_ v \i item -> jsonValueToHtmlTree' (path <> "." <> key <> "." <> "[]", show i, item))
    jsonValueToHtmlTree' (path, key, value) = do
      let fullFieldPath = if T.isSuffixOf ".[]" path then path else path <> "." <> key
      let fullFieldPath' = fromMaybe fullFieldPath $ T.stripPrefix ".." fullFieldPath
      div_
        [ class_ "relative log-item-field-parent"
        , term "data-field-path" fullFieldPath'
        ]
        $ a_ [class_ "block hover:bg-blue-50 cursor-pointer pl-6 relative log-item-field-anchor ", [__|install LogItemMenuable|]]
        do
          span_ $ toHtml key
          span_ [class_ "text-blue-800"] ":"
          span_ [class_ "text-blue-800 ml-2.5 log-item-field-value", term "data-field-path" fullFieldPath'] $ toHtml $ unwrapJsonPrimValue value

    renderParentType :: Text -> Text -> Text -> Int -> Html () -> Html ()
    renderParentType opening closing key count child = div_ [class_ (if key == "" then "" else "collapsed")] do
      a_
        [ class_ "inline-block cursor-pointer"
        , onclick_ "this.parentNode.classList.toggle('collapsed')"
        ]
        do
          span_ [class_ "log-item-tree-chevron "] "▾"
          span_ [] $ toHtml $ if key == "" then opening else key <> ": " <> opening
      div_ [class_ "pl-5 children "] do
        span_ [class_ "tree-children-count"] $ show count
        div_ [class_ "tree-children"] child
      span_ [class_ "pl-5 closing-token"] $ toHtml closing


-- >>> findValueByKeyInJSON ["key1", "key2"] [aesonQQ|{"kx":0, "key1":{"key2":"k2val"}}|]
-- ["\"k2val\""]
-- >>> findValueByKeyInJSON ["key1", "[]", "key2"] [aesonQQ|{"kx":0, "key1":[{"key2":"k2val"}]}|]
-- ["\"k2val\""]
findValueByKeyInJSON :: [Text] -> AE.Value -> [Text]
findValueByKeyInJSON (x : path) (AE.Object obj) = concatMap (\(_, v) -> findValueByKeyInJSON path v) (AEK.toHashMapText obj & HM.toList & filter (\(k, _) -> k == x))
findValueByKeyInJSON ("[]" : path) (AE.Array vals) = concatMap (findValueByKeyInJSON path) (Vector.toList vals)
findValueByKeyInJSON [] value = [unwrapJsonPrimValue value]
findValueByKeyInJSON _ _ = ["_"]


-- findValueByKeyInJSON _ _ = error "findValueByKeyInJSON: case should be unreachable"

-- TODO:
jsonTreeAuxillaryCode :: Projects.ProjectId -> Html ()
jsonTreeAuxillaryCode pid = do
  template_ [id_ "log-item-context-menu-tmpl"] do
    div_ [id_ "log-item-context-menu", class_ "log-item-context-menu text-sm origin-top-right absolute left-0 mt-2 w-56 rounded-md shadow-md shadow-slate-300 bg-white ring-1 ring-black ring-opacity-5 divide-y divide-gray-100 focus:outline-none z-10", role_ "menu", tabindex_ "-1"] do
      div_ [class_ "py-1", role_ "none"] do
        a_
          [ class_ "cursor-pointer text-slate-700 block px-4 py-1 text-sm hover:bg-gray-100 hover:text-slate-900"
          , role_ "menuitem"
          , tabindex_ "-1"
          , id_ "menu-item-0"
          , hxGet_ $ "/p/" <> pid.toText <> "/log_explorer"
          , hxPushUrl_ "true"
          , hxVals_ "js:{query:params().query,cols:toggleColumnToSummary(event)}"
          , hxSwap_ "innerHTML scroll:#log-item-table-body:top"
          , hxTarget_ "#log-item-table-body"
          , hxIndicator_ "#query-indicator"
          , [__|init
                  set fp to (closest @data-field-path)
                  if isFieldInSummary(fp) then set my innerHTML to 'Remove field from summary' end|]
          ]
          "Add field to Summary"
        a_
          [ class_ "cursor-pointer text-slate-700 block px-4 py-1 text-sm hover:bg-gray-100 hover:text-slate-900"
          , role_ "menuitem"
          , tabindex_ "-1"
          , id_ "menu-item-1"
          , [__|on click 
                  if 'clipboard' in window.navigator then 
                    call navigator.clipboard.writeText((previous <.log-item-field-value/>)'s innerText)
                    send successToast(value:['Value has been added to the Clipboard']) to <body/>
                    halt
                  end|]
          ]
          "Copy field value"
        button_
          [ class_ "cursor-pointer w-full text-left text-slate-700 block px-4 py-1 text-sm hover:bg-gray-100 hover:text-slate-900"
          , role_ "menuitem"
          , tabindex_ "-1"
          , id_ "menu-item-2"
          , [__|on click 
                    set filter_path to (previous .log-item-field-value) @data-field-path
                    set filter_value to (previous  <.log-item-field-value/>)'s innerText
                    if window.editor.getValue().includes(filter_path) and window.editor.getValue().includes(filter_value)
                       exit
                    end
                    if window.editor.getValue().toLowerCase().endsWith("and") or window.editor.getValue().toLowerCase().endsWith("or") then
                       window.editor.setValue(window.editor.getValue() + " " + filter_path + "=" + filter_value)
                      else 
                        if window.editor.getValue().length == 0 then
                           window.editor.setValue (filter_path + "=" + filter_value)
                        else
                          window.editor.setValue (window.editor.getValue() + " AND " + filter_path + "=" + filter_value)
                        end
                    end
                    if window.editor.getValue() != "" then
                      htmx.trigger("#log_explorer_form", "submit")
                    end
                  end|]
          ]
          "Filter by field"

  script_
    [type_ "text/hyperscript"]
    [text|
      behavior LogItemMenuable
        on click
          if I match <.with-context-menu/> then
            remove <.log-item-context-menu /> then remove .with-context-menu from <.with-context-menu />
          else
            remove <.log-item-context-menu /> then remove .with-context-menu from <.with-context-menu /> then
            get #log-item-context-menu-tmpl.innerHTML then put it after me then add .with-context-menu to me then 
            _hyperscript.processNode(document.querySelector('.log-item-context-menu'))
            htmx.process(document.querySelector('.log-item-context-menu'))
          end
          halt
        end
      end

      def LogItemExpandable(me)
          if I match <.expanded-log/> then 
            remove next <.log-item-info/> then 
            remove .expanded-log from me
          else
            add .expanded-log to me
            remove .hidden from next <.item-loading />
            fetch `$${@data-log-item-path}` as html then put it after me then
             add .hidden to next <.item-loading />
            _hyperscript.processNode(next <.log-item-info />) then
          end 
      end
    |]

  script_ [src_ "/assets/js/monaco/vs/loader.js", defer_ "true"] ("" :: Text)
  script_
    [text|
    var params = () => new Proxy(new URLSearchParams(window.location.search), {
      get: (searchParams, prop) => searchParams.get(prop)??"",
    });
    function noPropa(event) {
      event.stopPropagation();
    }
    var toggleColumnToSummary = (e)=>{
      const cols = (params().cols??"").split(",").filter(x=>x!="");
      const subject = e.target.closest('.log-item-field-parent').dataset.fieldPath; 
      if (cols.includes(subject)) {
        return [...new Set(cols.filter(x=>x!=subject))].join(",");
      } 
      cols.push(subject)
      const new_cols = [... new Set (cols)].join (",")
      return new_cols
    }
    var isFieldInSummary = field => params().cols.split(",").includes(field);
    var getQueryFromEditor = () => window.editor.getValue();

    var execd = false
    document.addEventListener('DOMContentLoaded', function(){
      // Configuration for the monaco editor which the query editor is built on.
      require.config({ paths: { vs: '/assets/js/monaco/vs' } });
			require(['vs/editor/editor.main'], function () {
        monaco.editor.defineTheme('apitoolkit', {
          base: 'vs',
          inherit: true,
          rules: [{ background: 'EDF9FA' }],
          colors: {
            'editor.foreground': '#000000',
            'editor.background': '#f5f5f5',
            'editorGutter.background': '#e8e8e8',
          }
        });
        monaco.editor.setTheme('apitoolkit');
				window.editor = monaco.editor.create(document.getElementById('queryEditor'), {
          value: params().query,
					language:'hcl',
          minimap:{enabled:false}
				});
			});
      // Monaco code suggestions https://github.com/microsoft/monaco-editor/issues/1850
    })
    |]

  style_
    [text|
    .tree-children {
      display: block;
    }
    .tree-children-count { display: none; }
    .collapsed .tree-children {
      display: none !important; 
    }
    .collapsed .tree-children-count {display: inline !important;}
    .collapsed .children {display: inline-block; padding-left:0}
    .collapsed .closing-token {padding-left:0}
  |]


unwrapJsonPrimValue :: AE.Value -> Text
unwrapJsonPrimValue (AE.Bool True) = "true"
unwrapJsonPrimValue (AE.Bool False) = "true"
unwrapJsonPrimValue (AE.String v) = "\"" <> toText v <> "\""
unwrapJsonPrimValue (AE.Number v) = toText @String $ show v
unwrapJsonPrimValue AE.Null = "null"
unwrapJsonPrimValue (AE.Object _) = "{..}"
unwrapJsonPrimValue (AE.Array items) = "[" <> show (length items) <> "]"

-- unwrapJsonPrimValue (AE.Object _) = error "Impossible. unwrapJsonPrimValue should be for primitive types only. got object" -- should never be reached
-- unwrapJsonPrimValue (AE.Array _) = error "Impossible. unwrapJsonPrimValue should be for primitive types only. got array" -- should never be reached<|MERGE_RESOLUTION|>--- conflicted
+++ resolved
@@ -184,8 +184,7 @@
           div_ [class_ "flex gap-1 items-center"] do
             mIcon_ "projects" "h-5 w-5 text-slate-400"
             span_ [class_ "text-md font-bold"] $ show req.sdkType
-<<<<<<< HEAD
-          p_ [class_ "text-gray-500"] "Framework"
+          p_ [class_ "text-slate-500"] "Framework"
     -- errors
     let numErrors = case req.errors of
           AE.Array a -> length a
@@ -196,10 +195,6 @@
         p_ [class_ "text-sm text-red-500 font-bold"] $ show numErrors
       div_ [class_ "px-4 flex gap-10 border-b text-gray-500"] do
         jsonValueToHtmlTree req.errors
-
-=======
-          p_ [class_ "text-slate-500"] "Framework"
->>>>>>> e21a9bab
     -- request details
     div_ [class_ "border rounded-lg mt-8", id_ "request_detail_container"] do
       div_ [class_ "flex w-full bg-gray-100 px-4 py-2 flex-col gap-2"] do
