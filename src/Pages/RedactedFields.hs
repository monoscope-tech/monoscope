{-# LANGUAGE NamedFieldPuns #-}

module Pages.RedactedFields (redactedFieldsGetH, redactedFieldsPostH, RedactFieldForm (..)) where

import Config
import Data.Aeson (encode)
import Data.Aeson.QQ (aesonQQ)
import Data.Default (def)
import Data.Text as T
import Data.UUID.V4 qualified as UUIDV4
import Data.Vector (Vector)
import Database.PostgreSQL.Entity.DBT (withPool)
import Lucid
import Lucid.Htmx
import Lucid.Hyperscript
import Models.Projects.Projects qualified as Projects
import Models.Projects.RedactedFields qualified as RedactedFields
import Models.Users.Sessions qualified as Sessions
import Pages.BodyWrapper (BWConfig (..), bodyWrapper)
import Pages.NonMember
import Relude
import Servant (Headers, addHeader)
import Servant.Htmx (HXTrigger)
import Utils
import Web.FormUrlEncoded (FromForm)


data RedactFieldForm = RedactFieldForm
  { path :: Text
  , description :: Text
  , endpointHash :: Maybe Text
  }
  deriving stock (Show, Generic)
  deriving anyclass (FromForm)


redactedFieldsPostH :: Sessions.PersistentSession -> Projects.ProjectId -> RedactFieldForm -> DashboardM (Headers '[HXTrigger] (Html ()))
redactedFieldsPostH sess pid RedactFieldForm{path, description, endpointHash} = do
  pool <- asks pool
  isMember <- liftIO $ withPool pool $ userIsProjectMember sess pid
  if not isMember
    then do
      let hxTriggerData = decodeUtf8 $ encode [aesonQQ| {"closeModal": "", "errorToast": ["Only project members can redact fields"]}|]
      pure $ addHeader hxTriggerData $ userNotMemeberPage sess
    else do
      env <- asks env
      redactedFieldId <- RedactedFields.RedactedFieldId <$> liftIO UUIDV4.nextRandom
      -- adding path, description, endpoints via record punning
      let fieldToRedact = RedactedFields.RedactedField{id = redactedFieldId, projectId = pid, configuredVia = RedactedFields.Dashboard, ..}

<<<<<<< HEAD
      redactedFields <- liftIO $
        withPool
=======
      redactedFields <- liftIO
        $ withPool
>>>>>>> 1821ccef
          pool
          do
            RedactedFields.redactField fieldToRedact
            RedactedFields.redactedFieldsByProject pid

      let hxTriggerData = decodeUtf8 $ encode [aesonQQ| {"closeModal": "", "successToast": ["Submitted field to be redacted, Successfully"]}|]
      pure $ addHeader hxTriggerData $ mainContent pid redactedFields


-- | redactedFieldsGetH renders the api keys list page which includes a modal for creating the apikeys.
redactedFieldsGetH :: Sessions.PersistentSession -> Projects.ProjectId -> DashboardM (Html ())
redactedFieldsGetH sess pid = do
  pool <- asks pool
  isMember <- liftIO $ withPool pool $ userIsProjectMember sess pid
  if not isMember
    then do
      pure $ userNotMemeberPage sess
    else do
<<<<<<< HEAD
      (project, redactedFields) <- liftIO $
        withPool
=======
      (project, redactedFields) <- liftIO
        $ withPool
>>>>>>> 1821ccef
          pool
          do
            project <- Projects.selectProjectForUser (Sessions.userId sess, pid)
            redactedFields <- RedactedFields.redactedFieldsByProject pid
            pure (project, redactedFields)

      let bwconf =
            (def :: BWConfig)
              { sessM = Just sess
              , currProject = project
              , pageTitle = "Redacted Fields"
              }
      pure $ bodyWrapper bwconf $ redactedFieldsPage pid redactedFields


redactedFieldsPage :: Projects.ProjectId -> Vector RedactedFields.RedactedField -> Html ()
redactedFieldsPage pid redactedFields = do
  section_ [class_ "container mx-auto  px-4 py-10 overflow-hidden overflow-y-scroll"] do
    div_ [class_ "flex justify-between mb-6"] do
      h2_ [class_ "text-slate-700 text-2xl font-medium"] "Redacted Fields"
      button_ [class_ "btn-sm btn-indigo", [__|on click remove .hidden from #redactFieldDialog |]] "Add a field to Redact"
    mainContent pid redactedFields
    div_
      [ class_ "hidden fixed z-30 inset-0 overflow-y-auto"
      , role_ "dialog"
      , id_ "redactFieldDialog"
      ]
      do
        form_
          [ hxPost_ $ "/p/" <> pid.toText <> "/redacted_fields"
          , class_ "flex items-end justify-center min-h-screen pt-4 px-4 pb-20 text-center sm:block sm:p-0"
          , hxTarget_ "#main-content"
          , [__|on closeModal from body add .hidden to #redactFieldDialog then call me.reset()|]
          ]
          do
            div_ [class_ "fixed inset-0 bg-gray-500 bg-opacity-75 transition-opacity"] do
              span_ [class_ "hidden sm:inline-block sm:align-middle sm:h-screen"] ""
            div_ [class_ "inline-block align-bottom bg-white rounded-lg px-4 pt-5 pb-4 text-left overflow-hidden shadow-xl transform transition-all sm:my-8 sm:align-middle sm:max-w-lg sm:w-full sm:p-6"] do
              div_ [class_ "hidden sm:block absolute top-0 right-0 pt-4 pr-4"] do
                button_
                  [ type_ "button"
                  , class_ "bg-white rounded-md text-slate-400 hover:text-slate-500 focus:outline-none focus:ring-2 focus:ring-offset-2 focus:ring-indigo-500"
                  , [__|on click add .hidden to #redactFieldDialog|]
                  ]
                  do
                    span_ [class_ "sr-only"] "Close"
                    img_ [class_ "h-6 w-6", src_ "/assets/svgs/close.svg"]
              div_ [class_ "sm:flex sm:items-start"] do
                div_ [class_ "mx-auto flex-shrink-0 flex items-center justify-center h-12 w-12 rounded-full bg-red-100 sm:mx-0 sm:h-10 sm:w-10"] do
                  img_ [class_ "h-6 w-6 text-red-600", src_ "/assets/svgs/close.svg"]
                div_ [class_ "mt-3 text-center sm:mt-0 sm:ml-4 sm:text-left grow"] do
                  h3_ [class_ "text-lg leading-6 font-medium text-slate-900", id_ "modal-title"] "Redact a field path"
                  p_ [] "Redacting a field path means apitookit will strip out and discard all values of this field and will never be able to see those values."
                  div_ [class_ "mt-6 space-y-2"] do
                    label_ [class_ "text-sm text-slate-500"] "Please input the field path *"
                    div_ do
                      input_ [class_ "input-txt px-4 py-2  border w-full", type_ "text", placeholder_ "eg account.addresses.[].street", name_ "path", autofocus_]
                  div_ [class_ "mt-6 space-y-2"] do
                    label_ [class_ "text-sm text-slate-500"] "Description"
                    div_ do
                      textarea_ [class_ "input-txt px-4 py-2  border w-full", name_ "description", autofocus_] $ toHtml ("" :: Text)

              div_ [class_ "mt-5 sm:mt-4 sm:flex sm:flex-row-reverse"] do
                button_ [type_ "submit", class_ "w-full inline-flex justify-center rounded-md border border-transparent shadow-sm px-4 py-2 bg-red-600 text-base font-medium text-white hover:bg-red-700 focus:outline-none focus:ring-2 focus:ring-offset-2 focus:ring-red-500 sm:ml-3 sm:w-auto sm:text-sm"] "Submit"
                button_
                  [ type_ "button"
                  , class_ "mt-3 w-full inline-flex justify-center rounded-md border border-gray-300 shadow-sm px-4 py-2 bg-white text-base font-medium text-slate-700 hover:text-slate-500 focus:outline-none focus:ring-2 focus:ring-offset-2 focus:ring-indigo-500 sm:mt-0 sm:w-auto sm:text-sm"
                  , [__|on click add .hidden to #redactFieldDialog|]
                  ]
                  "Cancel"


mainContent :: Projects.ProjectId -> Vector RedactedFields.RedactedField -> Html ()
mainContent pid redactedFields = do
  section_ [id_ "main-content", class_ "flex flex-col"] do
    div_ [class_ "-my-2 overflow-x-auto sm:-mx-6 lg:-mx-8"] do
      div_ [class_ "py-2 align-middle inline-block min-w-full sm:px-6 lg:px-8"] do
        div_ [class_ "shadow overflow-hidden border-b border-gray-200 sm:rounded-lg"] do
          table_ [class_ "min-w-full divide-y divide-gray-200"] do
            thead_ [class_ "bg-gray-50"] do
              tr_ do
                th_ [class_ "px-6 py-3 text-left text-xs font-medium text-slate-500 uppercase tracking-wider"] "Path"
                th_ [class_ "px-6 py-3 text-left text-xs font-medium text-slate-500 uppercase tracking-wider"] "Description"
                th_ [class_ "px-6 py-3 text-left text-xs font-medium text-slate-500 uppercase tracking-wider"] "Configured Via"
                th_ [class_ "relative px-6 py-3"] do
                  span_ [class_ "sr-only"] "Edit"
            tbody_ [class_ "bg-white divide-y divide-gray-200"] do
              redactedFields & mapM_ \rf -> do
                tr_ do
                  td_ [class_ "px-6 py-4 whitespace-nowrap text-sm font-medium text-slate-900"] $ toHtml rf.path
                  td_ [class_ "px-6 py-4 whitespace-nowrap text-sm text-slate-500"] $ toHtml rf.description
                  td_ [class_ "px-6 py-4 whitespace-nowrap text-sm text-slate-500"] $ toHtml @String $ show rf.configuredVia
                  td_ [class_ "px-6 py-4 whitespace-nowrap text-right text-sm font-medium"] do
                    a_ [class_ "text-indigo-600 hover:text-indigo-900", href_ $ "/p/" <> pid.toText <> "/redacted_fields/delete"] do
                      img_ [src_ "/assets/svgs/revoke.svg", class_ "h-3 w-3 mr-2 inline-block"]
                      span_ [class_ "text-slate-500"] "Delete"<|MERGE_RESOLUTION|>--- conflicted
+++ resolved
@@ -48,13 +48,8 @@
       -- adding path, description, endpoints via record punning
       let fieldToRedact = RedactedFields.RedactedField{id = redactedFieldId, projectId = pid, configuredVia = RedactedFields.Dashboard, ..}
 
-<<<<<<< HEAD
-      redactedFields <- liftIO $
-        withPool
-=======
       redactedFields <- liftIO
         $ withPool
->>>>>>> 1821ccef
           pool
           do
             RedactedFields.redactField fieldToRedact
@@ -73,13 +68,8 @@
     then do
       pure $ userNotMemeberPage sess
     else do
-<<<<<<< HEAD
-      (project, redactedFields) <- liftIO $
-        withPool
-=======
       (project, redactedFields) <- liftIO
         $ withPool
->>>>>>> 1821ccef
           pool
           do
             project <- Projects.selectProjectForUser (Sessions.userId sess, pid)
