module Pages.Monitors.TestCollectionEditor (
  collectionGetH,
  CollectionStepUpdateForm (..),
  collectionRunTestsH,
  collectionPage,
  collectionStepsUpdateH,
  testSettingsModalContent_,
  CollectionGet,
  CollectionRunTest,
  CollectionMut (..),
)
where

import Data.Aeson (encode)
import Data.Aeson qualified as AE
import Data.Default (def)
import Data.Map qualified as M
import Data.Text qualified as T
import Data.Vector qualified as V
import Deriving.Aeson qualified as DAE
import Effectful.PostgreSQL.Transact.Effect (dbtToEff)
import Log qualified
import Lucid
import Lucid.Aria qualified as Aria
import Lucid.Base (TermRaw (termRaw))
import Lucid.Htmx (
  hxExt_,
  hxIndicator_,
  hxParams_,
  hxPatch_,
  hxPost_,
  hxSwap_,
  hxTarget_,
  hxVals_,
 )
import Lucid.Hyperscript (__)
import Models.Projects.Projects qualified as Projects
import Models.Tests.TestToDump qualified as TestToDump
import Models.Tests.Testing qualified as Testing
import Models.Users.Sessions qualified as Sessions
import NeatInterpolation (text)
import Pages.BodyWrapper (BWConfig (..), PageCtx (..))
import Pages.Monitors.MetricMonitors qualified as MetricMonitors
import Pkg.Components qualified as Components
import Pkg.Components.Modals qualified as Components
import PyF (fmt)
import Relude hiding (ask)
import System.Types (ATAuthCtx, RespHeaders, addErrorToast, addRespHeaders, addSuccessToast)
import Utils (faSprite_, getStatusColor, jsonValueToHtmlTree)


data CollectionStepUpdateForm = CollectionStepUpdateForm
  { stepsData :: V.Vector Testing.CollectionStepData
  , title :: Maybe Text
  , description :: Maybe Text
  , scheduled :: Maybe Text
  , scheduleNumber :: Maybe Text
  , scheduleNumberUnit :: Maybe Text
  }
  deriving stock (Show, Generic)
  deriving (AE.FromJSON, AE.ToJSON) via DAE.CustomJSON '[DAE.OmitNothingFields] CollectionStepUpdateForm


collectionStepsUpdateH :: Projects.ProjectId -> Testing.CollectionId -> CollectionStepUpdateForm -> ATAuthCtx (RespHeaders CollectionMut)
collectionStepsUpdateH pid colId colF = do
  (_, project) <- Sessions.sessionAndProject pid
  let isScheduled = colF.scheduled == Just "on"
  let scheduleTxt = fromMaybe "" colF.scheduleNumber <> " " <> fromMaybe "" colF.scheduleNumberUnit
  if project.paymentPlan == "Free" && isJust colF.scheduleNumberUnit && colF.scheduleNumberUnit /= Just "days"
    then do
      addErrorToast "You are on Free plan. You can't schedule collection to run more than once a day" Nothing
      addRespHeaders CollectionMutError
    else do
      _ <- dbtToEff $ Testing.updateCollection pid colId (fromMaybe "" colF.title) (fromMaybe "" colF.description) isScheduled scheduleTxt colF.stepsData
      addSuccessToast "Collection's steps updated successfully" Nothing
      addRespHeaders CollectionMutSuccess


collectionRunTestsH :: Projects.ProjectId -> Testing.CollectionId -> Maybe Int -> CollectionStepUpdateForm -> ATAuthCtx (RespHeaders CollectionRunTest)
collectionRunTestsH pid colId runIdxM stepsForm = do
  stepResultsE <- TestToDump.runTestAndLog pid colId stepsForm.stepsData
  case stepResultsE of
    Right stepResults -> do
      let tkRespJson = decodeUtf8 @Text $ AE.encode stepResults
          (passed, failed) = Testing.getCollectionRunStatus stepResults
          response = AE.toJSON stepResults
      _ <- dbtToEff $ Testing.updateCollectionLastRun colId (Just response) passed failed
      addSuccessToast "Collection completed execution" Nothing
      addRespHeaders $ CollectionRunTest stepResults tkRespJson
    Left e -> do
      Log.logAttention "Collection failed execution" e
      addErrorToast "Collection failed execution" (Just $ show e)
      addRespHeaders RunTestError


castToStepResult :: AE.Value -> Maybe (V.Vector Testing.StepResult)
castToStepResult v = case AE.eitherDecodeStrictText (decodeUtf8 $ AE.encode v) of
  Right v' -> Just v'
  Left e -> Nothing


pageTabs :: Text -> Html ()
pageTabs url = do
  div_ [class_ "tabs tabs-boxed tabs-outline items-center border"] do
    a_ [href_ $ url <> "/overview", role_ "tab", class_ "tab"] "Overview"
    a_ [href_ url, role_ "tab", class_ "tab tab-active"] "Test editor"


collectionGetH :: Projects.ProjectId -> Testing.CollectionId -> ATAuthCtx (RespHeaders CollectionGet)
collectionGetH pid colId = do
  (sess, project) <- Sessions.sessionAndProject pid
  collectionM <- dbtToEff $ Testing.getCollectionById colId
  let url = "/p/" <> pid.toText <> "/monitors/" <> colId.toText
  let bwconf =
        (def :: BWConfig)
          { sessM = Just sess.persistentSession
          , currProject = Just project
          , pageTitle = "Testing"
          , navTabs = Just $ pageTabs url
          }
  case collectionM of
    Nothing -> addRespHeaders $ CollectionNotFound $ PageCtx bwconf ()
    Just col -> do
      let respJs = decodeUtf8 $ case col.lastRunResponse of
            Just res -> AE.encode res
            Nothing -> AE.encode $ AE.Array []
      let runRes = col.lastRunResponse >>= castToStepResult
      addRespHeaders $ CollectionGet $ PageCtx bwconf (pid, col, runRes, respJs)


data CollectionGet
  = CollectionGet (PageCtx (Projects.ProjectId, Testing.Collection, Maybe (V.Vector Testing.StepResult), String))
  | CollectionNotFound (PageCtx ())


instance ToHtml CollectionGet where
  toHtml (CollectionGet (PageCtx bwconf (pid, col, cl_rn, respJsn))) = toHtml $ PageCtx bwconf $ collectionPage pid col cl_rn respJsn
  toHtml (CollectionNotFound (PageCtx bwconf ())) = toHtml $ PageCtx bwconf collectionNotFoundPage
  toHtmlRaw = toHtml


data CollectionMut = CollectionMutSuccess | CollectionMutError


instance ToHtml CollectionMut where
  toHtml CollectionMutSuccess = ""
  toHtml CollectionMutError = ""
  toHtmlRaw = toHtml


data CollectionRunTest
  = CollectionRunTest (V.Vector Testing.StepResult) Text
  | RunTestError


instance ToHtml CollectionRunTest where
  toHtml (CollectionRunTest results tkjson) = toHtml $ do
    script_
      [fmt|
        window.collectionResults = {tkjson};
        window.updateCollectionResults({tkjson});
    |]
    V.iforM_ results collectionStepResult_
  toHtml RunTestError = ""
  toHtmlRaw = toHtml


collectionNotFoundPage :: Html ()
collectionNotFoundPage = div_ [class_ "w-full h-full flex items-center justify-center"] $ do
  h4_ [] "Collection not found"


testSettingsModalContent_ :: Bool -> Testing.Collection -> Html ()
testSettingsModalContent_ isUpdate col = div_ [class_ "space-y-5 w-96"] do
  div_ $ h3_ if isUpdate then "Update Test settings" else "New Text/Monitor"
  label_ [class_ "form-control w-full"] do
    div_ [class_ "label"] $ span_ [class_ "label-text"] "Test title"
    input_ [type_ "text", placeholder_ "Type here", class_ "input input-bordered w-full ", name_ "title", value_ col.title]
  label_ [class_ "form-control w-full"] do
    div_ [class_ "label"] $ span_ [class_ "label-text"] "Test Description"
    textarea_ [type_ "text", placeholder_ "Type here", class_ "textarea textarea-bordered w-full h-24", name_ "description"] $ toHtml col.description
  div_ [class_ "space-y-2 group/schedule"] do
    div_ [class_ "form-control w-full"] $ label_ [class_ "label cursor-pointer"] do
      span_ [class_ "label-text"] "Schedule"
      input_ $ [type_ "checkbox", class_ "toggle", name_ "scheduled"] <> [checked_ | col.isScheduled]
    label_ [class_ "form-control w-full hidden group-has-[.toggle:checked]/schedule:block"] do
      div_ [class_ "label"] $ span_ [class_ "label-text"] "run test every:"
      div_ [class_ "join"] do
        let (scheduleNumber, scheduleNumberUnit) = case words col.schedule of
              [num, unit] -> (num, unit)
              _ -> ("1", "day")
        input_ [class_ "input input-bordered join-item", type_ "number", name_ "scheduleNumber", value_ scheduleNumber]
        select_ [class_ "select select-bordered join-item", name_ "scheduleNumberUnit"] do
          option_ [selected_ "" | scheduleNumberUnit == "minutes"] "Minutes"
          option_ [selected_ "" | scheduleNumberUnit == "hours"] "Hours"
          option_ [selected_ "" | scheduleNumberUnit == "days"] "Days"
  div_ $ button_ [class_ "btn btn-bordered btn-primary", type_ "submit"] $ if isUpdate then "Update" else "Create Test"


-- Timeline steps

timelineSteps :: Projects.ProjectId -> Components.TimelineSteps
timelineSteps pid =
  Components.TimelineSteps
    $ [ Components.TimelineStep "Define API test" defineTestSteps_
      , Components.TimelineStep "Name and tag your test" nameOfTest_
<<<<<<< HEAD
      , Components.TimelineStep "Define Scheduling and alert conditions" MetricMonitors.configureNotificationChannels_
      , Components.TimelineStep "Set Alert Message and Recovery Threshold" MetricMonitors.configureNotificationMessage_
=======
      , Components.TimelineStep "Set Alert Message and Recovery Threshold" (MetricMonitors.configureNotificationMessage_)
>>>>>>> 6e5463e2
      ]


nameOfTest_ :: Html ()
nameOfTest_ = div_ [class_ "form-control w-full flex flex-col"] do
  label_ [class_ "label"] $ span_ [class_ "label-text"] "Name"
  input_ [placeholder_ "Give your test a name", class_ "input input-sm input-bordered mb-2  w-full", name_ "name", value_ ""]
  label_ [class_ "label"] $ span_ [class_ "label-text"] "Tags"
  input_ [placeholder_ "Add tags", value_ "", id_ "tags_input"]

  script_
    [text|
    document.addEventListener('DOMContentLoaded', function() {
      var inputElem = document.querySelector('#tags_input')
      console.log(inputElem)
      var tagify = new Tagify(inputElem)
      console.log(tagify)
    })
  |]


defineTestSteps_ :: Html ()
defineTestSteps_ = do
  p_ [class_ "space-x-2"] do
    "Run the test every"
    input_ [class_ "ml-3 input input-sm input-bordered w-24 text-center", type_ "number", value_ "1", name_ "scheduleCount"]
    select_ [class_ "select select-sm select-bordered", name_ "scheduleUnits"] do
      option_ "seconds"
      option_ "minutes"
      option_ "hours"
      option_ "days"
  div_ [class_ "alert"] do
    faSprite_ "sparkles" "regular" "w-7 h-7 text-success "
    div_ [] do
      p_ [] "Link multiple steps by creating variables from the request response data."
      p_ [] "When using variables, remember that step order matters"
    div_ [] do
      a_ [[__|on click remove the closest parent <.alert/>|]] $ faSprite_ "xmark" "regular" "w-5 h-5"
  div_ [class_ "shrink p-4 flex justify-between items-center"] do
    div_ [class_ "flex items-center space-x-4"] ""
    div_ [class_ "space-x-4 flex items-center"] do
      a_ [href_ "https://apitoolkit.io/docs/dashboard/dashboard-pages/api-tests/", target_ "_blank", class_ "text-sm flex items-center gap-1 text-blue-500"] do
        faSprite_ "link-simple" "regular" "w-4 h-4" >> "Docs"
      button_
        [ class_ "btn btn-sm btn-success"
        , hxPatch_ ""
        , hxParams_ "stepsData"
        , hxExt_ "json-enc"
        , hxVals_ "js:{stepsData: saveStepData()}"
        , hxTarget_ "#step-results-parent"
        , hxSwap_ "innerHTML"
        , hxIndicator_ "#step-results-indicator"
        ]
        (span_ "Run all" >> faSprite_ "play" "solid" "w-3 h-3")
      label_ [class_ "relative inline-flex items-center cursor-pointer space-x-2"] do
        input_ [type_ "checkbox", class_ "toggle editormode", onchange_ "codeToggle(event)"] >> span_ [class_ "text-sm"] "Code"
  div_ [class_ "overflow-y-hidden flex-1 "] $ termRaw "assertion-builder" [id_ ""] ""
  div_ [class_ "overflow-y-hidden flex-1 "] $ termRaw "steps-editor" [id_ "stepsEditor"] ""


collectionPage :: Projects.ProjectId -> Testing.Collection -> Maybe (V.Vector Testing.StepResult) -> String -> Html ()
collectionPage pid col col_rn respJson = do
  let collectionStepsJSON = encode col.collectionSteps
  script_
    []
    [fmt|
        window.collectionSteps = {collectionStepsJSON};
  |]
  editorExtraElements
  section_ [class_ "h-full overflow-y-hidden"] do
    form_
      [ id_ "stepsForm"
      , class_ "grid grid-cols-3 h-full divide-x divide-gray-200 group/colform overflow-y-hidden"
      , hxPost_ ""
      , hxSwap_ "none"
      , hxExt_ "json-enc"
      , hxVals_ "js:{stepsData: saveStepData()}"
      ]
      do
        div_ [class_ "col-span-2 px-8 pt-5 pb-12 overflow-y-scroll"] $ toHtml $ timelineSteps pid
        div_ [class_ "hidden col-span-1 h-full divide-y flex flex-col overflow-y-hidden"] do
          div_ [class_ "shrink flex items-center justify-between"] do
            div_ [class_ " pb-5 p-5 space-y-2"] do
              h2_ [class_ "text-base font-semibold leading-6 text-gray-900 flex items-end"] do
                toHtml col.title
                small_ [class_ "inline-block ml-2 truncate text-sm text-gray-500"] "created  2024/01/23"
              p_ [class_ "text-sm"] $ toHtml col.description
            div_ [class_ ""] do
              span_ [class_ "badge badge-success"] "Active"
              div_ [class_ "inline-block"] $ Components.modal_ "test-settings-modal" (span_ [class_ "p-3"] $ Utils.faSprite_ "sliders" "regular" "h-4") $ testSettingsModalContent_ True col
          div_ [class_ "shrink flex justify-between items-center"] do
            div_ [class_ "flex items-center space-x-4"] do
              h4_ [class_ "font-semibold text-2xl font-medium "] "Steps"
              a_ [href_ "https://apitoolkit.io/docs/dashboard/dashboard-pages/api-tests/", target_ "_blank", class_ "text-sm flex items-center gap-1 text-blue-500"] do
                faSprite_ "link-simple" "regular" "w-4 h-4" >> "Docs"
            div_ [class_ "space-x-4 flex items-center"] do
              button_
                [ class_ "btn btn-sm btn-success"
                , hxPatch_ ""
                , hxParams_ "stepsData"
                , hxExt_ "json-enc"
                , hxVals_ "js:{stepsData: saveStepData()}"
                , hxTarget_ "#step-results-parent"
                , hxSwap_ "innerHTML"
                , hxIndicator_ "#step-results-indicator"
                ]
                (span_ "Run all" >> faSprite_ "play" "solid" "w-3 h-3")
              button_ [class_ "btn btn-sm btn-warning ", type_ "submit"] (span_ "Save" >> faSprite_ "floppy-disk" "solid" "w-3 h-3")
              label_ [class_ "relative inline-flex items-center cursor-pointer space-x-2"] do
                input_ [type_ "checkbox", class_ "toggle editormode", onchange_ "codeToggle(event)"] >> span_ [class_ "text-sm"] "Code"
          div_ [class_ "h-full overflow-y-hidden flex-1"] $ termRaw "steps-editor" [id_ "stepsEditor"] ""

        div_ [class_ "col-span-1 h-full border-r border-gray-200 overflow-y-auto"] do
          div_ [class_ "max-h-full h-full overflow-y-auto space-y-4 relative", id_ "step-results-parent"] do
            case col_rn of
              Just res -> do
                V.iforM_ res collectionStepResult_
              Nothing -> do
                div_ [id_ "step-results-indicator", class_ "steps-indicator flex flex-col justify-center items-center h-full text-slate-400 text-xl space-y-4"] do
                  div_ [class_ "w-full flex flex-col gap-2 items-center empty-state"] do
                    Utils.faSprite_ "objects-column" "solid" "w-16 h-16"
                    p_ [class_ "text-slate-500"] "Run tests to view the results here."
                  div_ [class_ "hidden loading-indicator flex justify-center"] do
                    span_ [class_ "loading loading-dots loading-lg"] ""
        jsonTreeAuxillaryCode

    script_ [src_ "/public/assets/testeditor-utils.js"] ("" :: Text)
    script_ [type_ "module", src_ "/public/assets/steps-editor.js"] ("" :: Text)
    script_ [type_ "module", src_ "/public/assets/steps-assertions.js"] ("" :: Text)
    script_
      [text|

        function codeToggle(e) {
          if(e.target.checked) {
               window.updateEditorVal()
            }
        }
        function addToAssertions(event, assertion, operation) {
            const parent = event.target.closest(".tab-content")
            const step = Number(parent.getAttribute('data-step'));
            const target = event.target.parentNode.parentNode.parentNode
            const path = target.getAttribute('data-field-path');
            const value = target.getAttribute('data-field-value');
            let expression = "$.resp.json." + path
            if(operation) {
              expression +=  ' ' + operation + ' ' + value;
              }
            window.updateStepAssertions(assertion, expression, step);
        }

     function saveStepData()  {
       const data = document.getElementById('stepsEditor').collectionSteps
       const check = validateYaml(data)
       if(check === undefined) {
          return undefined
        }
       return data;
      }
    |]
    let res = toText respJson
    script_
      [text|
        window.collectionResults = $res;
        document.addEventListener('DOMContentLoaded', function(){{
             window.updateCollectionResults($res);
        }})
      |]


collectionStepResult_ :: Int -> Testing.StepResult -> Html ()
collectionStepResult_ idx stepResult = section_ [class_ "p-1"] do
  when (idx == 0) $ div_ [id_ "step-results-indicator", class_ "absolute top-1/2 z-10 left-1/2 -translate-x-1/2 rounded-sm -translate-y-1/2 steps-indicator text-slate-400"] do
    div_ [class_ "hidden loading-indicator flex justify-center bg-base-100 rounded-sm shadow-sm p-4"] do
      span_ [class_ "loading loading-dots loading-lg"] ""
  div_ [class_ "p-2 bg-base-200 font-bold"] do
    toHtml $ show (idx + 1) <> " " <> fromMaybe "" stepResult.stepName
    p_ [class_ $ "block badge badge-sm " <> getStatusColor stepResult.request.resp.status, term "data-tippy-content" "status"] $ show stepResult.request.resp.status
  div_ [role_ "tablist", class_ "tabs tabs-lifted"] do
    input_ [type_ "radio", name_ $ "step-result-tabs-" <> show idx, role_ "tab", class_ "tab", Aria.label_ "Response Log", checked_]
    div_ [role_ "tabpanel", class_ "tab-content bg-base-100 border-base-300 rounded-box p-6"]
      $ toHtmlRaw
      $ textToHTML stepResult.stepLog

    input_ [type_ "radio", name_ $ "step-result-tabs-" <> show idx, role_ "tab", class_ "tab", Aria.label_ "Response Headers"]
    div_ [role_ "tabpanel", class_ "tab-content bg-base-100 border-base-300 rounded-box p-6 "]
      $ table_ [class_ "table table-xs"] do
        thead_ [] $ tr_ [] $ th_ [] "Name" >> th_ [] "Value"
        tbody_ $ forM_ (M.toList stepResult.request.resp.headers) $ \(k, v) -> tr_ [] do
          td_ [] $ toHtml k
          td_ [] $ toHtml $ T.intercalate "," v

    input_ [type_ "radio", name_ $ "step-result-tabs-" <> show idx, role_ "tab", class_ "tab", Aria.label_ "Response Body"]
    div_ [role_ "tabpanel", id_ $ "res-container-" <> show idx, class_ "tab-content bg-base-100 bg-base-100 border-base-300 rounded-box p-6", term "data-step" (show idx)] do
      jsonValueToHtmlTree stepResult.request.resp.json


jsonTreeAuxillaryCode :: Html ()
jsonTreeAuxillaryCode = do
  template_ [id_ "log-item-context-menu-tmpl"] do
    div_ [id_ "log-item-context-menu", class_ "log-item-context-menu text-sm origin-top-right absolute left-0 mt-2 rounded-md shadow-md shadow-slate-300 bg-base-100 ring-1 ring-black ring-opacity-5 divide-y divide-gray-100 focus:outline-none z-10", role_ "menu", tabindex_ "-1"] do
      div_ [class_ "py-1 w-max", role_ "none"] do
        button_
          [ class_ "cursor-pointer w-full text-left text-slate-700 block px-4 py-1 text-sm hover:bg-gray-100 hover:text-slate-900"
          , role_ "menuitem"
          , tabindex_ "-1"
          , id_ "menu-item-1"
          , onclick_ "addToAssertions(event, 'ok', '==')"
          , type_ "button"
          ]
          "Add an equals to assertion"
        button_
          [ class_ "cursor-pointer w-full text-left text-slate-700 block px-4 py-1 text-sm hover:bg-gray-100 hover:text-slate-900"
          , role_ "menuitem"
          , tabindex_ "-1"
          , id_ "menu-item-2"
          , onclick_ "addToAssertions(event, 'ok', '!=')"
          , type_ "button"
          ]
          "Add a not equals assertion"
        button_
          [ class_ "cursor-pointer w-full text-left text-slate-700 block px-4 py-1 text-sm hover:bg-gray-100 hover:text-slate-900"
          , role_ "menuitem"
          , tabindex_ "-1"
          , onclick_ "addToAssertions(event, 'ok', '>')"
          , type_ "button"
          ]
          "Add a greater than assertions"
        button_
          [ class_ "cursor-pointer w-full text-left text-slate-700 block px-4 py-1 text-sm hover:bg-gray-100 hover:text-slate-900"
          , role_ "menuitem"
          , tabindex_ "-1"
          , id_ "menu-item-4"
          , onclick_ "addToAssertions(event, 'string')"
          , type_ "button"
          ]
          "Add an is string assertions"

        button_
          [ class_ "cursor-pointer w-full text-left text-slate-700 block px-4 py-1 text-sm hover:bg-gray-100 hover:text-slate-900"
          , role_ "menuitem"
          , tabindex_ "-1"
          , id_ "menu-item-4"
          , onclick_ "addToAssertions(event, 'number')"
          , type_ "button"
          ]
          "Add an is number assertions"


textToHTML :: Text -> Text
textToHTML txt = T.intercalate (toText "<br>") (T.split (== '\n') txt)


editorExtraElements :: Html ()
editorExtraElements = do
  datalist_ [id_ "assertions-list"] do
    option_ [value_ "number", selected_ "selected"] ""
  datalist_ [id_ "actions-list"] do
    option_ [value_ "GET"] ""
    option_ [value_ "POST"] ""
    option_ [value_ "PUT"] ""
    option_ [value_ "UPDATE"] ""
    option_ [value_ "PATCH"] ""
    option_ [value_ "DELETE"] ""
  datalist_ [id_ "assertsDataList"] do
    option_ [value_ "ok"] ""
    option_ [value_ "array"] ""
    option_ [value_ "empty"] ""
    option_ [value_ "string"] ""
    option_ [value_ "number"] ""
    option_ [value_ "boolean"] ""
    option_ [value_ "null"] ""
    option_ [value_ "exists"] ""
    option_ [value_ "date"] ""
    option_ [value_ "notEmpty"] ""
  script_ [src_ "/public/assets/js/thirdparty/jsyaml.min.js", crossorigin_ "true"] ("" :: Text)<|MERGE_RESOLUTION|>--- conflicted
+++ resolved
@@ -201,16 +201,11 @@
 
 timelineSteps :: Projects.ProjectId -> Components.TimelineSteps
 timelineSteps pid =
-  Components.TimelineSteps
-    $ [ Components.TimelineStep "Define API test" defineTestSteps_
-      , Components.TimelineStep "Name and tag your test" nameOfTest_
-<<<<<<< HEAD
-      , Components.TimelineStep "Define Scheduling and alert conditions" MetricMonitors.configureNotificationChannels_
-      , Components.TimelineStep "Set Alert Message and Recovery Threshold" MetricMonitors.configureNotificationMessage_
-=======
-      , Components.TimelineStep "Set Alert Message and Recovery Threshold" (MetricMonitors.configureNotificationMessage_)
->>>>>>> 6e5463e2
-      ]
+  Components.TimelineSteps $
+    [ Components.TimelineStep "Define API test" defineTestSteps_
+    , Components.TimelineStep "Name and tag your test" nameOfTest_
+    , Components.TimelineStep "Set Alert Message and Recovery Threshold" (MetricMonitors.configureNotificationMessage_)
+    ]
 
 
 nameOfTest_ :: Html ()
@@ -389,13 +384,13 @@
     p_ [class_ $ "block badge badge-sm " <> getStatusColor stepResult.request.resp.status, term "data-tippy-content" "status"] $ show stepResult.request.resp.status
   div_ [role_ "tablist", class_ "tabs tabs-lifted"] do
     input_ [type_ "radio", name_ $ "step-result-tabs-" <> show idx, role_ "tab", class_ "tab", Aria.label_ "Response Log", checked_]
-    div_ [role_ "tabpanel", class_ "tab-content bg-base-100 border-base-300 rounded-box p-6"]
-      $ toHtmlRaw
-      $ textToHTML stepResult.stepLog
+    div_ [role_ "tabpanel", class_ "tab-content bg-base-100 border-base-300 rounded-box p-6"] $
+      toHtmlRaw $
+        textToHTML stepResult.stepLog
 
     input_ [type_ "radio", name_ $ "step-result-tabs-" <> show idx, role_ "tab", class_ "tab", Aria.label_ "Response Headers"]
-    div_ [role_ "tabpanel", class_ "tab-content bg-base-100 border-base-300 rounded-box p-6 "]
-      $ table_ [class_ "table table-xs"] do
+    div_ [role_ "tabpanel", class_ "tab-content bg-base-100 border-base-300 rounded-box p-6 "] $
+      table_ [class_ "table table-xs"] do
         thead_ [] $ tr_ [] $ th_ [] "Name" >> th_ [] "Value"
         tbody_ $ forM_ (M.toList stepResult.request.resp.headers) $ \(k, v) -> tr_ [] do
           td_ [] $ toHtml k
