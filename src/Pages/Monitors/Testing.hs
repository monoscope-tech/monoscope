--- conflicted
+++ resolved
@@ -197,7 +197,6 @@
             }
 
 
-<<<<<<< HEAD
 instance ToHtml UnifiedMonitorItem where
   toHtml item = toHtmlRaw $ unifiedMonitorCard item
   toHtmlRaw = toHtml
@@ -206,7 +205,7 @@
 -- | Render unified monitor card
 unifiedMonitorCard :: UnifiedMonitorItem -> Html ()
 unifiedMonitorCard item = do
-  div_ [class_ "border-b flex p-4 gap-4 itemsListItem hover:bg-fillWeak transition-colors group/card relative"] do
+  div_ [class_ "border-b flex p-4 gap-4 itemsListItem hover:bg-fillWeak transition-colors group/card"] do
     -- Monitor type indicator
     div_ [class_ "mt-2 shrink-0"] do
       div_ [class_ $ "w-10 h-10 rounded-lg flex items-center justify-center " <> typeColorClass] do
@@ -215,132 +214,68 @@
     div_ [class_ "w-full flex flex-col gap-2 shrink-1"] do
       -- Title and tags row
       div_ [class_ "flex gap-10 items-center"] do
-        a_ [href_ detailsUrl, class_ "font-medium text-textStrong text-sm text-base hover:text-textBrand transition-colors"] $ toHtml $ if T.null item.title then "(Untitled)" else item.title
+        a_ [href_ detailsUrl, class_ "font-medium text-textStrong text-base hover:text-textBrand transition-colors"] $ toHtml $ if T.null item.title then "(Untitled)" else item.title
         div_ [class_ "flex gap-1 items-center text-sm"] do
+          -- Monitor type badge
           span_ [class_ "badge badge-sm badge-ghost"] $ toHtml typeLabel
+          -- Tags
           forM_ item.tags $ \tag -> do
             span_ [class_ "badge badge-sm badge-blue"] $ toHtml tag
-      div_ [class_ "flex w-full justify-between items-center"] do
-        div_ [class_ "flex gap-2 items-center"] do
-          case item.details of
-            AlertDetails{query} -> do
-              span_ [class_ "text-sm text-textWeak p-1.5 font-mono truncate bg-fillWeak rounded"] $ toHtml query
-        -- Type-specific details
-        case item.details of
-          AlertDetails{alertThreshold, warningThreshold, triggerDirection} ->
-            thresholdBox_ alertThreshold warningThreshold triggerDirection
 
       -- Details row
       div_ [class_ "w-full flex"] do
-        div_ [class_ "flex flex-col gap-6"] do
+        div_ [class_ "flex flex-col gap-6 w-1/3"] do
+          -- Hosts or query preview
+          div_ [class_ "flex gap-2 items-center w-full"] do
+            case item.details of
+              AlertDetails{query} -> do
+                span_ [class_ "text-sm text-textWeak p-1 bg-fillWeak font-mono truncate", term "data-tippy-content" query] $ toHtml $ T.take 50 query
+
           -- Status and schedule
           div_ [class_ "flex gap-4 w-full items-center"] do
             statusBadge item.status
             div_ [class_ "flex items-center shrink-0 gap-1"] do
               faSprite_ "clock" "regular" "h-4 w-4"
-              span_ [class_ "shrink-0 text-sm text-textWeak"] $ toHtml item.schedule
-
-            div_ [class_ "flex gap-1.5 items-center", term "data-tippy-content" "Last run"] do
-              faSprite_ "play" "regular" "h-4 w-4 fill-none"
-              span_ [class_ "text-sm text-textWeak"] do
-=======
--- | Render monitor icon column
-renderMonitorIcon :: UnifiedMonitorItem -> Html ()
-renderMonitorIcon item = do
-  div_ [class_ "mt-2 shrink-0"] do
-    div_ [class_ $ "w-10 h-10 rounded-lg flex items-center justify-center " <> typeColorClass] do
-      faSprite_ typeIcon "regular" "h-5 w-5"
-  where
-    (typeIcon, _, typeColorClass) = ("bell", "Alert", "bg-fillWarning-weak text-iconWarning")
-
-
--- | Render monitor content column
-renderMonitorContent :: Projects.ProjectId -> UnifiedMonitorItem -> Html ()
-renderMonitorContent _ item = do
-  div_ [class_ "w-full flex flex-col gap-2 shrink-1"] do
-    -- Title and tags row
-    div_ [class_ "flex gap-10 items-center"] do
-      a_ [href_ detailsUrl, class_ "font-medium text-textStrong text-base hover:text-textBrand transition-colors"] $ toHtml $ if T.null item.title then "(Untitled)" else item.title
-      div_ [class_ "flex gap-1 items-center text-sm"] do
-        -- Monitor type badge
-        span_ [class_ "badge badge-sm badge-ghost"] $ toHtml typeLabel
-        -- Tags
-        forM_ item.tags $ \tag -> do
-          span_ [class_ "badge badge-sm badge-blue"] $ toHtml tag
-
-    -- Details row
-    div_ [class_ "w-full flex"] do
-      div_ [class_ "flex flex-col gap-6 w-1/3"] do
-        -- Hosts or query preview
-        div_ [class_ "flex gap-2 items-center w-full"] do
+              span_ [class_ "shrink-0 text-sm"] $ toHtml item.schedule
+
+        div_ [class_ "w-2/3 flex justify-between gap-10 items-center"] do
+          div_ [class_ "flex gap-6 items-center"] do
+            -- Created date
+            div_ [class_ "flex gap-1.5 items-center"] do
+              faSprite_ "calendar" "regular" "h-6 w-6 fill-none"
+              div_ [class_ "flex flex-col"] do
+                span_ [class_ "text-textWeak text-xs"] "Created"
+                span_ [class_ "text-sm font-medium text-textStrong"] $ toHtml $ prettyTimeAuto item.now item.createdAt
+
+            -- Last run
+            div_ [class_ "flex gap-1.5 items-center"] do
+              faSprite_ "play" "regular" "h-6 w-6 fill-none text-iconNeutral"
+              div_ [class_ "flex flex-col"] do
+                span_ [class_ "text-textWeak text-xs"] "Last run"
+                span_ [class_ "text-sm font-medium text-textStrong"] do
+                  case item.lastRun of
+                    Just t -> toHtml $ prettyTimeAuto item.createdAt t
+                    Nothing -> "Never"
+
+          -- Type-specific details
           case item.details of
-            AlertDetails{query} -> do
-              span_ [class_ "text-sm text-textWeak p-1 bg-fillWeak font-mono truncate", term "data-tippy-content" query] $ toHtml $ T.take 50 query
-
-        -- Status and schedule
-        div_ [class_ "flex gap-4 w-full items-center"] do
-          statusBadge item.status
-          div_ [class_ "flex items-center shrink-0 gap-1"] do
-            faSprite_ "clock" "regular" "h-4 w-4"
-            span_ [class_ "shrink-0 text-sm"] $ toHtml item.schedule
-
-      div_ [class_ "w-2/3 flex justify-between gap-10 items-center"] do
-        div_ [class_ "flex gap-6 items-center"] do
-          -- Created date
-          div_ [class_ "flex gap-1.5 items-center"] do
-            faSprite_ "calendar" "regular" "h-6 w-6 fill-none"
-            div_ [class_ "flex flex-col"] do
-              span_ [class_ "text-textWeak text-xs"] "Created"
-              span_ [class_ "text-sm font-medium text-textStrong"] $ toHtml $ prettyTimeAuto item.now item.createdAt
-
-          -- Last run
-          div_ [class_ "flex gap-1.5 items-center"] do
-            faSprite_ "play" "regular" "h-6 w-6 fill-none text-iconNeutral"
-            div_ [class_ "flex flex-col"] do
-              span_ [class_ "text-textWeak text-xs"] "Last run"
-              span_ [class_ "text-sm font-medium text-textStrong"] do
->>>>>>> 9527fa75
-                case item.lastRun of
-                  Just t -> toHtml $ prettyTimeAuto item.createdAt t
-                  Nothing -> "Never"
-
-<<<<<<< HEAD
-    div_ [class_ "hidden group-hover/card:block absolute right-2 top-2 flex justify-between gap-10 items-center"] do
-      -- Actions
-      div_ [class_ "flex gap-2 px-4 py-2 items-center rounded-3xl opacity-0 group-hover/card:opacity-100 transition-opacity"] do
-        a_ [href_ editUrl, term "data-tippy-content" "Edit", class_ "hover:text-textBrand transition-colors"] do
-          faSprite_ "pen-to-square" "regular" "h-3.5 w-3.5"
-        button_
-          [ type_ "button"
-          , term "data-tippy-content" $ if item.status `elem` ["Active", "Passing"] then "Deactivate" else "Activate"
-          , class_ "hover:text-textBrand transition-colors"
-          , hxPost_ toggleUrl
-          , hxTarget_ "closest .itemsListItem"
-          , hxSwap_ "outerHTML"
-          ]
-          do
-            faSprite_ (if item.status `elem` ["Active", "Passing"] then "pause" else "play") "regular" "h-3.5 w-3.5"
-=======
-        -- Type-specific details
-        case item.details of
-          AlertDetails{alertThreshold, warningThreshold, triggerDirection} ->
-            thresholdBox_ alertThreshold warningThreshold triggerDirection
-
-        -- Actions
-        div_ [class_ "flex gap-2 px-4 py-2 items-center rounded-3xl opacity-0 group-hover/card:opacity-100 transition-opacity"] do
-          a_ [href_ editUrl, term "data-tippy-content" "Edit", class_ "hover:text-textBrand transition-colors"] do
-            faSprite_ "pen-to-square" "regular" "h-5 w-5"
-          button_
-            [ type_ "button"
-            , term "data-tippy-content" $ if item.status `elem` ["Active", "Passing"] then "Deactivate" else "Activate"
-            , class_ "hover:text-textBrand transition-colors"
-            , hxPost_ toggleUrl
-            , hxTarget_ "closest .itemsListItem"
-            , hxSwap_ "outerHTML"
-            ]
-            do
-              faSprite_ (if item.status `elem` ["Active", "Passing"] then "pause" else "play") "regular" "h-5 w-5"
->>>>>>> 9527fa75
+            AlertDetails{alertThreshold, warningThreshold, triggerDirection} ->
+              thresholdBox_ alertThreshold warningThreshold triggerDirection
+
+          -- Actions
+          div_ [class_ "flex gap-2 px-4 py-2 items-center rounded-3xl opacity-0 group-hover/card:opacity-100 transition-opacity"] do
+            a_ [href_ editUrl, term "data-tippy-content" "Edit", class_ "hover:text-textBrand transition-colors"] do
+              faSprite_ "pen-to-square" "regular" "h-5 w-5"
+            button_
+              [ type_ "button"
+              , term "data-tippy-content" $ if item.status `elem` ["Active", "Passing"] then "Deactivate" else "Activate"
+              , class_ "hover:text-textBrand transition-colors"
+              , hxPost_ toggleUrl
+              , hxTarget_ "closest .itemsListItem"
+              , hxSwap_ "outerHTML"
+              ]
+              do
+                faSprite_ (if item.status `elem` ["Active", "Passing"] then "pause" else "play") "regular" "h-5 w-5"
   where
     (_, typeLabel, _) = ("bell", "Alert", "bg-fillWarning-weak text-iconWarning")
 
