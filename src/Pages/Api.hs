module Pages.Api (apiGetH, apiPostH, apiDeleteH, GenerateAPIKeyForm (..)) where

import Config
import Data.Aeson (encode)
import Data.Aeson.QQ (aesonQQ)
import Data.ByteString.Base64 qualified as B64
import Data.Default (def)
import Data.Text as T
import Data.UUID as UUID
import Data.UUID.V4 qualified as UUIDV4
import Data.Vector (Vector)
import Data.Vector qualified as V
import Database.PostgreSQL.Entity.DBT (withPool)
import Lucid
import Lucid.Htmx
import Lucid.Hyperscript
import Models.Projects.ProjectApiKeys qualified as ProjectApiKeys
import Models.Projects.Projects qualified as Projects
import Models.Users.Sessions qualified as Sessions
import Pages.BodyWrapper (BWConfig (..), bodyWrapper)
import Pages.NonMember
import Relude
import Servant (
  Headers,
  Union,
  WithStatus (..),
  addHeader,
  respond,
 )
import Servant.Htmx (HXTrigger)

import NeatInterpolation (text)
import Utils
import Web.FormUrlEncoded (FromForm)


data GenerateAPIKeyForm = GenerateAPIKeyForm
  { title :: Text
  , from :: Maybe Text
  }
  deriving stock (Show, Generic)
  deriving anyclass (FromForm)


apiPostH :: Sessions.PersistentSession -> Projects.ProjectId -> GenerateAPIKeyForm -> DashboardM (Headers '[HXTrigger] (Html ()))
apiPostH sess pid apiKeyForm = do
  pool <- asks pool
  env <- asks env
  isMember <- liftIO $ withPool pool $ userIsProjectMember sess pid
  if not isMember
    then do
      let hxTriggerData = decodeUtf8 $ encode [aesonQQ| {"closeModal": "", "errorToast": ["Only project members can create API keys."]} |]
      pure $ addHeader hxTriggerData ""
    else do
      projectKeyUUID <- liftIO UUIDV4.nextRandom
      let encryptedKey = ProjectApiKeys.encryptAPIKey (encodeUtf8 env.apiKeyEncryptionSecretKey) (encodeUtf8 $ UUID.toText projectKeyUUID)
      let encryptedKeyB64 = B64.encodeBase64 encryptedKey
      let keyPrefix = encryptedKeyB64
      pApiKey <- liftIO $ ProjectApiKeys.newProjectApiKeys pid projectKeyUUID (title apiKeyForm) keyPrefix
      apiKeys <- liftIO
        $ withPool pool
        do
          ProjectApiKeys.insertProjectApiKey pApiKey
          ProjectApiKeys.projectApiKeysByProjectId pid
      let hxTriggerData = decodeUtf8 $ encode [aesonQQ| {"closeModal": "", "successToast": ["Created API Key Successfully"]}|]
      case from apiKeyForm of
        Just v -> pure $ addHeader hxTriggerData $ copyNewApiKey (Just (pApiKey, encryptedKeyB64)) True
        Nothing -> pure $ addHeader hxTriggerData $ mainContent pid apiKeys (Just (pApiKey, encryptedKeyB64))


apiDeleteH :: Sessions.PersistentSession -> Projects.ProjectId -> ProjectApiKeys.ProjectApiKeyId -> DashboardM (Headers '[HXTrigger] (Html ()))
apiDeleteH sess pid keyid = do
  pool <- asks pool
  env <- asks env
  isMember <- liftIO $ withPool pool $ userIsProjectMember sess pid
  if not isMember
    then do
      let hxTriggerData = decodeUtf8 $ encode [aesonQQ| {"closeModal": "", "errorToast": ["Can not revoke API key."]}|]
      pure $ addHeader hxTriggerData $ userNotMemeberPage sess
    else do
      (res, apikeys) <- liftIO
        $ withPool pool
        do
          del <- ProjectApiKeys.revokeApiKey keyid
          apikeys <- ProjectApiKeys.projectApiKeysByProjectId pid
          pure (del, apikeys)

      let hxTriggerData =
            if res > 0
              then decodeUtf8 $ encode [aesonQQ| {"closeModal": "", "successToast": ["Revoked API Key Successfully"]}|]
              else decodeUtf8 $ encode [aesonQQ| {"closeModal": "", "errorToast": ["Something went wrong"]}|]
      pure $ addHeader hxTriggerData $ mainContent pid apikeys Nothing


-- | apiGetH renders the api keys list page which includes a modal for creating the apikeys.
apiGetH :: Sessions.PersistentSession -> Projects.ProjectId -> DashboardM (Union GetOrRedirect)
apiGetH sess pid = do
  pool <- asks pool
  isMember <- liftIO $ withPool pool $ userIsProjectMember sess pid
  if not isMember
    then respond $ WithStatus @200 $ userNotMemeberPage sess
    else do
      (project, apiKeys) <- liftIO
        $ withPool pool
        do
          project <- Projects.selectProjectForUser (Sessions.userId sess, pid)
          apiKeys <- ProjectApiKeys.projectApiKeysByProjectId pid
          pure (project, apiKeys)

      let bwconf =
            (def :: BWConfig)
              { sessM = Just sess
              , currProject = project
              , pageTitle = "API Keys"
              }
      integrated <- liftIO $ withPool pool $ hasIntegrated pid
      if not integrated
        then respond $ WithStatus @302 $ redirect ("/p/" <> pid.toText <> "/onboarding?redirected=true")
        else respond $ WithStatus @200 $ bodyWrapper bwconf $ apiKeysPage pid apiKeys


apiKeysPage :: Projects.ProjectId -> Vector ProjectApiKeys.ProjectApiKey -> Html ()
apiKeysPage pid apiKeys = do
  section_ [class_ "w-full mx-auto  px-16 py-10 overflow-hidden overflow-y-scroll"] do
    div_ [class_ "flex justify-between mb-6"] do
      h2_ [class_ "text-slate-700 text-2xl font-medium"] "API Keys"
      button_ [class_ "btn-indigo p-2 rounded-lg", [__|on click remove .hidden from #generateApiKeyDialog |]] "Create an API Key"
    mainContent pid apiKeys Nothing
    div_
      [ class_ "hidden fixed z-30 inset-0 overflow-y-auto"
      , role_ "dialog"
      , id_ "generateApiKeyDialog"
      ]
      do
        form_
          [ hxPost_ $ "/p/" <> pid.toText <> "/apis"
          , class_ "flex items-end justify-center min-h-screen pt-4 px-4 pb-20 text-center sm:block sm:p-0"
          , hxTarget_ "#main-content"
          , [__|on closeModal from body add .hidden to #generateApiKeyDialog then call me.reset()|]
          ]
          do
            div_ [class_ "fixed inset-0 bg-gray-500 bg-opacity-75 transition-opacity"] do
              span_ [class_ "hidden sm:inline-block sm:align-middle sm:h-screen"] ""
            div_ [class_ "inline-block align-bottom bg-white rounded-lg px-4 pt-5 pb-4 text-left overflow-hidden shadow-xl transform transition-all sm:my-8 sm:align-middle sm:max-w-lg sm:w-full sm:p-6"] do
              div_ [class_ "hidden sm:block absolute top-0 right-0 pt-4 pr-4"] do
                button_
                  [ type_ "button"
                  , class_ "bg-white rounded-md text-gray-400 hover:text-gray-500 focus:outline-none focus:ring-2 focus:ring-offset-2 focus:ring-indigo-500"
                  , [__|on click add .hidden to #generateApiKeyDialog|]
                  ]
                  do
                    span_ [class_ "sr-only"] "Close"
                    img_ [class_ "h-6 w-6", src_ "/assets/svgs/close.svg"]
              div_ [class_ "sm:flex sm:items-start"] do
                div_ [class_ "mx-auto flex-shrink-0 flex items-center justify-center h-12 w-12 rounded-full bg-red-100 sm:mx-0 sm:h-10 sm:w-10"] do
                  img_ [class_ "h-6 w-6 text-red-600", src_ "/assets/svgs/close.svg"]
                div_ [class_ "mt-3 text-center sm:mt-0 sm:ml-4 sm:text-left grow"] do
                  h3_ [class_ "text-lg leading-6 font-medium text-gray-900", id_ "modal-title"] "Generate an API Key"
                  div_ [class_ "mt-6 space-y-2"] do
                    p_ [class_ "text-sm text-gray-500"] "Please input a title for your API Key."
                    div_ do
                      input_ [class_ "input-txt px-4 py-2  border w-full", type_ "text", placeholder_ "API Key Title", name_ "title", autofocus_]
              div_ [class_ "mt-5 sm:mt-4 sm:flex sm:flex-row-reverse"] do
                button_ [type_ "submit", class_ "w-full inline-flex justify-center rounded-md border border-transparent shadow-sm px-4 py-2 bg-red-600 text-base font-medium text-white hover:bg-red-700 focus:outline-none focus:ring-2 focus:ring-offset-2 focus:ring-red-500 sm:ml-3 sm:w-auto sm:text-sm"] "Submit"
                button_
                  [ type_ "button"
                  , class_ "mt-3 w-full inline-flex justify-center rounded-md border border-gray-300 shadow-sm px-4 py-2 bg-white text-base font-medium text-gray-700 hover:text-gray-500 focus:outline-none focus:ring-2 focus:ring-offset-2 focus:ring-indigo-500 sm:mt-0 sm:w-auto sm:text-sm"
                  , [__|on click add .hidden to #generateApiKeyDialog|]
                  ]
                  "Cancel"


mainContent :: Projects.ProjectId -> Vector ProjectApiKeys.ProjectApiKey -> Maybe (ProjectApiKeys.ProjectApiKey, Text) -> Html ()
mainContent pid apiKeys newKeyM = section_ [id_ "main-content"] do
  copyNewApiKey newKeyM False
  div_ [class_ "flex flex-col"] do
    div_ [class_ "-my-2 overflow-x-auto sm:-mx-6 lg:-mx-8"] do
      div_ [class_ "py-2 align-middle inline-block min-w-full sm:px-6 lg:px-8"] do
        div_ [class_ "shadow overflow-hidden border-b border-gray-200 sm:rounded-lg"] do
          table_ [class_ "min-w-full divide-y divide-gray-200"] do
            thead_ [class_ "bg-gray-50"] do
              tr_ do
                th_ [class_ "px-6 py-3 text-left text-xs font-medium text-gray-500 uppercase tracking-wider"] "Title"
                th_ [class_ "px-6 py-3 text-left text-xs font-medium text-gray-500 uppercase tracking-wider"] "Key"
                th_ [class_ "relative px-6 py-3"] do
                  span_ [class_ "sr-only"] "Edit"
            tbody_ [class_ "bg-white divide-y divide-gray-200"] do
              V.indexed apiKeys & mapM_ \(i, apiKey) -> do
                tr_ [] do
                  td_ [class_ "px-6 py-4 whitespace-nowrap text-sm font-medium text-gray-900"] $ toHtml apiKey.title
<<<<<<< HEAD
                  td_ [class_ "px-6 py-4 whitespace-nowrap text-sm text-gray-500 w-[500px]"] do
                    span_
                      [class_ "mr-2 w-full"]
                      $ toHtml
                      $ T.take 8 apiKey.keyPrefix
                      <> "********************************************"
                    button_
                      [ class_ "text-blue-500"
                      , term "data-key" apiKey.keyPrefix
                      , term "data-prefix" (T.take 8 apiKey.keyPrefix <> "********************************************")
                      , [__| on click  if my innerText is "show" 
                                           put  @data-key into previous <span/>
                                           put "hide" into me
                                           exit
                                        end
                                       if my innerText is "hide"
                                           put  @data-prefix into previous <span/>
                                        put "show" into me
                                       end
                            |]
                      ]
                      "show"
                  td_ [class_ "px-6 py-4 whitespace-nowrap text-right text-sm font-medium"] $ do
=======
                  td_ [class_ "px-6 py-4 whitespace-nowrap text-sm text-gray-500"] $ toHtml $ apiKey.keyPrefix <> "**********"
                  td_ [class_ "px-6 py-4 whitespace-nowrap text-right text-sm font-medium"] do
>>>>>>> 3c8a7831
                    if apiKey.active
                      then do
                        button_
                          [ class_ "text-indigo-600 hover:text-indigo-900"
                          , hxDelete_ $ "/p/" <> pid.toText <> "/apis/" <> apiKey.id.toText
                          , hxConfirm_ $ "Are you sure you want to revoke " <> apiKey.title <> " API Key?"
                          , hxTarget_ "#main-content"
                          , id_ $ "key" <> show i
                          ]
                          do
                            img_ [src_ "/assets/svgs/revoke.svg", class_ "h-3 w-3 mr-2 inline-block"]
                            span_ [class_ "text-slate-500"] "Revoke"
                      else do
                        button_
                          [class_ "text-indigo-600 hover:text-indigo-900"]
                          do
                            span_ [class_ "text-slate-500"] "Revoked"


copyNewApiKey :: Maybe (ProjectApiKeys.ProjectApiKey, Text) -> Bool -> Html ()
copyNewApiKey newKeyM hasNext =
  case newKeyM of
    Nothing -> ""
    Just (keyObj, newKey) -> do
      div_ [id_ "apiFeedbackSection", class_ "pb-8"] do
        div_ [class_ "rounded-md bg-green-50 p-4"] do
          div_ [class_ "flex"] do
            div_ [class_ "flex-shrink-0"] do
              img_ [class_ "h-5 w-5 text-green-400", src_ "/assets/svgs/check_circle.svg"]
            div_ [class_ "ml-3"] do
              h3_ [class_ "text-sm font-medium text-green-800"] "API Key was generated successfully"
              div_ [class_ "mt-2 text-sm text-green-700"] do
                p_ "Please copy the generated APIKey as you would not be able to view it anymore after this message."
                strong_ [class_ "block pt-2", id_ "newKey"] $ toHtml newKey
              div_ [class_ "mt-4"] do
                div_ [class_ "-mx-2 -my-1.5 flex"] do
                  button_
                    [ type_ "button"
                    , class_ "bg-green-500 px-2 py-1.5 text-white rounded-md text-sm font-medium text-green-800 hover:bg-green-300 focus:outline-none focus:ring-2 focus:ring-offset-2 focus:ring-offset-green-50 focus:ring-green-600"
                    , [__|
                      on click
                        if 'clipboard' in window.navigator then
                          call navigator.clipboard.writeText(#newKey's innerText)
                          send successToast(value:['API Key has been added to the Clipboard']) to <body/>
                        end
                        |]
                    ]
                    "Copy Key"
                  if not hasNext
                    then do
                      button_
                        [ type_ "button"
                        , class_ "ml-3 bg-green-50 px-2 py-1.5 rounded-md text-sm font-medium text-green-800 hover:bg-green-100 focus:outline-none focus:ring-2 focus:ring-offset-2 focus:ring-offset-green-50 focus:ring-green-600"
                        , [__|on click remove #apiFeedbackSection|]
                        ]
                        "Dismiss"
                    else do
                      button_
                        [ type_ "button"
                        , class_ "ml-6 font-medium px-2 py-1.5 rounded-md font-medium text-blue-500"
                        , [__|on click call window.location.reload()|]
                        ]
                        "Next"<|MERGE_RESOLUTION|>--- conflicted
+++ resolved
@@ -58,10 +58,11 @@
       let keyPrefix = encryptedKeyB64
       pApiKey <- liftIO $ ProjectApiKeys.newProjectApiKeys pid projectKeyUUID (title apiKeyForm) keyPrefix
       apiKeys <- liftIO
-        $ withPool pool
-        do
-          ProjectApiKeys.insertProjectApiKey pApiKey
-          ProjectApiKeys.projectApiKeysByProjectId pid
+        $ withPool
+          pool
+          do
+            ProjectApiKeys.insertProjectApiKey pApiKey
+            ProjectApiKeys.projectApiKeysByProjectId pid
       let hxTriggerData = decodeUtf8 $ encode [aesonQQ| {"closeModal": "", "successToast": ["Created API Key Successfully"]}|]
       case from apiKeyForm of
         Just v -> pure $ addHeader hxTriggerData $ copyNewApiKey (Just (pApiKey, encryptedKeyB64)) True
@@ -79,11 +80,12 @@
       pure $ addHeader hxTriggerData $ userNotMemeberPage sess
     else do
       (res, apikeys) <- liftIO
-        $ withPool pool
-        do
-          del <- ProjectApiKeys.revokeApiKey keyid
-          apikeys <- ProjectApiKeys.projectApiKeysByProjectId pid
-          pure (del, apikeys)
+        $ withPool
+          pool
+          do
+            del <- ProjectApiKeys.revokeApiKey keyid
+            apikeys <- ProjectApiKeys.projectApiKeysByProjectId pid
+            pure (del, apikeys)
 
       let hxTriggerData =
             if res > 0
@@ -101,11 +103,12 @@
     then respond $ WithStatus @200 $ userNotMemeberPage sess
     else do
       (project, apiKeys) <- liftIO
-        $ withPool pool
-        do
-          project <- Projects.selectProjectForUser (Sessions.userId sess, pid)
-          apiKeys <- ProjectApiKeys.projectApiKeysByProjectId pid
-          pure (project, apiKeys)
+        $ withPool
+          pool
+          do
+            project <- Projects.selectProjectForUser (Sessions.userId sess, pid)
+            apiKeys <- ProjectApiKeys.projectApiKeysByProjectId pid
+            pure (project, apiKeys)
 
       let bwconf =
             (def :: BWConfig)
@@ -188,7 +191,6 @@
               V.indexed apiKeys & mapM_ \(i, apiKey) -> do
                 tr_ [] do
                   td_ [class_ "px-6 py-4 whitespace-nowrap text-sm font-medium text-gray-900"] $ toHtml apiKey.title
-<<<<<<< HEAD
                   td_ [class_ "px-6 py-4 whitespace-nowrap text-sm text-gray-500 w-[500px]"] do
                     span_
                       [class_ "mr-2 w-full"]
@@ -212,10 +214,6 @@
                       ]
                       "show"
                   td_ [class_ "px-6 py-4 whitespace-nowrap text-right text-sm font-medium"] $ do
-=======
-                  td_ [class_ "px-6 py-4 whitespace-nowrap text-sm text-gray-500"] $ toHtml $ apiKey.keyPrefix <> "**********"
-                  td_ [class_ "px-6 py-4 whitespace-nowrap text-right text-sm font-medium"] do
->>>>>>> 3c8a7831
                     if apiKey.active
                       then do
                         button_
