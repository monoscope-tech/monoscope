--- conflicted
+++ resolved
@@ -64,13 +64,9 @@
         if res > 0
           then decodeUtf8 $ encode [aesonQQ| {"closeModal": "", "successToast": ["Revoked API Key Successfully"]}|]
           else decodeUtf8 $ encode [aesonQQ| {"closeModal": "", "errorToast": ["Something went wrong"]}|]
-<<<<<<< HEAD
   let content = button_ [class_ "text-indigo-600 hover:text-indigo-900"] $ do
         span_ [class_ "text-slate-500"] "Revoked"
   pure $ addHeader hxTriggerData content
-=======
-  pure $ addHeader hxTriggerData $ mainContent pid apikeys Nothing
->>>>>>> 28940f27
 
 -- | apiGetH renders the api keys list page which includes a modal for creating the apikeys.
 apiGetH :: Sessions.PersistentSession -> Projects.ProjectId -> DashboardM (Html ())
@@ -165,13 +161,8 @@
                         button_
                           [ class_ "text-indigo-600 hover:text-indigo-900"
                           , hxDelete_ $ "/p/" <> pid.toText <> "/apis/" <> apiKey.id.toText
-<<<<<<< HEAD
-                          , hxConfirm_ "Are you sure you want to revome this API Key?"
-                          , hxTarget_ $ "#key" <> show i
-=======
                           , hxConfirm_ $ "Are you sure you want to revoke " <> apiKey.title <> " API Key?"
                           , hxTarget_ "#main-content"
->>>>>>> 28940f27
                           , id_ $ "key" <> show i
                           ]
                           $ do
