module Pages.Traces.Trace (traceH, TraceDetailsGet (..)) where

import Data.Text (Text)
import Lucid
import Network.GRPC.HighLevel (AuthContext)
import System.Types (ATAuthCtx, RespHeaders, addRespHeaders)

import Control.Error.Util (hush)
import Data.Aeson ((.=))
import Data.Aeson qualified as AE
import Data.Aeson.Key qualified as AEKey
import Data.Aeson.KeyMap qualified as KEM

import Data.Containers.ListUtils (nubOrd)
import Data.HashMap.Internal.Strict qualified as HM
import Data.List.Extra (nub)
import Data.Scientific (toBoundedInteger)
import Data.Text qualified as T
import Data.Time (defaultTimeLocale)
import Data.Time.Format (formatTime)
import Data.Time.Format.ISO8601 (formatShow, iso8601Format)
import Data.UUID qualified as UUID
import Data.Vector qualified as V
import Deriving.Aeson.Stock qualified as DAE
import Lucid.Htmx (hxGet_, hxSwap_, hxTarget_)
import Lucid.Hyperscript (__)
import Models.Apis.RequestDumps qualified as RequestDumps
import Models.Projects.Projects qualified as Projects
import Models.Telemetry.Telemetry qualified as Telemetry
import Models.Users.Sessions qualified as Sessions
import NeatInterpolation (text)
import Pages.Log qualified as Log
import Pages.Traces.Spans qualified as Spans
import Pages.Traces.Utils
import Pkg.Parser (pSource)
import Relude
import Relude.Unsafe (read)
import Text.Megaparsec (parseMaybe)
import Utils (faSprite_, getDurationNSMS, getGrpcStatusColor, getServiceColors, getStatusColor, listToIndexHashMap, utcTimeToNanoseconds)
import Witch.From (from)


traceH :: Projects.ProjectId -> Text -> Maybe Text -> ATAuthCtx (RespHeaders TraceDetailsGet)
traceH pid trId spanIdM = do
  _ <- Sessions.sessionAndProject pid
  traceItemM <- Telemetry.getTraceDetails pid trId
  case traceItemM of
    Just traceItem -> do
      spanRecords <- Telemetry.getSpandRecordsByTraceId pid trId
      let span_id = fromMaybe "" $ if isJust spanIdM then spanIdM else Just ""
      let pageProps = PageProps pid traceItem span_id spanRecords
      addRespHeaders $ TraceDetails pageProps
    Nothing -> addRespHeaders $ TraceDetailsNotFound "Trace not found"


data PageProps = PageProps
  { pid :: Projects.ProjectId
  , traceItem :: Telemetry.Trace
  , span_id :: Text
  , spanRecords :: V.Vector Telemetry.SpanRecord
  }


data TraceDetailsGet
  = TraceDetails PageProps
  | TraceDetailsNotFound Text


data ServiceData = ServiceData {name :: Text, duration :: Integer}


instance ToHtml TraceDetailsGet where
  toHtml (TraceDetails p) = toHtml $ tracePage p
  toHtml (TraceDetailsNotFound msg) = toHtml msg
  toHtmlRaw = toHtml


tracePage :: PageProps -> Html ()
tracePage p = do
  let pid = p.pid
      traceItem = p.traceItem
      sId = p.span_id
      serviceData = V.toList $ getServiceData <$> p.spanRecords
      serviceNames = V.fromList $ ordNub $ (.name) <$> serviceData
      reqDetails = getRequestDetails (V.head p.spanRecords)
      serviceColors = getServiceColors serviceNames
  div_ [class_ "w-full h-full"] $ do
    div_ [class_ "flex flex-col w-full gap-4 h-full"] $ do
      div_ [class_ "flex items-center gap-4"] $ do
        h3_ [class_ "whitespace-nowrap text-xl font-bold pr-4 border-r border-r-2"] "Trace"
        div_ [class_ "flex items-center gap-4"] $ do
          h4_ [class_ "text-xl font-medium"] $ toHtml $ if not (null serviceNames) then V.head serviceNames else "Unknown Service"
          faSprite_ "arrow-right" "regular" "w-4 h-4 font-bold"
          h4_ [class_ "text-xl font-medium"] $ toHtml $ if not (null p.spanRecords) then (V.head p.spanRecords).spanName else "Unknown Span"
        div_ [class_ "flex items-end border rounded"] do
          span_ [class_ "text-sm text-gray-500 font-medium border-r px-2 py-1"] "Trace ID"
          span_ [class_ "text-sm px-2 py-1"] $ toHtml traceItem.traceId
      div_ [class_ "flex gap-4 items-center justify-between text-gray-600"] $ do
        div_ [class_ "flex gap-4 items-center"] do
          div_ [class_ "font-medium flex shrink-0 items-center rounded gap-1 border px-2 py-1.5 text-gray-600"] do
            faSprite_ "clock" "regular" "w-3 h-3"
            span_ [class_ "text-sm font-medium"] $ toHtml $ getDurationNSMS traceItem.traceDurationNs
          div_ [class_ "flex items-center gap-4"] do
            whenJust reqDetails $ \case
              ("HTTP", method, path, status) -> do
                span_ [class_ "text-sm font-medium border rounded px-2 py-1.5"] "HTTP"
                div_ [class_ "flex border rounded overflow-hidden"] do
                  span_ [class_ "text-sm px-2 py-1.5 border-r bg-gray-200"] $ toHtml method
                  span_ [class_ "text-sm px-2 py-1.5 max-w-96 truncate"] $ toHtml path
                  let extraClass = getStatusColor status
                  span_ [class_ $ "text-sm px-2 py-1.5 " <> extraClass] $ toHtml $ T.take 3 $ show status
              (scheme, method, path, status) -> do
                span_ [class_ "text-sm font-medium border rounded px-2 py-1.5"] $ toHtml scheme
                div_ [class_ "flex border rounded overflow-hidden"] do
                  span_ [class_ "text-sm px-2 py-1.5 max-w-44 truncate bg-gray-200 border-r"] $ toHtml method
                  span_ [class_ "text-sm px-2 py-1.5 max-w-96 truncate"] $ toHtml path
                  span_ [class_ "text-sm px-2 py-1.5 border-l"] $ toHtml $ show status

        span_ [class_ "text-sm"] $ toHtml $ formatTime defaultTimeLocale "%b %d %Y %H:%M:%S%Q" traceItem.traceStartTime

      div_ [class_ "flex gap-1 w-full mt-5"] $ do
        div_ [class_ "w-full"] do
          div_ [role_ "tablist", class_ "tabs tabs-bordered bg-white"] $ do
            input_ [type_ "radio", name_ "my_tabs_2", role_ "tab", class_ "tab after:pb-2", term "aria-label" "Flame Graph", checked_]
            div_ [role_ "tabpanel", class_ "tab-content w-full bg-white"] do
              div_ [class_ "flex gap-2 w-full pt-2"] do
                div_ [class_ "w-[65%] px-4 pt-4 border rounded-lg overflow-x-hidden"] do
                  div_ [id_ $ "time-container-a" <> traceItem.traceId, class_ "w-full border-b border-b-gray-300 h-6 text-xs relative"] pass
                  div_ [class_ "w-full h-48 overflow-x-hidden overflow-y-auto relative", id_ $ "a" <> traceItem.traceId] pass
                div_ [class_ "border rounded-lg w-[35%] overflow-x-hidden"] do
                  h3_ [class_ "w-full flex p-2 font-medium justify-between items-center border-b"] do
                    span_ [] "Services"
                    span_ [] "Exec Time %"
                  div_ [class_ "w-full h-[200px] overflow-x-hidden text-sm text-gray-600 overflow-y-auto", id_ $ "services-" <> traceItem.traceId] do
                    forM_ serviceNames $ \s -> do
                      let spans = filter (\x -> x.name == s) serviceData
                          duration = sum $ (.duration) <$> spans
                          allDur = sum $ (.duration) <$> serviceData
                          percent = show $ (fromIntegral duration / fromIntegral allDur) * 100
                          color = getServiceColor s serviceColors
                      div_ [class_ "flex items-center justify-between px-2 py-1"] $ do
                        div_ [class_ "flex gap-1 items-center"] $ do
                          div_ [class_ "w-3 h-3 rounded", style_ $ "background-color:" <> color] pass
                          span_ [class_ ""] $ toHtml s
                        div_ [class_ "flex gap-1 items-center"] $ do
                          span_ [class_ "text-xs max-w-52 truncate"] $ toHtml $ T.take 4 percent <> "%"
                          div_ [class_ "w-[100px] h-3 bg-gray-200 rounded overflow-hidden"] $
                            div_ [class_ "h-full pl-2 text-xs font-medium", style_ $ "width:" <> percent <> "%; background-color:" <> color] pass

            input_ [type_ "radio", name_ "my_tabs_2", role_ "tab", class_ "tab after:pb-2", term "aria-label" "Span List"]
            div_ [role_ "tabpanel", class_ "tab-content pt-2"] do
              div_ [class_ "border w-full rounded-lg min-h-[230px] max-h-[330px] overflow-auto overflow-x-hidden "] do
                renderSpanListTable serviceNames serviceColors p.spanRecords

      div_ [class_ "h-auto overflow-y-scroll mt-5 py-2 rounded-lg border"] do
        div_ [class_ "flex flex-col gap-4 px-4", id_ $ "span-" <> traceItem.traceId] do
          let tSp = fromMaybe (V.head p.spanRecords) (V.find (\s -> s.spanId == sId) p.spanRecords)
          Spans.expandedSpanItem pid tSp
<<<<<<< HEAD
      let spanJson =
            decodeUtf8
              $ AE.encode
              $ p.spanRecords
              <&> ( \sp ->
                      AE.object
                        [ "span_id" .= sp.spanId
                        , "name" .= sp.spanName
                        , "value" .= sp.spanDurationNs
                        , "start" .= utcTimeToNanoseconds sp.startTime
                        , "parent_id" .= sp.parentSpanId
                        ]
                  )
=======
      let spanJson = decodeUtf8 $ AE.encode $ p.spanRecords <&> getSpanJson
      let colorsJson = decodeUtf8 $ AE.encode $ AE.object [AEKey.fromText k .= v | (k, v) <- HM.toList serviceColors]
>>>>>>> 0bd28a15
      let trId = traceItem.traceId
      script_ [text|flameGraphChart($spanJson, "a$trId", $colorsJson);|]


getSpanJson :: Telemetry.SpanRecord -> AE.Value
getSpanJson sp =
  AE.object
    [ "span_id" .= sp.spanId
    , "name" .= sp.spanName
    , "value" .= sp.spanDurationNs
    , "start" .= utcTimeToNanoseconds sp.startTime
    , "parent_id" .= sp.parentSpanId
    , "service_name" .= getServiceName sp
    ]


-- selectHead :: Text -> Text -> V.Vector Text -> Text -> Maybe Text -> Html ()
-- selectHead title current options baseUrl swapTarget = div_ [class_ "flex flex-col gap-1"] do
--   div_ [class_ "flex flex-col gap-1"] $ do
--     span_ [class_ "text-sm text-gray-700 font-semibold"] $ toHtml title
--   div_ [class_ "relative text-gray-600"] do
--     button_ [class_ "border flex items-center justify-between border w-36 hover:bg-gray-100 rounded-lg px-2 py-1.5 text-sm", [__|on click toggle .hidden on the next <div/>|]] do
--       span_ [class_ ""] $ toHtml current
--       span_ [] do
--         faSprite_ "chevron-down" "regular" "h-3 w-3"
--     div_ [class_ "hidden min-w-36 w-max flex flex-col border shadow-sm left-0 absolute top-8 bg-base-100 z-50 bg-white text-sm rounded-lg"] do
--       forM_ options $ \option -> do
--         a_ [class_ "px-4 py-1 hover:bg-gray-100", href_ $ baseUrl <> option] $ toHtml option

renderSpanRecordRow :: V.Vector Telemetry.SpanRecord -> HashMap Text Text -> Text -> Html ()
renderSpanRecordRow spanRecords colors service = do
  let totalDuration = sum $ (.spanDurationNs) <$> spanRecords
  let filterRecords = V.filter (\x -> getServiceName x == service) spanRecords
  let listLen = V.length filterRecords
  let duration = sum $ (.spanDurationNs) <$> filterRecords
  tr_
    [ class_ "bg-white w-full overflow-x-hidden p-2 cursor-pointer font-medium hover:bg-gray-100 border-b-2 last:border-b-0"
    , [__|on click toggle .hidden on next <tr/> then toggle .rotate-90 on the first <svg/> in the first <td/> in me|]
    ]
    do
      td_ [class_ "px-2 py-1 w-[600px] truncate flex items-center gap-1"] do
        faSprite_ "chevron-right" "regular" "h-3 w-3 mr-2 text-gray-500"
        div_ [class_ "w-3 h-3 rounded", style_ $ "background-color:" <> getServiceColor service colors] pass
        span_ [] $ toHtml service
      td_ [class_ "px-2 py-1 max-w-48 truncate pl-4"] $ toHtml $ show listLen
      td_ [class_ "px-2 py-1 max-w-48 truncate pl-4"] $ toHtml $ getDurationNSMS $ duration `div` toInteger listLen
      td_ [class_ "px-2 py-1 max-w-48 truncate pl-4"] $ toHtml $ getDurationNSMS duration
      td_ [class_ "px-2 py-1 max-w-48 truncate pl-4"] $ toHtml $ show (duration * 100 `div` totalDuration) <> "%"
  tr_ [class_ "hidden p-0 m-0", [__|on click halt|]] do
    td_ [colspan_ "5", class_ "pl-[13px] overflow-x-hidden"] do
      spanTable filterRecords


renderSpanListTable :: V.Vector Text -> HashMap Text Text -> V.Vector Telemetry.SpanRecord -> Html ()
renderSpanListTable services colors records =
  table_ [class_ "w-full overflow-x-hidden"] $ do
    thead_ [class_ "border-b bg-gray-100"] $ do
      tr_ [class_ "p-2 border-b  font-normal bg-gray-100"] $ do
        th_ "Resource"
        th_ "Spans"
        th_ "Avg. Duration"
        th_ "Exec. Time"
        th_ "%Exec. Time"
    tbody_ [class_ "space-y-0"] $
      mapM_ (renderSpanRecordRow records colors) services


spanTable :: V.Vector Telemetry.SpanRecord -> Html ()
spanTable records =
  div_ [class_ "border-l-2 flex flex-col pb-2 gap-1"] do
    div_
      [ class_ "bg-white pl-2 w-full text-xs font-medium  bg-gray-50 pb-1 text-gray-500 overflow-x-hidden items-center flex gap-3 cursor-pointer flex-nowrap  border-b border-b-gray-50"
      ]
      $ do
        span_ [class_ "px-2 w-[200px] truncate"] "Time"
        span_ [class_ "px-2 w-[400px] truncate"] "Span Name"
        span_ [class_ "px-2 w-28 truncate"] "Event Type"
        span_ [class_ "px-2 w-28 truncate"] "Span Kind"
        span_ [class_ "px-1 w-16 text-center "] "Status"
        span_ [class_ "px-2 w-28 truncate"] "Exec. Time"
    forM_ records $ \spanRecord -> do
      let pidText = UUID.toText spanRecord.projectId
          spanid = maybe "" UUID.toText spanRecord.uSpandId
          tme = from @String (formatShow iso8601Format spanRecord.timestamp)
          (reqType, _, _, status_code) = fromMaybe ("", "", "", 0) $ getRequestDetails spanRecord

      div_
        [ class_ "bg-white pl-2 w-full overflow-x-hidden text-gray-700 items-center flex gap-3 cursor-pointer text-sm flex-nowrap hover:bg-gray-100 border-b border-b-gray-50 last:border-b-0"
        , hxGet_ $ "/p/" <> pidText <> "/log_explorer/" <> spanid <> "/" <> tme <> "/detailed?source=spans"
        , hxTarget_ $ "#span-" <> spanRecord.traceId
        , hxSwap_ "innerHTML"
        ]
        $ do
          span_ [class_ "px-2 py-1 w-[200px] truncate"] $ toHtml $ formatTime defaultTimeLocale "%b %d %Y %H:%M:%S%Q" spanRecord.timestamp
          span_ [class_ "px-2 py-1 w-[400px] truncate"] $ toHtml spanRecord.spanName
          span_ [class_ "px-2 py-1 w-28 truncate"] $ toHtml reqType
          span_ [class_ "px-2 py-1 w-28 truncate"] $ toHtml $ T.drop 2 $ maybe "" show spanRecord.kind
          let xcls = getStatusColor status_code
              gcls = getGrpcStatusColor status_code
              fcls = if reqType == "HTTP" then xcls else gcls
          span_ [class_ $ "p-1 w-16 text-center " <> fcls] $ toHtml $ show status_code
          span_ [class_ "px-2 py-1 w-28 truncate"] $ toHtml $ getDurationNSMS spanRecord.spanDurationNs


getServiceData :: Telemetry.SpanRecord -> ServiceData
getServiceData sp = ServiceData{name = getServiceName sp, duration = sp.spanDurationNs}<|MERGE_RESOLUTION|>--- conflicted
+++ resolved
@@ -156,26 +156,10 @@
         div_ [class_ "flex flex-col gap-4 px-4", id_ $ "span-" <> traceItem.traceId] do
           let tSp = fromMaybe (V.head p.spanRecords) (V.find (\s -> s.spanId == sId) p.spanRecords)
           Spans.expandedSpanItem pid tSp
-<<<<<<< HEAD
-      let spanJson =
-            decodeUtf8
-              $ AE.encode
-              $ p.spanRecords
-              <&> ( \sp ->
-                      AE.object
-                        [ "span_id" .= sp.spanId
-                        , "name" .= sp.spanName
-                        , "value" .= sp.spanDurationNs
-                        , "start" .= utcTimeToNanoseconds sp.startTime
-                        , "parent_id" .= sp.parentSpanId
-                        ]
-                  )
-=======
-      let spanJson = decodeUtf8 $ AE.encode $ p.spanRecords <&> getSpanJson
-      let colorsJson = decodeUtf8 $ AE.encode $ AE.object [AEKey.fromText k .= v | (k, v) <- HM.toList serviceColors]
->>>>>>> 0bd28a15
-      let trId = traceItem.traceId
-      script_ [text|flameGraphChart($spanJson, "a$trId", $colorsJson);|]
+          let spanJson = decodeUtf8 $ AE.encode $ p.spanRecords <&> getSpanJson
+          let colorsJson = decodeUtf8 $ AE.encode $ AE.object [AEKey.fromText k .= v | (k, v) <- HM.toList serviceColors]
+          let trId = traceItem.traceId
+          script_ [text|flameGraphChart($spanJson, "a$trId", $colorsJson);|]
 
 
 getSpanJson :: Telemetry.SpanRecord -> AE.Value
