--- conflicted
+++ resolved
@@ -136,13 +136,8 @@
                           span_ [class_ ""] $ toHtml s
                         div_ [class_ "flex gap-1 items-center"] $ do
                           span_ [class_ "text-xs max-w-52 truncate"] $ toHtml $ T.take 4 percent <> "%"
-<<<<<<< HEAD
                           div_ [class_ "w-[100px] h-3 bg-gray-200 rounded overflow-hidden"]
-                            $ div_ [class_ "h-full pl-2 text-xs font-medium", style_ $ "width:" <> percent <> "%; background-color:" <> color] pass
-=======
-                          div_ [class_ "w-[100px] h-3 bg-gray-200 rounded overflow-hidden"] $
-                            div_ [class_ $ "h-full pl-2 text-xs font-medium " <> color, style_ $ "width:" <> percent <> "%"] pass
->>>>>>> 35fd1ad5
+                            $ div_ [class_ $ "h-full pl-2 text-xs font-medium " <> color, style_ $ "width:" <> percent <> "%"] pass
 
             input_ [type_ "radio", name_ "my_tabs_2", role_ "tab", class_ "tab after:pb-2", term "aria-label" "Span List"]
             div_ [role_ "tabpanel", class_ "tab-content pt-2"] do
