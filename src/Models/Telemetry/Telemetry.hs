module Models.Telemetry.Telemetry (
  LogRecord (..),
  logRecordByProjectAndId,
  spanRecordByProjectAndId,
  SpanRecord (..),
  SeverityLevel (..),
  SpanStatus (..),
  SpanKind (..),
  bulkInsertLogs,
  bulkInsertSpans,
  SpanEvent (..),
  SpanLink (..),
) where

import Data.Aeson qualified as AE
import Data.ByteString.Base16 qualified as B16
import Data.Text (toTitle, toUpper)
import Data.Text.Encoding qualified as TE
import Data.Time (UTCTime)
import Data.UUID (UUID)
import Data.UUID qualified as UUID
import Data.Vector qualified as V
import Database.PostgreSQL.Entity.DBT (QueryNature (..), queryOne, executeMany)
import Database.PostgreSQL.Simple (FromRow, ResultError (..), ToRow)
import Database.PostgreSQL.Simple.FromField (FromField (..), fromField, returnError)
import Database.PostgreSQL.Simple.Newtypes (Aeson (..))
import Database.PostgreSQL.Simple.SqlQQ (sql)
import Database.PostgreSQL.Simple.ToField (ToField, toField)
import Deriving.Aeson qualified as DAE
import Deriving.Aeson.Stock qualified as DAE
import Effectful
import Effectful.PostgreSQL.Transact.Effect (DB, dbtToEff)
import GHC.TypeLits
import Models.Projects.Projects qualified as Projects
import Relude
import Relude.Unsafe qualified as Unsafe


newtype WrappedEnum (prefix :: Symbol) a = WrappedEnum a
  deriving (Generic)


instance Show a => ToField (WrappedEnum prefix a) where
  toField (WrappedEnum a) = toField . toUpper . fromString . drop 2 . show $ a


instance (KnownSymbol prefix, Typeable a, Read a) => FromField (WrappedEnum prefix a) where
  fromField f bs = do
    let pfx = symbolVal (Proxy @prefix)
    case bs of
      Nothing -> returnError UnexpectedNull f ""
      Just bss -> do
        pure $ WrappedEnum (Unsafe.read $ pfx <> (toString $ toTitle (decodeUtf8 bss)))


data SeverityLevel = SLDebug | SLInfo | SLWarn | SLError | SLFatal
  deriving (Show, Generic, Read)
  deriving anyclass (NFData, AE.FromJSON, AE.ToJSON)
  deriving (ToField, FromField) via WrappedEnum "SL" SeverityLevel


data SpanStatus = SSOk | SSError | SSUnset
  deriving (Show, Generic, Read)
  deriving anyclass (NFData, AE.FromJSON, AE.ToJSON)
  deriving (ToField, FromField) via WrappedEnum "SS" SpanStatus


data SpanKind = SKInternal | SKServer | SKClient | SKProducer | SKConsumer | SKUnspecified
  deriving (Show, Generic, Read)
  deriving anyclass (NFData, AE.FromJSON, AE.ToJSON)
  deriving (ToField, FromField) via WrappedEnum "SK" SpanKind


data LogRecord = LogRecord
  { projectId :: UUID
  , id :: Maybe UUID
  , timestamp :: UTCTime
  , observedTimestamp :: UTCTime
  , traceId :: Text
  , spanId :: Maybe Text -- Hex representation
  , severityText :: Maybe SeverityLevel
  , severityNumber :: Int
  , body :: AE.Value
  , attributes :: AE.Value
  , resource :: AE.Value
  , instrumentationScope :: AE.Value
  }
  deriving (Show, Generic)
  deriving (AE.FromJSON, AE.ToJSON) via DAE.Snake LogRecord
  deriving anyclass (NFData, FromRow)


instance AE.FromJSON ByteString where
  parseJSON = AE.withText "ByteString" $ \t ->
    case B16.decode (TE.encodeUtf8 t) of
      Right bs -> return bs
      Left err -> fail $ "Invalid hex-encoded ByteString: " ++ err


instance AE.ToJSON ByteString where
  toJSON = AE.String . TE.decodeUtf8 . B16.encode


data SpanRecord = SpanRecord
  { projectId :: UUID
  , timestamp :: UTCTime
  , traceId :: Text
  , spanId :: Text
  , parentSpanId :: Maybe Text
  , traceState :: Maybe Text
  , spanName :: Text
  , startTime :: UTCTime
  , endTime :: Maybe UTCTime
  , kind :: Maybe SpanKind
  , status :: Maybe SpanStatus
  , statusMessage :: Maybe Text
<<<<<<< HEAD
  , attributes :: Value
  , events :: Value
  , links :: Value
  , resource :: Value
  , instrumentationScope :: Value
  , spanDuration :: Int
=======
  , attributes :: AE.Value
  , events :: AE.Value
  , links :: AE.Value
  , resource :: AE.Value
  , instrumentationScope :: AE.Value
>>>>>>> ddb06cfe
  }
  deriving (Show, Generic)
  deriving (AE.FromJSON, AE.ToJSON) via DAE.Snake SpanRecord
  deriving anyclass (NFData, FromRow, ToRow)


data SpanEvent = SpanEvent
  { eventName :: Text
  , eventTime :: UTCTime
  , eventAttributes :: AE.Value
  , eventDroppedAttributesCount :: Int
  }
  deriving (Show, Generic)
  deriving (AE.FromJSON, AE.ToJSON) via DAE.Snake SpanEvent
  deriving anyclass (NFData, FromRow, ToRow)
  deriving (ToField, FromField) via Aeson SpanEvent


data SpanLink = SpanLink
  { linkTraceId :: Text
  , linkSpanId :: Text
  , linkAttributes :: AE.Value
  , linkDroppedAttributesCount :: Int
  , linkFlags :: Int
  }
  deriving (Show, Generic)
  deriving (AE.FromJSON, AE.ToJSON) via DAE.Snake SpanLink
  deriving anyclass (NFData, FromRow, ToRow)
  deriving (ToField, FromField) via Aeson SpanLink


logRecordByProjectAndId :: DB :> es => Projects.ProjectId -> UTCTime -> UUID.UUID -> Eff es (Maybe LogRecord)
logRecordByProjectAndId pid createdAt rdId = dbtToEff $ queryOne Select q (createdAt, pid, rdId)
  where
    q =
      [sql|SELECT project_id, id, timestamp, observed_timestamp, trace_id, span_id, severity_text,
                  severity_number, body, attributes, resource, instrumentation_scope
             FROM telemetry.logs where (timestamp=?)  and project_id=? and id=? LIMIT 1|]


spanRecordByProjectAndId :: DB :> es => Projects.ProjectId -> UTCTime -> UUID.UUID -> Eff es (Maybe SpanRecord)
spanRecordByProjectAndId pid createdAt rdId = dbtToEff $ queryOne Select q (createdAt, pid, rdId)
  where
    q =
      [sql| SELECT project_id, timestamp, trace_id::text, span_id::text, parent_span_id::text, trace_state,
                     span_name, start_time, end_time, kind, status, status_message, attributes,
                     events, links, resource, instrumentation_scope, CAST(EXTRACT(EPOCH FROM (end_time - start_time)) * 1000 AS INTEGER) as span_duration
              FROM telemetry.spans where (timestamp=?)  and project_id=? and id=? LIMIT 1|]


-- Function to insert multiple log entries
bulkInsertLogs :: DB :> es => V.Vector LogRecord -> Eff es ()
bulkInsertLogs logs = void $ dbtToEff $ executeMany Insert q (V.toList rowsToInsert)
  where
    q =
      [sql|
      INSERT INTO telemetry.logs
      (project_id, timestamp, observed_timestamp, trace_id, span_id,
       severity_text, severity_number, body, attributes, resource, instrumentation_scope)
      VALUES (?, ?, ?, ?, ?, ?, ?, ?, ?, ?, ?)
    |]
    rowsToInsert = V.map logToTuple logs
    logToTuple entry =
      ( entry.projectId
      , entry.timestamp
      , entry.observedTimestamp
      , entry.traceId
      , entry.spanId
      , entry.severityText
      , entry.severityNumber
      , entry.body
      , entry.attributes
      , entry.resource
      , entry.instrumentationScope
      )


-- Function to insert multiple span entries
bulkInsertSpans :: DB :> es => V.Vector SpanRecord -> Eff es ()
bulkInsertSpans spans = void $ dbtToEff $ executeMany Insert q (V.toList rowsToInsert)
  where
    q =
      [sql|
      INSERT INTO telemetry.spans
      (project_id, timestamp, trace_id, span_id, parent_span_id, trace_state, span_name,
       start_time, end_time, kind, status, status_message, attributes, events, links, resource, instrumentation_scope)
      VALUES (?, ?, ?, ?, ?, ?, ?, ?, ?, ?, ?, ?, ?, ?, ?, ?, ?)
    |]
    rowsToInsert = V.map spanToTuple spans
    spanToTuple entry =
      ( entry.projectId
      , entry.timestamp
      , entry.traceId
      , entry.spanId
      , entry.parentSpanId
      , entry.traceState
      , entry.spanName
      , entry.startTime
      , entry.endTime
      , entry.kind
      , entry.status
      , entry.statusMessage
      , entry.attributes
      , entry.events
      , entry.links
      , entry.resource
      , entry.instrumentationScope
      )<|MERGE_RESOLUTION|>--- conflicted
+++ resolved
@@ -20,7 +20,7 @@
 import Data.UUID (UUID)
 import Data.UUID qualified as UUID
 import Data.Vector qualified as V
-import Database.PostgreSQL.Entity.DBT (QueryNature (..), queryOne, executeMany)
+import Database.PostgreSQL.Entity.DBT (QueryNature (..), executeMany, queryOne)
 import Database.PostgreSQL.Simple (FromRow, ResultError (..), ToRow)
 import Database.PostgreSQL.Simple.FromField (FromField (..), fromField, returnError)
 import Database.PostgreSQL.Simple.Newtypes (Aeson (..))
@@ -114,20 +114,12 @@
   , kind :: Maybe SpanKind
   , status :: Maybe SpanStatus
   , statusMessage :: Maybe Text
-<<<<<<< HEAD
-  , attributes :: Value
-  , events :: Value
-  , links :: Value
-  , resource :: Value
-  , instrumentationScope :: Value
-  , spanDuration :: Int
-=======
   , attributes :: AE.Value
   , events :: AE.Value
   , links :: AE.Value
   , resource :: AE.Value
   , instrumentationScope :: AE.Value
->>>>>>> ddb06cfe
+  , spanDuration :: Int
   }
   deriving (Show, Generic)
   deriving (AE.FromJSON, AE.ToJSON) via DAE.Snake SpanRecord
