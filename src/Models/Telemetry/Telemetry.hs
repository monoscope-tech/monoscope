--- conflicted
+++ resolved
@@ -1208,19 +1208,6 @@
     }
 
 
-<<<<<<< HEAD
-=======
-findLevelOne :: Int -> V.Vector DrainLevelOne -> Maybe DrainLevelOne
-findLevelOne targetLength levels =
-  V.find (\level -> tokenCount level == targetLength) levels
-
-
-findLevelTwo :: Text -> V.Vector DrainLevelTwo -> Maybe DrainLevelTwo
-findLevelTwo targetToken levels =
-  V.find (\level -> firstToken level == targetToken) levels
-
-
->>>>>>> 1dbc05ac
 -- Pattern similarity calculation
 calculateSimilarity :: V.Vector Text -> V.Vector Text -> Double
 calculateSimilarity tokens1 tokens2
@@ -1232,14 +1219,6 @@
        in fromIntegral matches / fromIntegral total
 
 
-<<<<<<< HEAD
-=======
-createTemplate :: Text -> V.Vector Text -> V.Vector Text -> V.Vector Text
-createTemplate wildcardToken log1Tokens log2Tokens =
-  V.zipWith (\t1 t2 -> if t1 == t2 then t1 else wildcardToken) log1Tokens log2Tokens
-
-
->>>>>>> 1dbc05ac
 updateTreeWithLog :: DrainTree -> Int -> Text -> V.Vector Text -> Text -> Text -> UTCTime -> DrainTree
 updateTreeWithLog tree tokenCount firstToken tokensVec logId logContent now =
   let (updatedChildren, wasUpdated) = updateOrCreateLevelOne (children tree) tokenCount firstToken tokensVec logId logContent now (config tree)
