--- conflicted
+++ resolved
@@ -42,8 +42,8 @@
 import Data.UUID qualified as UUID
 import Data.Vector qualified as V
 import Database.PostgreSQL.Entity.DBT (QueryNature (..), executeMany, query, queryOne)
-<<<<<<< HEAD
-import Database.PostgreSQL.Simple (ResultError (..))
+import Database.PostgreSQL.Simple (FromRow, ResultError (..), ToRow)
+import Database.PostgreSQL.Simple.FromField (FromField (..))
 import Database.PostgreSQL.Simple.FromRow
 import Database.PostgreSQL.Simple.ToRow
 
@@ -53,26 +53,16 @@
 import Database.PostgreSQL.Simple.FromField (FromField (..), fromField, returnError)
 import Database.PostgreSQL.Simple.Newtypes (Aeson (..))
 import Database.PostgreSQL.Simple.SqlQQ (sql)
-import Database.PostgreSQL.Simple.ToField (ToField, toField)
+import Database.PostgreSQL.Simple.ToField (ToField)
 import Database.PostgreSQL.Simple.Types (Query (..))
-=======
-import Database.PostgreSQL.Simple (FromRow, ToRow)
-import Database.PostgreSQL.Simple.FromField (FromField (..))
-import Database.PostgreSQL.Simple.Newtypes (Aeson (..))
-import Database.PostgreSQL.Simple.SqlQQ (sql)
-import Database.PostgreSQL.Simple.ToField (ToField)
->>>>>>> ce03d0b5
 import Deriving.Aeson qualified as DAE
 import Deriving.Aeson.Stock qualified as DAE
 import Effectful
 import Effectful.PostgreSQL.Transact.Effect (DB, dbtToEff)
 import Models.Projects.Projects qualified as Projects
-<<<<<<< HEAD
 import NeatInterpolation (text)
 import Opentelemetry.Proto.Metrics.V1.Metrics (Metric (metricMetadata), MetricData (MetricDataExponentialHistogram))
-=======
 import Pkg.DBUtils (WrappedEnum (..))
->>>>>>> ce03d0b5
 import Relude
 
 
@@ -125,8 +115,6 @@
   deriving anyclass (NFData, FromRow)
 
 
-<<<<<<< HEAD
-=======
 instance AE.FromJSON ByteString where
   parseJSON = AE.withText "ByteString" $ \t ->
     case B16.decode (encodeUtf8 t) of
@@ -138,7 +126,6 @@
   toJSON = AE.String . decodeUtf8 . B16.encode
 
 
->>>>>>> ce03d0b5
 data SpanRecord = SpanRecord
   { uSpandId :: Maybe UUID
   , projectId :: UUID
