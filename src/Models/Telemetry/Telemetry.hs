--- conflicted
+++ resolved
@@ -639,14 +639,9 @@
 -- OtelLogsAndSpans ToRow instance
 instance ToRow OtelLogsAndSpans where
   toRow entry =
-<<<<<<< HEAD
-    [ toField entry.observed_timestamp -- observed_timestamp
-    , toField entry.id
-=======
     [ toField entry.timestamp -- timestamp
     , toField entry.observed_timestamp -- observed_timestamp
     , toField entry.id -- id
->>>>>>> a78cc64a
     , toField entry.parent_id -- parent_id
     , toField entry.hashes
     , toField entry.name -- name
@@ -729,12 +724,7 @@
     , toField $ atMapText "telemetry.sdk.version" entry.resource -- resource___telemetry___sdk___version
     , toField $ atMapText "user_agent.original" entry.resource -- resource___user_agent___original
     , toField entry.project_id -- project_id
-<<<<<<< HEAD
-    , toField entry.timestamp -- timestamp
-    , toField $ formatTime defaultTimeLocale "%F" entry.timestamp
-=======
     , toField entry.date
->>>>>>> a78cc64a
     ]
     where
       -- Helper functions for severity fields
@@ -768,7 +758,6 @@
 
 -- Function to insert OtelLogsAndSpans records with all fields in flattened structure
 -- Using direct connection without transaction
-<<<<<<< HEAD
 bulkInsertOtelLogsAndSpans :: Labeled "timefusion" DB :> es => V.Vector OtelLogsAndSpans -> Eff es Int64
 -- bulkInsertOtelLogsAndSpansTF :: (IOE :> es, Effectful.Reader.Static.Reader AuthContext :> es) => V.Vector OtelLogsAndSpans -> Eff es Int64
 bulkInsertOtelLogsAndSpans records = labeled @"timefusion" @DB $ dbtToEff $ executeMany Insert bulkInserSpansAndLogsQuery (V.toList records)
@@ -790,14 +779,6 @@
 bulkInserSpansAndLogsQuery =
   [sql| INSERT INTO otel_logs_and_spans
       (observed_timestamp, id, parent_id, hashes, name, kind, status_code, status_message, 
-=======
-bulkInsertOtelLogsAndSpansTF :: Labeled "timefusion" DB :> es => V.Vector OtelLogsAndSpans -> Eff es Int64
-bulkInsertOtelLogsAndSpansTF records = labeled @"timefusion" @DB $ dbtToEff $ executeMany Insert q (V.toList records)
-  where
-    q =
-      [sql| INSERT INTO otel_logs_and_spans
-      (timestamp, observed_timestamp, id, parent_id, hashes, name, kind, status_code, status_message, 
->>>>>>> a78cc64a
        level, severity, severity___severity_text, severity___severity_number, body, duration, 
        start_time, end_time, context, context___trace_id, context___span_id, context___trace_state, 
        context___trace_flags, context___is_remote, events, links, attributes, 
@@ -823,17 +804,10 @@
        resource___service___instance___id, resource___service___namespace, 
        resource___telemetry___sdk___language, resource___telemetry___sdk___name,
        resource___telemetry___sdk___version, resource___user_agent___original,
-<<<<<<< HEAD
-       project_id, timestamp, date)
-      VALUES (?, ?, ?, ?, ?, ?, ?,  ?, ?, ?, ?, ?, ?, ?, ?, ?, ?, ?, ?, ?, ?, ?, ?, ?, ?, ?, ?, ?, ?, ?, ?, ?,
-              ?, ?, ?, ?, ?, ?, ?, ?, ?, ?, ?, ?, ?, ?, ?, ?, ?, ?, ?, ?, ?, ?, ?, ?, ?, ?, ?, ?, ?, ?, ?, ?,
-              ?, ?, ?, ?, ?, ?, ?, ?, ?, ?, ?, ?, ?, ?, ?, ?, ?, ?, ?, ?, ?,?)
-=======
        project_id, date)
       VALUES (?, ?, ?, ?, ?, ?, ?, ?, ?, ?, ?, ?, ?, ?, ?, ?, ?, ?, ?, ?, ?, ?, ?, ?, ?, ?, ?, ?, ?, ?, ?, ?,
               ?, ?, ?, ?, ?, ?, ?, ?, ?, ?, ?, ?, ?, ?, ?, ?, ?, ?, ?, ?, ?, ?, ?, ?, ?, ?, ?, ?, ?, ?, ?, ?,
-              ?, ?, ?, ?, ?, ?, ?, ?, ?, ?, ?, ?, ?, ?, ?, ?, ?, ?, ?, ?, ?, ?)
->>>>>>> a78cc64a
+              ?, ?, ?, ?, ?, ?, ?, ?, ?, ?, ?, ?, ?, ?, ?, ?, ?, ?, ?, ?, ?,?)
     |]
 
 
@@ -939,7 +913,6 @@
 
 
 data OtelLogsAndSpans = OtelLogsAndSpans
-<<<<<<< HEAD
   { project_id :: Text
   , id :: UUID.UUID
   , timestamp :: UTCTime
@@ -950,12 +923,6 @@
   , body :: Maybe AE.Value
   , attributes :: Maybe (Map Text AE.Value)
   , resource :: Maybe (Map Text AE.Value)
-=======
-  { timestamp :: UTCTime
-  , observed_timestamp :: Maybe UTCTime
-  , id :: Text
-  , parent_id :: Maybe Text
->>>>>>> a78cc64a
   , hashes :: V.Vector Text
   , kind :: Maybe Text
   , status_code :: Maybe Text
@@ -963,18 +930,11 @@
   , start_time :: UTCTime
   , end_time :: Maybe UTCTime
   , events :: Maybe AE.Value
-<<<<<<< HEAD
-  , links :: Maybe AE.Value
-  , duration :: Maybe Integer
-  , name :: Maybe Text
-  , parent_id :: Maybe Text
-=======
   , links :: Maybe Text
   , attributes :: Maybe (Map Text AE.Value)
   , resource :: Maybe (Map Text AE.Value)
   , project_id :: Text
   , date :: UTCTime
->>>>>>> a78cc64a
   }
   deriving (Show, Generic)
   deriving (AE.FromJSON, AE.ToJSON) via DAE.Snake OtelLogsAndSpans
