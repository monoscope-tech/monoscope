{-# LANGUAGE DuplicateRecordFields #-}
{-# LANGUAGE GeneralizedNewtypeDeriving #-}
{-# LANGUAGE TemplateHaskell #-}

module Models.Apis.RequestDumps (
  RequestDump (..),
  SDKTypes (..),
  RequestDumpLogItem,
  EndpointPerf (..),
  RequestForReport (..),
  normalizeUrlPath,
  throughputBy,
  throughputBy',
  latencyBy,
  requestDumpLogItemUrlPath,
  requestDumpLogUrlPath,
  selectReqLatenciesRolledBySteps,
  selectReqLatenciesRolledByStepsForProject,
  selectRequestDumpByProject,
  selectRequestDumpByProjectAndId,
  selectRequestDumpsByProjectForChart,
  bulkInsertRequestDumps,
  getRequestDumpForReports,
  getRequestDumpsForPreviousReportPeriod,
) where

import Control.Error (hush)
import Data.Aeson qualified as AE
import Data.Default.Instances ()
import Data.Scientific (Scientific)
import Data.Time (CalendarDiffTime, ZonedTime, defaultTimeLocale, diffUTCTime, formatTime, zonedTimeToUTC)
import Data.Time.Format.ISO8601 (ISO8601 (iso8601Format), formatShow)
import Data.Tuple.Extra (both)
import Data.UUID qualified as UUID
import Data.Vector (Vector)
import Database.PostgreSQL.Entity.DBT (QueryNature (Select), query, queryOne)
import Database.PostgreSQL.Entity.Types
import Database.PostgreSQL.Simple (FromRow, Only (Only), ResultError (ConversionFailed), ToRow)
import Database.PostgreSQL.Simple.FromField (FromField (fromField), returnError)
import Database.PostgreSQL.Simple.SqlQQ (sql)
import Database.PostgreSQL.Simple.ToField (ToField (toField))
import Database.PostgreSQL.Simple.Types (Query (Query))
import Database.PostgreSQL.Transact (DBT, executeMany)
import Deriving.Aeson qualified as DAE
import Models.Projects.Projects qualified as Projects
import NeatInterpolation (text)
import Optics.TH
import Pkg.Parser
import Relude hiding (many, some)
import Utils (DBField (MkDBField), quoteTxt)
import Witch (from)
<<<<<<< HEAD
=======
import Data.Tuple.Extra (both)
import Database.PostgreSQL.Simple.FromField (FromField (fromField), returnError)
import Database.PostgreSQL.Simple.ToField (ToField (toField))
import Network.URI (URI, parseURI, uriAuthority, uriPath, uriQuery)
import Data.Text (unpack)
import Data.Text qualified as T
>>>>>>> e89d62fc

data SDKTypes = GoGin | GoBuiltIn | PhpLaravel | PhpSymfony | JsExpress | JsNest | JavaSpringBoot | DotNet
  deriving stock (Show, Generic, Read, Eq)
  deriving (AE.FromJSON, AE.ToJSON) via DAE.CustomJSON '[DAE.FieldLabelModifier '[DAE.CamelToSnake]] SDKTypes

instance ToField SDKTypes where
  toField sdkType = toField @String (show sdkType)

instance FromField SDKTypes where
  fromField f mdata = do
    str <- fromField f mdata
    case readMaybe str of
      Just sdkType -> return sdkType
      Nothing -> return GoGin
<<<<<<< HEAD

-- Nothing -> returnError ConversionFailed f ("Could not read SDKTypes: " ++ str)
=======
      -- Nothing -> returnError ConversionFailed f ("Could not read SDKTypes: " ++ str)
>>>>>>> e89d62fc

-- normalize URLPatg based off the SDKTypes. Should allow us have custom logic to parse and transform url paths into a form we are happy with, per library
-- >>> normalizeUrlPath GoGin 200 "GET" "https://apitoolkit.io/abc/:bla?q=abc"
-- "/abc/:bla"
-- >>> normalizeUrlPath GoGin 200 "GET" "/abc/:bla?q=abc"
-- ""
--
-- >>> normalizeUrlPath GoGin 404 "GET" "https://apitoolkit.io/abc/:bla?q=abc"
-- ""
--
-- >>> normalizeUrlPath JsExpress 200 "OPTIONS" "https://apitoolkit.io/abc/:bla?q=abc"
-- ""
-- >>> normalizeUrlPath JsExpress 200 "PATCH" "https://apitoolkit.io/abc/:bla?q=abc"
-- "/abc/:bla"
--
normalizeUrlPath :: SDKTypes ->Int -> Text-> Text -> Text
normalizeUrlPath GoGin statusCode _method urlPath =removeQueryParams statusCode urlPath
normalizeUrlPath GoBuiltIn statusCode _method urlPath =removeQueryParams statusCode urlPath
normalizeUrlPath PhpLaravel statusCode _method urlPath =removeQueryParams statusCode urlPath
normalizeUrlPath PhpSymfony statusCode _method urlPath =removeQueryParams statusCode urlPath
-- NOTE: Temporary workaround due to storing complex paths in the urlPath, which should be unaccepted, and messes with our logic
normalizeUrlPath JsExpress statusCode "OPTIONS" urlPath = ""
normalizeUrlPath JsExpress statusCode _method urlPath =removeQueryParams statusCode urlPath
normalizeUrlPath JavaSpringBoot statusCode _method urlPath =removeQueryParams statusCode urlPath
normalizeUrlPath JsNest statusCode _method urlPath =removeQueryParams statusCode urlPath
normalizeUrlPath DotNet statusCode _method urlPath =removeQueryParams statusCode urlPath

-- removeQueryParams ...
-- >>> removeQueryParams 200 "https://apitoolkit.io/abc/:bla?q=abc"
--
-- Function to remove the query parameter section from a URL
removeQueryParams :: Int -> Text ->Text
removeQueryParams 404 urlPath = ""
removeQueryParams statusCode urlPath =
    case T.break (== '?') urlPath of
        (before, "")    -> before  -- No query parameters found
        (before, after) -> before  -- Query parameters found, stripping them

-- request dumps are time series dumps representing each requests which we consume from our users.
-- We use this field via the log explorer for exploring and searching traffic. And at the moment also use it for most time series analytics.
-- It's likely a good idea to stop relying on it for some of the time series analysis, to allow us easily support request sampling, but still support
-- relatively accurate analytic counts.
-- NOTE: This record closely mirrors the order of fields in the table. Changing the orfer of fields here would break inserting and querying request dumps
data RequestDump = RequestDump
  { id :: UUID.UUID
  , createdAt :: ZonedTime
  , updatedAt :: ZonedTime
  , projectId :: UUID.UUID
  , host :: Text
  , urlPath :: Text
  , rawUrl :: Text
  , pathParams :: AE.Value
  , method :: Text
  , referer :: Text
  , protoMajor :: Int
  , protoMinor :: Int
  , duration :: CalendarDiffTime
  , statusCode :: Int
  , --
    queryParams :: AE.Value
  , requestHeaders :: AE.Value
  , responseHeaders :: AE.Value
  , requestBody :: AE.Value
  , responseBody :: AE.Value
  , --
    endpointHash :: Text
  , shapeHash :: Text
  , formatHashes :: Vector Text
  , fieldHashes :: Vector Text
  , durationNs :: Integer
  , sdkType :: SDKTypes
  }
  deriving stock (Show, Generic, Eq)
  deriving anyclass (ToRow, FromRow)
  deriving
    (Entity)
    via (GenericEntity '[Schema "apis", TableName "request_dumps", PrimaryKey "id", FieldModifiers '[CamelToSnake]] RequestDump)

-- Fields to from request dump neccessary for generating performance reports
data RequestForReport = RequestForReport
  { id :: UUID.UUID
  , createdAt :: ZonedTime
  , projectId :: UUID.UUID
  , host :: Text
  , urlPath :: Text
  , rawUrl :: Text
  , method :: Text
  , endpointHash :: Text
  , averageDuration :: Integer
  }
  deriving stock (Show, Generic, Eq)
  deriving anyclass (ToRow, FromRow)
  deriving
    (Entity)
    via (GenericEntity '[Schema "apis", TableName "request_dumps", PrimaryKey "id", FieldModifiers '[CamelToSnake]] RequestForReport)

data EndpointPerf = EndpointPerf
  { endpointHash :: Text
  , averageDuration :: Integer
  }
  deriving stock (Show, Generic, Eq)
  deriving anyclass (ToRow, FromRow)
  deriving
    (Entity)
    via (GenericEntity '[Schema "apis", TableName "request_dumps", PrimaryKey "id", FieldModifiers '[CamelToSnake]] EndpointPerf)

makeFieldLabelsNoPrefix ''RequestForReport

-- RequestDumpLogItem is used in the to query log items for the log query explorer on the dashboard. Each item here can be queried
-- via the query language on said dashboard page.
data RequestDumpLogItem = RequestDumpLogItem
  { id :: UUID.UUID
  , createdAt :: ZonedTime
  , host :: Text
  , urlPath :: Text
  , method :: Text
  , rawUrl :: Text
  , referer :: Text
  , --
    pathParams :: AE.Value
  , -- , duration :: CalendarDiffTime
    statusCode :: Int
  , --
    queryParams :: AE.Value
  , requestBody :: AE.Value
  , responseBody :: AE.Value
  , requestHeaders :: AE.Value
  , responseHeaders :: AE.Value
  , fullCount :: Int
  , durationNs :: Integer
  , sdkType :: SDKTypes
  }
  deriving stock (Show, Generic, Eq)
  deriving anyclass (ToRow, FromRow)
  deriving (AE.FromJSON, AE.ToJSON) via DAE.CustomJSON '[DAE.FieldLabelModifier '[DAE.CamelToSnake]] RequestDumpLogItem

makeFieldLabelsNoPrefix ''RequestDumpLogItem

requestDumpLogItemUrlPath :: Projects.ProjectId -> RequestDumpLogItem -> Text
requestDumpLogItemUrlPath pid rd = "/p/" <> pid.toText <> "/log_explorer/" <> UUID.toText rd.id <> "/" <> from @String (formatShow iso8601Format rd.createdAt)

requestDumpLogUrlPath :: Projects.ProjectId -> Maybe Text -> Maybe Text -> Maybe Text -> Text
requestDumpLogUrlPath pid q cols fromM = [text|/p/$pidT/log_explorer?query=$queryT&cols=$colsT&from=$fromT|]
 where
  pidT = pid.toText
  queryT = fromMaybe "" q
  colsT = fromMaybe "" cols
  fromT = fromMaybe "" fromM

getRequestDumpForReports :: Projects.ProjectId -> Text -> DBT IO (Vector RequestForReport)
getRequestDumpForReports pid report_type = query Select (Query $ encodeUtf8 q) pid
 where
  report_interval = if report_type == "daily" then ("'24 hours'" :: Text) else "'7 days'"
  q =
    [text| 
     SELECT DISTINCT ON (endpoint_hash)
        id, created_at, project_id, host, url_path, raw_url, method, endpoint_hash,
        CAST (ROUND (AVG (duration_ns) OVER (PARTITION BY endpoint_hash)) AS BIGINT) AS average_duration
     FROM
        apis.request_dumps
     WHERE
        project_id = ? AND created_at > NOW() - interval $report_interval;
    |]

getRequestDumpsForPreviousReportPeriod :: Projects.ProjectId -> Text -> DBT IO (Vector EndpointPerf)
getRequestDumpsForPreviousReportPeriod pid report_type = query Select (Query $ encodeUtf8 q) pid
 where
  (start, end) = if report_type == "daily" then ("'48 hours'" :: Text, "'24 hours'") else ("'14 days'", "'7 days'")
  q =
    [text| 
     SELECT  endpoint_hash,
        CAST (ROUND (AVG (duration_ns)) AS BIGINT) AS average_duration
     FROM
        apis.request_dumps
     WHERE
        project_id = ? AND created_at > NOW() - interval $start AND created_at < NOW() - interval $end
     GROUP BY endpoint_hash;
    |]

selectRequestDumpByProject :: Projects.ProjectId -> Text -> Maybe Text -> DBT IO (Vector RequestDumpLogItem)
selectRequestDumpByProject pid extraQuery fromM = query Select (Query $ encodeUtf8 q) (pid, fromT)
 where
  fromT = fromMaybe "infinity" fromM
  extraQueryParsed = either error (\v -> if v == "" then "" else " AND " <> v) $ parseQueryStringToWhereClause extraQuery
  q =
    [text| SELECT id,created_at,host,url_path,method,raw_url,referer,
                    path_params, status_code,query_params,
                    request_body,response_body,request_headers,response_headers,
                    count(*) OVER() AS full_count, duration_ns, sdk_type
             FROM apis.request_dumps where project_id=? and created_at<? |]
      <> extraQueryParsed
      <> " order by created_at desc limit 200;"

selectRequestDumpsByProjectForChart :: Projects.ProjectId -> Text -> DBT IO Text
selectRequestDumpsByProjectForChart pid extraQuery = do
  (Only val) <- fromMaybe (Only "[]") <$> queryOne Select (Query $ encodeUtf8 q) (Only pid)
  pure val
 where
  extraQueryParsed = either error (\v -> if v == "" then "" else " AND " <> v) $ parseQueryStringToWhereClause extraQuery
  q =
    [text| SELECT COALESCE(NULLIF(json_agg(json_build_array(timeB, count))::text, '[null]'), '[]')::text 
              from (
                SELECT time_bucket('1 minute', created_at) as timeB,count(*)
               FROM apis.request_dumps where project_id=? $extraQueryParsed  GROUP BY timeB) ts|]

-- bulkInsertRequestDumps :: [RequestDump] -> DBT IO Int64
-- bulkInsertRequestDumps _ = pure 0
--
bulkInsertRequestDumps :: [RequestDump] -> DBT IO Int64
bulkInsertRequestDumps = executeMany q
 where
  q = [sql| INSERT INTO apis.request_dumps VALUES (?,?,?,?,?,?,?,?,?,?,?,?,?,?,?,?,?,?,?,?,?,?,?,?,?); |]

selectRequestDumpByProjectAndId :: Projects.ProjectId -> ZonedTime -> UUID.UUID -> DBT IO (Maybe RequestDumpLogItem)
selectRequestDumpByProjectAndId pid createdAt rdId = queryOne Select q (createdAt, pid, rdId)
 where
  q =
    [sql|SELECT   id,created_at,host,url_path,method,raw_url,referer,
                    path_params,status_code,query_params,
                    request_body,response_body,request_headers,response_headers,
                    0 AS full_count, duration_ns, sdk_type
             FROM apis.request_dumps where created_at=? and project_id=? and id=? LIMIT 1|]

selectReqLatenciesRolledBySteps :: Int -> Int -> Projects.ProjectId -> Text -> Text -> DBT IO (Vector (Int, Int))
selectReqLatenciesRolledBySteps maxv steps pid urlPath method = query Select q (maxv, steps, steps, steps, pid, urlPath, method)
 where
  q =
    [sql| 
select duration_steps, count(id)
	FROM generate_series(0, ?, ?) AS duration_steps
	LEFT OUTER JOIN apis.request_dumps on (duration_steps = round((EXTRACT(epoch FROM duration)/1000000)/?)*? 
    AND created_at > NOW() - interval '14' day
    AND project_id=? and url_path=? and method=?)
	GROUP BY duration_steps 
	ORDER BY duration_steps;
      |]

-- TODO: expand this into a view
selectReqLatenciesRolledByStepsForProject :: Int -> Int -> Projects.ProjectId -> (Maybe ZonedTime, Maybe ZonedTime) -> DBT IO (Vector (Int, Int))
selectReqLatenciesRolledByStepsForProject maxv steps pid dateRange = query Select (Query $ encodeUtf8 q) (maxv, steps, steps, steps, pid)
 where
  dateRangeStr = from @String $ case dateRange of
    (Nothing, Just b) -> "AND created_at BETWEEN NOW() AND '" <> formatTime defaultTimeLocale "%F %R" b <> "'"
    (Just a, Just b) -> "AND created_at BETWEEN '" <> formatTime defaultTimeLocale "%F %R" a <> "' AND '" <> formatTime defaultTimeLocale "%F %R" b <> "'"
    _ -> ""
  q =
    [text| 
select duration_steps, count(id)
	FROM generate_series(0, ?, ?) AS duration_steps
	LEFT OUTER JOIN apis.request_dumps on (duration_steps = round((EXTRACT(epoch FROM duration)/1000000)/?)*?
    AND project_id=? $dateRangeStr )
	GROUP BY duration_steps 
	ORDER BY duration_steps;
      |]

latencyBy :: Projects.ProjectId -> Maybe Text -> Int -> (Maybe ZonedTime, Maybe ZonedTime) -> DBT IO Text
latencyBy pid endpointHash numSlots dateRange@(fromT, toT) = do
<<<<<<< HEAD
  let interval = case dateRange of
        (Just a, Just b) -> diffUTCTime (zonedTimeToUTC b) (zonedTimeToUTC a)
        _ -> 60 * 60 * 24 * 14

  let intervalT = from @String @Text $ show $ floor interval `div` (if numSlots == 0 then 1 else numSlots)
  let dateRange' = both (quoteTxt . from @String . formatTime defaultTimeLocale "%F %R" <$>) dateRange
  let dateRangeStr = case dateRange' of
        (Nothing, Just b) -> "AND timeb BETWEEN NOW() AND " <> b
        (Just a, Just b) -> "AND timeb BETWEEN " <> a <> " AND " <> b
=======
  let interval =  case dateRange of
        (Just a, Just b) -> diffUTCTime (zonedTimeToUTC b) (zonedTimeToUTC a)
        _ -> 60*60*24*14

  let intervalT = from @String @Text $ show  $ floor interval `div` (if numSlots == 0 then 1 else numSlots)
  let dateRange' = both ( quoteTxt . from @String . formatTime defaultTimeLocale "%F %R" <$> ) dateRange
  let dateRangeStr =  case dateRange' of
        (Nothing, Just b) -> "AND timeb BETWEEN NOW() AND " <>  b
        (Just a, Just b) -> "AND timeb BETWEEN " <>  a <> " AND " <>  b
>>>>>>> e89d62fc
        _ -> ""
  let (fromD, toD) = bimap (maybe "now() - INTERVAL '14 days'" ("TIMESTAMP " <>)) (maybe "now()" ("TIMESTAMP " <>)) dateRange'
  let q =
        [text| 
  with f as (  
    SELECT
            time_bucket_gapfill('$intervalT seconds', timeb, $fromD, $toD) time,
            approx_percentile(0.5, rollup(agg))/1000000 p50,
            approx_percentile(0.75, rollup(agg))/1000000 p75,
            approx_percentile(0.9, rollup(agg))/1000000 p90
    from
        apis.project_requests_by_endpoint_per_min
    where
        project_id = ?
        $dateRangeStr
    group by
        time
  ) 
  SELECT COALESCE(json_agg(json_build_array(to_char(f.time, 'YYYY-DD-MM HH24:MI:SS'), f.p50, f.p75, f.p90)), '[]')::text  from f; 
  |]
  (Only val) <- fromMaybe (Only "[]") <$> queryOne Select (Query $ encodeUtf8 q) pid
  pure val

-- A throughput chart query for the request_dump table.
-- daterange :: (Maybe Int, Maybe Int)?
-- We have a requirement that the date range could either be an interval like now to 7 days ago, or be specific dates like day x to day y.
-- Now thinking about it, it might be easier to calculate 7days ago into a specific date than dealing with integer day ranges.
throughputBy :: Projects.ProjectId -> Maybe Text -> Maybe Text -> Maybe Text -> Maybe Text -> Maybe Text -> Int -> Maybe Int -> Maybe Text -> (Maybe ZonedTime, Maybe ZonedTime) -> DBT IO Text
throughputBy pid groupByM endpointHash shapeHash formatHash statusCodeGT numSlots limitM extraQuery dateRange@(fromT, toT) = do
  let extraQueryParsed = hush . parseQueryStringToWhereClause =<< extraQuery
  let condlist =
        catMaybes
          [ " endpoint_hash=? " <$ endpointHash
          , " shape_hash=? " <$ shapeHash
          , " ?=ANY(format_hashes) " <$ formatHash
          , " status_code>? " <$ statusCodeGT
          , extraQueryParsed
          ]
  let groupBy' = fromMaybe @Text "" $ mappend " ," <$> groupByM
  let (groupBy, groupByFields) = case groupByM of
        Just "endpoint" -> (",method, url_path", ",method||' '||url_path as g")
        Nothing -> ("", "")
        _ -> (groupBy', groupBy' <> " as g")
  let groupByFinal = maybe "" (const ",g") groupByM
  let paramList = mapMaybe (MkDBField <$>) [endpointHash, shapeHash, formatHash, statusCodeGT]

  let condlist' = filter (/= "") condlist
  let cond
        | null condlist' = mempty
        | otherwise = "AND " <> mconcat (intersperse " AND " condlist')

  let limit = maybe "" (("limit " <>) . show) limitM
<<<<<<< HEAD
  let interval = case dateRange of
        (Just a, Just b) -> diffUTCTime (zonedTimeToUTC b) (zonedTimeToUTC a)
        _ -> 60 * 60 * 24 * 14

  let intervalT = from @String @Text $ show $ floor interval `div` (if numSlots == 0 then 1 else numSlots)
  let dateRange' = both (quoteTxt . from @String . formatTime defaultTimeLocale "%F %R" <$>) dateRange
  let dateRangeStr = case dateRange' of
        (Nothing, Just b) -> "AND created_at BETWEEN NOW() AND " <> b
        (Just a, Just b) -> "AND created_at BETWEEN " <> a <> " AND " <> b
=======
  let interval =  case dateRange of
          (Just a, Just b) -> diffUTCTime (zonedTimeToUTC b) (zonedTimeToUTC a)
          _ -> 60*60*24*14

  let intervalT = from @String @Text $ show  $ floor interval `div` (if numSlots == 0 then 1 else numSlots)
  let dateRange' = both ( quoteTxt . from @String . formatTime defaultTimeLocale "%F %R" <$> ) dateRange
  let dateRangeStr =  case dateRange' of
        (Nothing, Just b) -> "AND created_at BETWEEN NOW() AND " <>  b
        (Just a, Just b) -> "AND created_at BETWEEN " <>  a <> " AND " <>  b
>>>>>>> e89d62fc
        _ -> "AND created_at BETWEEN NOW() - INTERVAL '14 days' AND NOW()"
  let (fromD, toD) = bimap (maybe "now() - INTERVAL '14 days'" ("TIMESTAMP " <>)) (maybe "now()" ("TIMESTAMP " <>)) dateRange'
  let q =
        [text| WITH q as (SELECT time_bucket_gapfill('$intervalT seconds', created_at, $fromD,$toD) as timeB $groupByFields , COALESCE(COUNT(*), 0) total_count 
                  FROM apis.request_dumps 
                  WHERE project_id=? $cond $dateRangeStr GROUP BY timeB $groupBy $limit)
              SELECT COALESCE(json_agg(json_build_array(timeB $groupByFinal, total_count)), '[]')::text from q; |]
  (Only val) <- fromMaybe (Only "[]") <$> queryOne Select (Query $ encodeUtf8 q) (MkDBField pid : paramList)
  pure val

throughputBy' :: Projects.ProjectId -> Maybe Text -> Maybe Text -> Maybe Text -> Maybe Text -> Maybe Text -> Int -> Maybe Int -> Maybe Text -> (Maybe ZonedTime, Maybe ZonedTime) -> DBT IO (Vector (Int, Int, String))
throughputBy' pid groupByM endpointHash shapeHash formatHash statusCodeGT numSlots limitM extraQuery dateRange@(fromT, toT) = do
  let extraQueryParsed = hush . parseQueryStringToWhereClause =<< extraQuery
  let condlist =
        catMaybes
          [ " endpoint_hash=? " <$ endpointHash
          , " shape_hash=? " <$ shapeHash
          , " ?=ANY(format_hashes) " <$ formatHash
          , " status_code>? " <$ statusCodeGT
          , extraQueryParsed
          ]
  let groupBy' = fromMaybe @Text "" $ mappend " ," <$> groupByM
  let (groupBy, groupByFields) = case groupByM of
        Just "endpoint" -> (",method, url_path", ",method||' '||url_path as g")
        Nothing -> ("", "")
        _ -> (groupBy', groupBy' <> "::text as g")
  let groupByFinal = maybe "" (const ",g") groupByM
  let paramList = mapMaybe (MkDBField <$>) [endpointHash, shapeHash, formatHash, statusCodeGT]
  let condlist' = filter (/= "") condlist
  let cond
        | null condlist' = mempty
        | otherwise = "AND " <> mconcat (intersperse " AND " condlist')
  let limit = maybe "" (("limit " <>) . show) limitM
<<<<<<< HEAD
  let interval = case dateRange of
        (Just a, Just b) -> diffUTCTime (zonedTimeToUTC b) (zonedTimeToUTC a)
        _ -> 60 * 60 * 24 * 14

  let intervalT = from @String @Text $ show $ floor interval `div` (if numSlots == 0 then 1 else numSlots)
  let dateRange' = both (quoteTxt . from @String . formatTime defaultTimeLocale "%F %R" <$>) dateRange
  let dateRangeStr = case dateRange' of
        (Nothing, Just b) -> "AND created_at BETWEEN NOW() AND " <> b
        (Just a, Just b) -> "AND created_at BETWEEN " <> a <> " AND " <> b
=======
  let interval =  case dateRange of
          (Just a, Just b) -> diffUTCTime (zonedTimeToUTC b) (zonedTimeToUTC a)
          _ -> 60*60*24*14

  let intervalT = from @String @Text $ show  $ floor interval `div` (if numSlots == 0 then 1 else numSlots)
  let dateRange' = both ( quoteTxt . from @String . formatTime defaultTimeLocale "%F %R" <$> ) dateRange
  let dateRangeStr =  case dateRange' of
        (Nothing, Just b) -> "AND created_at BETWEEN NOW() AND " <>  b
        (Just a, Just b) -> "AND created_at BETWEEN " <>  a <> " AND " <>  b
>>>>>>> e89d62fc
        _ -> "AND created_at BETWEEN NOW() - INTERVAL '14 days' AND NOW()"
  -- let (fromD, toD) = bimap (maybe "now() - INTERVAL '14 days'" ("TIMESTAMP " <> ) )  (maybe "now()" ("TIMESTAMP " <>)) dateRange'
  let q =
        [text| SELECT extract(epoch from time_bucket('$intervalT seconds', created_at))::integer as timeB, COALESCE(COUNT(*), 0) total_count $groupByFields  
                  FROM apis.request_dumps 
                  WHERE project_id=? $cond $dateRangeStr GROUP BY timeB $groupBy $limit; |]
  query Select (Query $ encodeUtf8 q) (MkDBField pid : paramList)<|MERGE_RESOLUTION|>--- conflicted
+++ resolved
@@ -49,15 +49,12 @@
 import Relude hiding (many, some)
 import Utils (DBField (MkDBField), quoteTxt)
 import Witch (from)
-<<<<<<< HEAD
-=======
 import Data.Tuple.Extra (both)
 import Database.PostgreSQL.Simple.FromField (FromField (fromField), returnError)
 import Database.PostgreSQL.Simple.ToField (ToField (toField))
 import Network.URI (URI, parseURI, uriAuthority, uriPath, uriQuery)
 import Data.Text (unpack)
 import Data.Text qualified as T
->>>>>>> e89d62fc
 
 data SDKTypes = GoGin | GoBuiltIn | PhpLaravel | PhpSymfony | JsExpress | JsNest | JavaSpringBoot | DotNet
   deriving stock (Show, Generic, Read, Eq)
@@ -72,12 +69,7 @@
     case readMaybe str of
       Just sdkType -> return sdkType
       Nothing -> return GoGin
-<<<<<<< HEAD
-
--- Nothing -> returnError ConversionFailed f ("Could not read SDKTypes: " ++ str)
-=======
       -- Nothing -> returnError ConversionFailed f ("Could not read SDKTypes: " ++ str)
->>>>>>> e89d62fc
 
 -- normalize URLPatg based off the SDKTypes. Should allow us have custom logic to parse and transform url paths into a form we are happy with, per library
 -- >>> normalizeUrlPath GoGin 200 "GET" "https://apitoolkit.io/abc/:bla?q=abc"
@@ -115,6 +107,7 @@
     case T.break (== '?') urlPath of
         (before, "")    -> before  -- No query parameters found
         (before, after) -> before  -- Query parameters found, stripping them
+
 
 -- request dumps are time series dumps representing each requests which we consume from our users.
 -- We use this field via the log explorer for exploring and searching traffic. And at the moment also use it for most time series analytics.
@@ -335,17 +328,6 @@
 
 latencyBy :: Projects.ProjectId -> Maybe Text -> Int -> (Maybe ZonedTime, Maybe ZonedTime) -> DBT IO Text
 latencyBy pid endpointHash numSlots dateRange@(fromT, toT) = do
-<<<<<<< HEAD
-  let interval = case dateRange of
-        (Just a, Just b) -> diffUTCTime (zonedTimeToUTC b) (zonedTimeToUTC a)
-        _ -> 60 * 60 * 24 * 14
-
-  let intervalT = from @String @Text $ show $ floor interval `div` (if numSlots == 0 then 1 else numSlots)
-  let dateRange' = both (quoteTxt . from @String . formatTime defaultTimeLocale "%F %R" <$>) dateRange
-  let dateRangeStr = case dateRange' of
-        (Nothing, Just b) -> "AND timeb BETWEEN NOW() AND " <> b
-        (Just a, Just b) -> "AND timeb BETWEEN " <> a <> " AND " <> b
-=======
   let interval =  case dateRange of
         (Just a, Just b) -> diffUTCTime (zonedTimeToUTC b) (zonedTimeToUTC a)
         _ -> 60*60*24*14
@@ -355,7 +337,6 @@
   let dateRangeStr =  case dateRange' of
         (Nothing, Just b) -> "AND timeb BETWEEN NOW() AND " <>  b
         (Just a, Just b) -> "AND timeb BETWEEN " <>  a <> " AND " <>  b
->>>>>>> e89d62fc
         _ -> ""
   let (fromD, toD) = bimap (maybe "now() - INTERVAL '14 days'" ("TIMESTAMP " <>)) (maybe "now()" ("TIMESTAMP " <>)) dateRange'
   let q =
@@ -408,17 +389,6 @@
         | otherwise = "AND " <> mconcat (intersperse " AND " condlist')
 
   let limit = maybe "" (("limit " <>) . show) limitM
-<<<<<<< HEAD
-  let interval = case dateRange of
-        (Just a, Just b) -> diffUTCTime (zonedTimeToUTC b) (zonedTimeToUTC a)
-        _ -> 60 * 60 * 24 * 14
-
-  let intervalT = from @String @Text $ show $ floor interval `div` (if numSlots == 0 then 1 else numSlots)
-  let dateRange' = both (quoteTxt . from @String . formatTime defaultTimeLocale "%F %R" <$>) dateRange
-  let dateRangeStr = case dateRange' of
-        (Nothing, Just b) -> "AND created_at BETWEEN NOW() AND " <> b
-        (Just a, Just b) -> "AND created_at BETWEEN " <> a <> " AND " <> b
-=======
   let interval =  case dateRange of
           (Just a, Just b) -> diffUTCTime (zonedTimeToUTC b) (zonedTimeToUTC a)
           _ -> 60*60*24*14
@@ -428,7 +398,6 @@
   let dateRangeStr =  case dateRange' of
         (Nothing, Just b) -> "AND created_at BETWEEN NOW() AND " <>  b
         (Just a, Just b) -> "AND created_at BETWEEN " <>  a <> " AND " <>  b
->>>>>>> e89d62fc
         _ -> "AND created_at BETWEEN NOW() - INTERVAL '14 days' AND NOW()"
   let (fromD, toD) = bimap (maybe "now() - INTERVAL '14 days'" ("TIMESTAMP " <>)) (maybe "now()" ("TIMESTAMP " <>)) dateRange'
   let q =
@@ -462,17 +431,6 @@
         | null condlist' = mempty
         | otherwise = "AND " <> mconcat (intersperse " AND " condlist')
   let limit = maybe "" (("limit " <>) . show) limitM
-<<<<<<< HEAD
-  let interval = case dateRange of
-        (Just a, Just b) -> diffUTCTime (zonedTimeToUTC b) (zonedTimeToUTC a)
-        _ -> 60 * 60 * 24 * 14
-
-  let intervalT = from @String @Text $ show $ floor interval `div` (if numSlots == 0 then 1 else numSlots)
-  let dateRange' = both (quoteTxt . from @String . formatTime defaultTimeLocale "%F %R" <$>) dateRange
-  let dateRangeStr = case dateRange' of
-        (Nothing, Just b) -> "AND created_at BETWEEN NOW() AND " <> b
-        (Just a, Just b) -> "AND created_at BETWEEN " <> a <> " AND " <> b
-=======
   let interval =  case dateRange of
           (Just a, Just b) -> diffUTCTime (zonedTimeToUTC b) (zonedTimeToUTC a)
           _ -> 60*60*24*14
@@ -482,7 +440,6 @@
   let dateRangeStr =  case dateRange' of
         (Nothing, Just b) -> "AND created_at BETWEEN NOW() AND " <>  b
         (Just a, Just b) -> "AND created_at BETWEEN " <>  a <> " AND " <>  b
->>>>>>> e89d62fc
         _ -> "AND created_at BETWEEN NOW() - INTERVAL '14 days' AND NOW()"
   -- let (fromD, toD) = bimap (maybe "now() - INTERVAL '14 days'" ("TIMESTAMP " <> ) )  (maybe "now()" ("TIMESTAMP " <>)) dateRange'
   let q =
