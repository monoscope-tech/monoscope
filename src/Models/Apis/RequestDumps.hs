{-# LANGUAGE DerivingVia #-}
{-# LANGUAGE DuplicateRecordFields #-}
{-# LANGUAGE GeneralizedNewtypeDeriving #-}
{-# LANGUAGE TemplateHaskell #-}

module Models.Apis.RequestDumps (
  RequestDump (..),
  SDKTypes (..),
  RequestDumpLogItem (..),
  EndpointPerf (..),
  RequestForReport (..),
  ATError (..),
  normalizeUrlPath,
  throughputBy,
  throughputBy',
  requestDumpLogItemUrlPath,
  selectAnomalyEvents,
  requestDumpLogUrlPath,
  selectReqLatenciesRolledBySteps,
  selectReqLatenciesRolledByStepsForProject,
  selectRequestDumpByProject,
  selectRequestDumpByProjectAndId,
  selectRequestDumpsByProjectForChart,
  bulkInsertRequestDumps,
  getRequestDumpForReports,
  getRequestDumpsForPreviousReportPeriod,
  countRequestDumpByProject,
<<<<<<< HEAD
=======
  dependenciesAndEventsCount,
  selectRequestDumpByProjectAndParentId,
>>>>>>> 6c9c1013
  getRequestType,
) where

import Control.Error (hush)
import Data.Aeson qualified as AE
import Data.Default.Instances ()
import Data.Text qualified as T
import Data.Time (CalendarDiffTime, ZonedTime, defaultTimeLocale, diffUTCTime, formatTime, zonedTimeToUTC)
import Data.Time.Format
import Data.Time.Format.ISO8601 (ISO8601 (iso8601Format), formatShow)
import Data.Tuple.Extra (both)
import Data.UUID qualified as UUID
import Data.Vector qualified as V
import Database.PostgreSQL.Entity.DBT (QueryNature (Select), query, queryOne)
import Database.PostgreSQL.Entity.Types
import Database.PostgreSQL.Simple (FromRow, Only (Only), ToRow)
import Database.PostgreSQL.Simple.FromField (FromField (fromField))
import Database.PostgreSQL.Simple.Newtypes (Aeson (..))
import Database.PostgreSQL.Simple.SqlQQ (sql)
import Database.PostgreSQL.Simple.ToField (ToField (toField))
import Database.PostgreSQL.Simple.Types (Query (Query))
import Database.PostgreSQL.Transact (DBT, executeMany)
import Deriving.Aeson qualified as DAE
import Models.Apis.Anomalies (AnomalyTypes)
import Models.Apis.Anomalies qualified as Anomalies
import Models.Projects.Projects qualified as Projects
import NeatInterpolation (text)
import Optics.TH
import Pkg.Parser
import Relude hiding (many, some)
import Utils (DBField (MkDBField), quoteTxt)
import Witch (from)


data SDKTypes
  = GoGin
  | GoBuiltIn
  | GoGorillaMux
  | GoFiber
  | GoDefault
  | GoOutgoing
  | PhpLaravel
  | PhpSymfony
  | JsExpress
  | JsNest
  | JsFastify
  | JavaSpringBoot
  | JsAxiosOutgoing
  | DotNet
  | PythonFastApi
  | PythonFlask
  | PythonDjango
  deriving stock (Show, Generic, Read, Eq)
  deriving (AE.FromJSON, AE.ToJSON) via DAE.CustomJSON '[DAE.FieldLabelModifier '[DAE.CamelToSnake]] SDKTypes


instance ToField SDKTypes where
  toField sdkType = toField @String (show sdkType)


instance FromField SDKTypes where
  fromField f mdata = do
    str <- fromField f mdata
    case readMaybe str of
      Just sdkType -> return sdkType
      Nothing -> return GoGin


data RequestTypes
  = Incoming
  | Outgoing
  | Background
  deriving stock (Show, Generic, Read, Eq)
  deriving (AE.FromJSON, AE.ToJSON) via DAE.CustomJSON '[DAE.FieldLabelModifier '[DAE.CamelToSnake]] RequestTypes


instance ToField RequestTypes where
  toField requestType = toField @String (show requestType)


instance FromField RequestTypes where
  fromField f mdata = do
    str <- fromField f mdata
    case readMaybe str of
      Just requestType -> return requestType
      Nothing -> return Incoming


-- Nothing -> returnError ConversionFailed f ("Could not read SDKTypes: " ++ str)

-- normalize URLPatg based off the SDKTypes. Should allow us have custom logic to parse and transform url paths into a form we are happy with, per library
-- >>> normalizeUrlPath GoGin 200 "GET" "https://apitoolkit.io/abc/:bla?q=abc"
-- "/abc/:bla"
-- >>> normalizeUrlPath GoGin 200 "GET" "/abc/:bla?q=abc"
-- ""
--
-- >>> normalizeUrlPath GoGin 404 "GET" "https://apitoolkit.io/abc/:bla?q=abc"
-- ""
--
-- >>> normalizeUrlPath JsExpress 200 "OPTIONS" "https://apitoolkit.io/abc/:bla?q=abc"
-- ""
-- >>> normalizeUrlPath JsExpress 200 "PATCH" "https://apitoolkit.io/abc/:bla?q=abc"
-- "/abc/:bla"
--
normalizeUrlPath :: SDKTypes -> Int -> Text -> Text -> Text
normalizeUrlPath GoOutgoing statusCode _method urlPath = removeQueryParams statusCode urlPath
normalizeUrlPath GoGin statusCode _method urlPath = removeQueryParams statusCode urlPath
normalizeUrlPath GoFiber statusCode _method urlPath = removeQueryParams statusCode urlPath
normalizeUrlPath GoBuiltIn statusCode _method urlPath = removeQueryParams statusCode urlPath
normalizeUrlPath GoDefault statusCode _method urlPath = removeQueryParams statusCode urlPath
normalizeUrlPath GoGorillaMux statusCode _method urlPath = removeQueryParams statusCode urlPath
normalizeUrlPath PhpLaravel statusCode _method urlPath = removeQueryParams statusCode urlPath
normalizeUrlPath PhpSymfony statusCode _method urlPath = removeQueryParams statusCode urlPath
-- NOTE: Temporary workaround due to storing complex paths in the urlPath, which should be unaccepted, and messes with our logic
normalizeUrlPath JsExpress statusCode "OPTIONS" urlPath = ""
normalizeUrlPath JsExpress statusCode _method urlPath = removeQueryParams statusCode urlPath
normalizeUrlPath JavaSpringBoot statusCode _method urlPath = removeQueryParams statusCode urlPath
normalizeUrlPath JsNest statusCode _method urlPath = removeQueryParams statusCode urlPath
normalizeUrlPath JsAxiosOutgoing statusCode _method urlPath = removeQueryParams statusCode urlPath
normalizeUrlPath DotNet statusCode _method urlPath = removeQueryParams statusCode urlPath
normalizeUrlPath PythonFastApi statusCode _method urlPath = removeQueryParams statusCode urlPath
normalizeUrlPath JsFastify statusCode _method urlPath = removeQueryParams statusCode urlPath
normalizeUrlPath PythonFlask statusCode _method urlPath = removeQueryParams statusCode urlPath
normalizeUrlPath PythonDjango statusCode _method urlPath = removeQueryParams statusCode urlPath


-- getRequestType ...
-- >>> getRequestType GoGin
-- Incoming
-- >>> getRequestType GoOutgoing
-- Outgoing
-- >>> getRequestType JsAxiosOutgoing
-- Outgoing

getRequestType :: SDKTypes -> RequestTypes
getRequestType sdkType
  | T.isSuffixOf "Outgoing" (show sdkType) = Outgoing
  | T.isSuffixOf "Background" (show sdkType) = Background
  | otherwise = Incoming


-- removeQueryParams ...
-- >>> removeQueryParams 200 "https://apitoolkit.io/abc/:bla?q=abc"
--
-- Function to remove the query parameter section from a URL
removeQueryParams :: Int -> Text -> Text
removeQueryParams 404 urlPath = ""
removeQueryParams statusCode urlPath =
  case T.break (== '?') urlPath of
    (before, "") -> before -- No query parameters found
    (before, after) -> before -- Query parameters found, stripping them


data ATError = ATError
  { when :: ZonedTime
  , errorType :: Text
  , rootErrorType :: Text
  , message :: Text
  , rootErrorMessage :: Text
  , stackTrace :: Text
  }
  deriving stock (Show, Generic, Eq)
  deriving
    (AE.FromJSON, AE.ToJSON)
    via DAE.CustomJSON '[DAE.OmitNothingFields, DAE.FieldLabelModifier '[DAE.CamelToSnake]] ATError
  deriving (ToField, FromField) via Aeson ATError


--   via DAE.CustomJSON '[DAE.OmitNothingFields, DAE.FieldLabelModifier '[DAE.CamelToSnake]] ATErrors
-- deriving (ToField, FromField) via Aeson ATErrors

-- request dumps are time series dumps representing each requests which we consume from our users.
-- We use this field via the log explorer for exploring and searching traffic. And at the moment also use it for most time series analytics.
-- It's likely a good idea to stop relying on it for some of the time series analysis, to allow us easily support request sampling, but still support
-- relatively accurate analytic counts.
-- NOTE: This record closely mirrors the order of fields in the table. Changing the order of fields here would break inserting and querying request dumps
data RequestDump = RequestDump
  { id :: UUID.UUID
  , createdAt :: ZonedTime
  , updatedAt :: ZonedTime
  , projectId :: UUID.UUID
  , host :: Text
  , urlPath :: Text
  , rawUrl :: Text
  , pathParams :: AE.Value
  , method :: Text
  , referer :: Text
  , protoMajor :: Int
  , protoMinor :: Int
  , duration :: CalendarDiffTime
  , statusCode :: Int
  , --
    queryParams :: AE.Value
  , requestHeaders :: AE.Value
  , responseHeaders :: AE.Value
  , requestBody :: AE.Value
  , responseBody :: AE.Value
  , --
    endpointHash :: Text
  , shapeHash :: Text
  , formatHashes :: V.Vector Text
  , fieldHashes :: V.Vector Text
  , durationNs :: Integer
  , sdkType :: SDKTypes
  , parentId :: Maybe UUID.UUID
  , serviceVersion :: Maybe Text
  , errors :: AE.Value -- Vector ATError
  , tags :: V.Vector Text
  , requestType :: RequestTypes
  }
  deriving stock (Show, Generic, Eq)
  deriving anyclass (ToRow, FromRow)
  deriving
    (Entity)
    via (GenericEntity '[Schema "apis", TableName "request_dumps", PrimaryKey "id", FieldModifiers '[CamelToSnake]] RequestDump)


-- Fields to from request dump neccessary for generating performance reports
data RequestForReport = RequestForReport
  { id :: UUID.UUID
  , createdAt :: ZonedTime
  , projectId :: UUID.UUID
  , host :: Text
  , urlPath :: Text
  , rawUrl :: Text
  , method :: Text
  , endpointHash :: Text
  , averageDuration :: Integer
  }
  deriving stock (Show, Generic, Eq)
  deriving anyclass (ToRow, FromRow)
  deriving
    (Entity)
    via (GenericEntity '[Schema "apis", TableName "request_dumps", PrimaryKey "id", FieldModifiers '[CamelToSnake]] RequestForReport)


data EndpointPerf = EndpointPerf
  { endpointHash :: Text
  , averageDuration :: Integer
  }
  deriving stock (Show, Generic, Eq)
  deriving anyclass (ToRow, FromRow)
  deriving
    (Entity)
    via (GenericEntity '[Schema "apis", TableName "request_dumps", PrimaryKey "id", FieldModifiers '[CamelToSnake]] EndpointPerf)


makeFieldLabelsNoPrefix ''RequestForReport


-- RequestDumpLogItem is used in the to query log items for the log query explorer on the dashboard. Each item here can be queried
-- via the query language on said dashboard page.
data RequestDumpLogItem = RequestDumpLogItem
  { id :: UUID.UUID
  , createdAt :: ZonedTime
  , projectId :: Projects.ProjectId
  , host :: Text
  , urlPath :: Text
  , method :: Text
  , rawUrl :: Text
  , referer :: Text
  , --
    pathParams :: AE.Value
  , -- , duration :: CalendarDiffTime
    statusCode :: Int
  , --
    queryParams :: AE.Value
  , requestBody :: AE.Value
  , responseBody :: AE.Value
  , requestHeaders :: AE.Value
  , responseHeaders :: AE.Value
  , durationNs :: Integer
  , sdkType :: SDKTypes
  , parentId :: Maybe UUID.UUID
  , serviceVersion :: Maybe Text -- allow users track deployments and versions (tags, commits, etc)
  , errorsCount :: Integer
  , errors :: AE.Value
  , tags :: Maybe (V.Vector Text)
  , requestType :: RequestTypes
  }
  deriving stock (Show, Generic, Eq)
  deriving anyclass (ToRow, FromRow)
  deriving (AE.FromJSON, AE.ToJSON) via DAE.CustomJSON '[DAE.FieldLabelModifier '[DAE.CamelToSnake]] RequestDumpLogItem


makeFieldLabelsNoPrefix ''RequestDumpLogItem


requestDumpLogItemUrlPath :: Projects.ProjectId -> RequestDumpLogItem -> Text
requestDumpLogItemUrlPath pid rd = "/p/" <> pid.toText <> "/log_explorer/" <> UUID.toText rd.id <> "/" <> from @String (formatShow iso8601Format rd.createdAt)


requestDumpLogUrlPath :: Projects.ProjectId -> Maybe Text -> Maybe Text -> Maybe Text -> Maybe Text -> Maybe Text -> Maybe Text -> Text
requestDumpLogUrlPath pid q cols cursorM sinceM fromM toM = [text|/p/$pidT/log_explorer?query=$queryT&cols=$colsT&cursor=$cursorT&since=$sinceT&from=$fromT&to=$toT|]
  where
    pidT = pid.toText
    queryT = fromMaybe "" q
    colsT = fromMaybe "" cols
    cursorT = fromMaybe "" cursorM
    sinceT = fromMaybe "" sinceM
    fromT = fromMaybe "" fromM
    toT = fromMaybe "" toM


getRequestDumpForReports :: Projects.ProjectId -> Text -> DBT IO (V.Vector RequestForReport)
getRequestDumpForReports pid report_type = query Select (Query $ encodeUtf8 q) pid
  where
    report_interval = if report_type == "daily" then ("'24 hours'" :: Text) else "'7 days'"
    q =
      [text| 
     SELECT DISTINCT ON (endpoint_hash)
        id, created_at, project_id, host, url_path, raw_url, method, endpoint_hash,
        CAST (ROUND (AVG (duration_ns) OVER (PARTITION BY endpoint_hash)) AS BIGINT) AS average_duration
     FROM
        apis.request_dumps
     WHERE
        project_id = ? AND created_at > NOW() - interval $report_interval;
    |]


getRequestDumpsForPreviousReportPeriod :: Projects.ProjectId -> Text -> DBT IO (V.Vector EndpointPerf)
getRequestDumpsForPreviousReportPeriod pid report_type = query Select (Query $ encodeUtf8 q) pid
  where
    (start, end) = if report_type == "daily" then ("'48 hours'" :: Text, "'24 hours'") else ("'14 days'", "'7 days'")
    q =
      [text| 
     SELECT  endpoint_hash,
        CAST (ROUND (AVG (duration_ns)) AS BIGINT) AS average_duration
     FROM
        apis.request_dumps
     WHERE
        project_id = ? AND created_at > NOW() - interval $start AND created_at < NOW() - interval $end
     GROUP BY endpoint_hash;
    |]


selectRequestDumpByProject :: Projects.ProjectId -> Text -> Maybe Text -> Maybe ZonedTime -> Maybe ZonedTime -> DBT IO (V.Vector RequestDumpLogItem, Int)
selectRequestDumpByProject pid extraQuery cursorM fromM toM = do
  logItems <- query Select (Query $ encodeUtf8 q) (pid, cursorT)
  Only count <- fromMaybe (Only 0) <$> queryOne Select (Query $ encodeUtf8 qCount) (pid, cursorT)
  pure (logItems, count)
  where
    cursorT = fromMaybe "infinity" cursorM
    dateRangeStr = from @String $ case (fromM, toM) of
      (Nothing, Just b) -> "AND created_at BETWEEN NOW() AND '" <> formatTime defaultTimeLocale "%F %R" b <> "'"
      (Just a, Just b) -> "AND created_at BETWEEN '" <> formatTime defaultTimeLocale "%F %R" a <> "' AND '" <> formatTime defaultTimeLocale "%F %R" b <> "'"
      _ -> ""
    extraQueryParsed = either error (\v -> if v == "" then "" else " AND " <> v) $ parseQueryStringToWhereClause extraQuery
    -- We only let people search within the 14 days time period
    qCount =
      [text| SELECT count(*) 
             FROM apis.request_dumps where project_id=? and created_at > NOW() - interval '14 days' and created_at<? $dateRangeStr |]
        <> extraQueryParsed
        <> " limit 1;"
    q =
      [text| SELECT id,created_at,project_id,host,url_path,method,raw_url,referer,
                    path_params, status_code,query_params,
                    request_body,response_body,'{}'::jsonb,'{}'::jsonb,
                    duration_ns, sdk_type,
                    parent_id, service_version, JSONB_ARRAY_LENGTH(errors) as errors_count, '{}'::jsonb, tags, request_type
             FROM apis.request_dumps where project_id=? and created_at > NOW() - interval '14 days' and created_at<? $dateRangeStr |]
        <> extraQueryParsed
        <> " order by created_at desc limit 200;"


countRequestDumpByProject :: Projects.ProjectId -> DBT IO Int
countRequestDumpByProject pid = do
  result <- query Select q pid
  case result of
    [Only count] -> return count
    v -> return $ length v
  where
    q = [sql| SELECT count(*) FROM apis.request_dumps WHERE project_id=? |]


selectRequestDumpsByProjectForChart :: Projects.ProjectId -> Text -> DBT IO Text
selectRequestDumpsByProjectForChart pid extraQuery = do
  (Only val) <- fromMaybe (Only "[]") <$> queryOne Select (Query $ encodeUtf8 q) (Only pid)
  pure val
  where
    extraQueryParsed = either error (\v -> if v == "" then "" else " AND " <> v) $ parseQueryStringToWhereClause extraQuery
    q =
      [text| SELECT COALESCE(NULLIF(json_agg(json_build_array(timeB, count))::text, '[null]'), '[]')::text 
              from (
                SELECT time_bucket('1 minute', created_at) as timeB,count(*)
               FROM apis.request_dumps where project_id=? $extraQueryParsed  GROUP BY timeB) ts|]


-- bulkInsertRequestDumps is a very import function because it's what inserts the request dumps into the database.
-- But it's tied to the literal database structure for performance purposes, so we need ot update this
-- if we add or remove new columns to the database table.
bulkInsertRequestDumps :: [RequestDump] -> DBT IO Int64
bulkInsertRequestDumps = executeMany q
  where
    q = [sql| INSERT INTO apis.request_dumps VALUES (?,?,?,?,?,?,?,?,?,?,?,?,?,?,?,?,?,?,?,?,?,?,?,?,?,?,?,?,?,?) ON CONFLICT DO NOTHING; |]


selectRequestDumpByProjectAndId :: Projects.ProjectId -> ZonedTime -> UUID.UUID -> DBT IO (Maybe RequestDumpLogItem)
selectRequestDumpByProjectAndId pid createdAt rdId = queryOne Select q (createdAt, pid, rdId)
  where
    q =
      [sql|SELECT   id,created_at,project_id, host,url_path,method,raw_url,referer,
                    path_params,status_code,query_params,
                    request_body,response_body,request_headers,response_headers, 
                    duration_ns, sdk_type,
                    parent_id, service_version, JSONB_ARRAY_LENGTH(errors) as errors_count, errors, tags, request_type
             FROM apis.request_dumps where created_at=? and project_id=? and id=? LIMIT 1|]


selectReqLatenciesRolledBySteps :: Int -> Int -> Projects.ProjectId -> Text -> Text -> DBT IO (V.Vector (Int, Int))
selectReqLatenciesRolledBySteps maxv steps pid urlPath method = query Select q (maxv, steps, steps, steps, pid, urlPath, method)
  where
    q =
      [sql| 
select duration_steps, count(id)
	FROM generate_series(0, ?, ?) AS duration_steps
	LEFT OUTER JOIN apis.request_dumps on (duration_steps = round((EXTRACT(epoch FROM duration)/1000000)/?)*? 
    AND created_at > NOW() - interval '14' day
    AND project_id=? and url_path=? and method=?)
	GROUP BY duration_steps 
	ORDER BY duration_steps;
      |]


-- TODO: expand this into a view
selectReqLatenciesRolledByStepsForProject :: Int -> Int -> Projects.ProjectId -> (Maybe ZonedTime, Maybe ZonedTime) -> DBT IO (V.Vector (Int, Int))
selectReqLatenciesRolledByStepsForProject maxv steps pid dateRange = query Select (Query $ encodeUtf8 q) (maxv, steps, steps, steps, pid)
  where
    dateRangeStr = from @String $ case dateRange of
      (Nothing, Just b) -> "AND created_at BETWEEN NOW() AND '" <> formatTime defaultTimeLocale "%F %R" b <> "'"
      (Just a, Just b) -> "AND created_at BETWEEN '" <> formatTime defaultTimeLocale "%F %R" a <> "' AND '" <> formatTime defaultTimeLocale "%F %R" b <> "'"
      _ -> ""
    q =
      [text| 
select duration_steps, count(id)
	FROM generate_series(0, ?, ?) AS duration_steps
	LEFT OUTER JOIN apis.request_dumps on (duration_steps = round((EXTRACT(epoch FROM duration)/1000000)/?)*?
    AND project_id=? $dateRangeStr )
	GROUP BY duration_steps 
	ORDER BY duration_steps;
      |]


selectAnomalyEvents :: Projects.ProjectId -> Text -> AnomalyTypes -> DBT IO (V.Vector RequestDumpLogItem)
selectAnomalyEvents pid targetHash anType = query Select (Query $ encodeUtf8 q) (pid, targetHash)
  where
    extraQuery :: Text
    extraQuery = case anType of
      Anomalies.ATEndpoint -> " endpoint_hash=?"
      Anomalies.ATShape -> " shape_hash=?"
      Anomalies.ATFormat -> " ?=ANY(format_hashes)"
      _ -> error "Should never be reached"

    q =
      [text| SELECT id,created_at, project_id,host,url_path,method,raw_url,referer,
                    path_params, status_code,query_params,
                    request_body,response_body,request_headers,response_headers,
                    duration_ns, sdk_type,
                    parent_id, service_version, JSONB_ARRAY_LENGTH(errors) as errors_count, errors, tags, request_type
             FROM apis.request_dumps where created_at > NOW() - interval '14' day AND project_id=? AND $extraQuery LIMIT 199; |]


<<<<<<< HEAD
=======
dependenciesAndEventsCount :: Projects.ProjectId -> DBT IO (V.Vector HostEvents)
dependenciesAndEventsCount = query Select q
  where
    q =
      [sql|SELECT host, COUNT(*) AS eventsCount 
           FROM apis.request_dumps
           WHERE project_id= ? AND host != '' AND request_type = 'Outgoing' AND created_at > NOW() - interval '14' day
           GROUP BY host
           ORDER BY eventsCount DESC;
           |]


selectRequestDumpByProjectAndParentId :: Projects.ProjectId -> UUID.UUID -> DBT IO (V.Vector RequestDumpLogItem)
selectRequestDumpByProjectAndParentId pid parentId = query Select q (pid, parentId)
  where
    q =
      [sql|
     SELECT id,created_at,project_id,host,url_path,method,raw_url,referer,
                    path_params, status_code,query_params,
                    request_body,response_body,'{}'::jsonb,'{}'::jsonb,
                    duration_ns, sdk_type,
                    parent_id, service_version, JSONB_ARRAY_LENGTH(errors) as errors_count, '{}'::jsonb, tags, request_type
             FROM apis.request_dumps where project_id=? and parent_id= ? LIMIT 199; 
     |]


>>>>>>> 6c9c1013
-- A throughput chart query for the request_dump table.
-- daterange :: (Maybe Int, Maybe Int)?
-- We have a requirement that the date range could either be an interval like now to 7 days ago, or be specific dates like day x to day y.
-- Now thinking about it, it might be easier to calculate 7days ago into a specific date than dealing with integer day ranges.
throughputBy :: Projects.ProjectId -> Maybe Text -> Maybe Text -> Maybe Text -> Maybe Text -> Maybe Text -> Int -> Maybe Int -> Maybe Text -> (Maybe ZonedTime, Maybe ZonedTime) -> DBT IO Text
throughputBy pid groupByM endpointHash shapeHash formatHash statusCodeGT numSlots limitM extraQuery dateRange@(fromT, toT) = do
  let extraQueryParsed = hush . parseQueryStringToWhereClause =<< extraQuery
  let condlist =
        catMaybes
          [ " endpoint_hash=? " <$ endpointHash
          , " shape_hash=? " <$ shapeHash
          , " ?=ANY(format_hashes) " <$ formatHash
          , " status_code>? " <$ statusCodeGT
          , extraQueryParsed
          ]
  let groupBy' = fromMaybe @Text "" $ mappend " ," <$> groupByM
  let (groupBy, groupByFields) = case groupByM of
        Just "endpoint" -> (",method, url_path", ",method||' '||url_path as g")
        Nothing -> ("", "")
        _ -> (groupBy', groupBy' <> " as g")
  let groupByFinal = maybe "" (const ",g") groupByM
  let paramList = mapMaybe (MkDBField <$>) [endpointHash, shapeHash, formatHash, statusCodeGT]

  let condlist' = filter (/= "") condlist
  let cond
        | null condlist' = mempty
        | otherwise = "AND " <> mconcat (intersperse " AND " condlist')

  let limit = maybe "" (("limit " <>) . show) limitM
  let interval = case dateRange of
        (Just a, Just b) -> diffUTCTime (zonedTimeToUTC b) (zonedTimeToUTC a)
        _ -> 60 * 60 * 24 * 14

  let intervalT = from @String @Text $ show $ floor interval `div` (if numSlots == 0 then 1 else numSlots)
  let dateRange' = both (quoteTxt . from @String . formatTime defaultTimeLocale "%F %R" <$>) dateRange
  let dateRangeStr = case dateRange' of
        (Nothing, Just b) -> "AND created_at BETWEEN NOW() AND " <> b
        (Just a, Just b) -> "AND created_at BETWEEN " <> a <> " AND " <> b
        _ -> "AND created_at BETWEEN NOW() - INTERVAL '14 days' AND NOW()"
  let (fromD, toD) = bimap (maybe "now() - INTERVAL '14 days'" ("TIMESTAMP " <>)) (maybe "now()" ("TIMESTAMP " <>)) dateRange'
  let q =
        [text| WITH q as (SELECT time_bucket_gapfill('$intervalT seconds', created_at, $fromD,$toD) as timeB $groupByFields , COALESCE(COUNT(*), 0) total_count 
                  FROM apis.request_dumps 
                  WHERE project_id=? $cond $dateRangeStr GROUP BY timeB $groupBy $limit)
              SELECT COALESCE(json_agg(json_build_array(timeB $groupByFinal, total_count)), '[]')::text from q; |]
  (Only val) <- fromMaybe (Only "[]") <$> queryOne Select (Query $ encodeUtf8 q) (MkDBField pid : paramList)
  pure val


throughputBy' :: Projects.ProjectId -> Maybe Text -> Maybe Text -> Maybe Text -> Maybe Text -> Maybe Text -> Int -> Maybe Int -> Maybe Text -> (Maybe ZonedTime, Maybe ZonedTime) -> DBT IO (V.Vector (Int, Int, String))
throughputBy' pid groupByM endpointHash shapeHash formatHash statusCodeGT numSlots limitM extraQuery dateRange@(fromT, toT) = do
  let extraQueryParsed = hush . parseQueryStringToWhereClause =<< extraQuery
  let condlist =
        catMaybes
          [ " endpoint_hash=? " <$ endpointHash
          , " shape_hash=? " <$ shapeHash
          , " ?=ANY(format_hashes) " <$ formatHash
          , " status_code>? " <$ statusCodeGT
          , extraQueryParsed
          ]
  let groupBy' = fromMaybe @Text "" $ mappend " ," <$> groupByM
  let (groupBy, groupByFields) = case groupByM of
        Just "endpoint" -> (",method, url_path", ",method||' '||url_path as g")
        Nothing -> ("", "")
        _ -> (groupBy', groupBy' <> "::text as g")
  let paramList = mapMaybe (MkDBField <$>) [endpointHash, shapeHash, formatHash, statusCodeGT]
  let condlist' = filter (/= "") condlist
  let cond
        | null condlist' = mempty
        | otherwise = "AND " <> mconcat (intersperse " AND " condlist')
  let limit = maybe "" (("limit " <>) . show) limitM
  let interval = case dateRange of
        (Just a, Just b) -> diffUTCTime (zonedTimeToUTC b) (zonedTimeToUTC a)
        _ -> 60 * 60 * 24 * 14

  let intervalT = from @String @Text $ show $ floor interval `div` (if numSlots == 0 then 1 else numSlots)
  let dateRange' = both (quoteTxt . from @String . formatTime defaultTimeLocale "%F %R" <$>) dateRange
  let dateRangeStr = case dateRange' of
        (Nothing, Just b) -> "AND created_at BETWEEN NOW() AND " <> b
        (Just a, Just b) -> "AND created_at BETWEEN " <> a <> " AND " <> b
        _ -> "AND created_at BETWEEN NOW() - INTERVAL '14 days' AND NOW()"
  -- let (fromD, toD) = bimap (maybe "now() - INTERVAL '14 days'" ("TIMESTAMP " <> ) )  (maybe "now()" ("TIMESTAMP " <>)) dateRange'
  let q =
        [text| SELECT extract(epoch from time_bucket('$intervalT seconds', created_at))::integer as timeB, COALESCE(COUNT(*), 0) total_count $groupByFields  
                  FROM apis.request_dumps 
                  WHERE project_id=? $cond $dateRangeStr GROUP BY timeB $groupBy $limit; |]
  query Select (Query $ encodeUtf8 q) (MkDBField pid : paramList)<|MERGE_RESOLUTION|>--- conflicted
+++ resolved
@@ -25,11 +25,6 @@
   getRequestDumpForReports,
   getRequestDumpsForPreviousReportPeriod,
   countRequestDumpByProject,
-<<<<<<< HEAD
-=======
-  dependenciesAndEventsCount,
-  selectRequestDumpByProjectAndParentId,
->>>>>>> 6c9c1013
   getRequestType,
 ) where
 
@@ -491,36 +486,6 @@
                     parent_id, service_version, JSONB_ARRAY_LENGTH(errors) as errors_count, errors, tags, request_type
              FROM apis.request_dumps where created_at > NOW() - interval '14' day AND project_id=? AND $extraQuery LIMIT 199; |]
 
-
-<<<<<<< HEAD
-=======
-dependenciesAndEventsCount :: Projects.ProjectId -> DBT IO (V.Vector HostEvents)
-dependenciesAndEventsCount = query Select q
-  where
-    q =
-      [sql|SELECT host, COUNT(*) AS eventsCount 
-           FROM apis.request_dumps
-           WHERE project_id= ? AND host != '' AND request_type = 'Outgoing' AND created_at > NOW() - interval '14' day
-           GROUP BY host
-           ORDER BY eventsCount DESC;
-           |]
-
-
-selectRequestDumpByProjectAndParentId :: Projects.ProjectId -> UUID.UUID -> DBT IO (V.Vector RequestDumpLogItem)
-selectRequestDumpByProjectAndParentId pid parentId = query Select q (pid, parentId)
-  where
-    q =
-      [sql|
-     SELECT id,created_at,project_id,host,url_path,method,raw_url,referer,
-                    path_params, status_code,query_params,
-                    request_body,response_body,'{}'::jsonb,'{}'::jsonb,
-                    duration_ns, sdk_type,
-                    parent_id, service_version, JSONB_ARRAY_LENGTH(errors) as errors_count, '{}'::jsonb, tags, request_type
-             FROM apis.request_dumps where project_id=? and parent_id= ? LIMIT 199; 
-     |]
-
-
->>>>>>> 6c9c1013
 -- A throughput chart query for the request_dump table.
 -- daterange :: (Maybe Int, Maybe Int)?
 -- We have a requirement that the date range could either be an interval like now to 7 days ago, or be specific dates like day x to day y.
