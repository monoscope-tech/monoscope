{-# LANGUAGE DuplicateRecordFields #-}
{-# LANGUAGE GeneralizedNewtypeDeriving #-}
{-# LANGUAGE TemplateHaskell #-}

module Models.Apis.RequestDumps (
  RequestDump (..),
  SDKTypes (..),
  RequestDumpLogItem,
  normalizeUrlPath,
  throughputBy,
  throughputBy',
  latencyBy,
  requestDumpLogItemUrlPath,
  requestDumpLogUrlPath,
  selectReqLatenciesRolledBySteps,
  selectReqLatenciesRolledByStepsForProject,
  selectRequestDumpByProject,
  selectRequestDumpByProjectAndId,
  selectRequestDumpsByProjectForChart,
  bulkInsertRequestDumps,
  getRequestDumpForReports,
) where

import Control.Error (hush)
import Data.Aeson qualified as AE
import Data.Default.Instances ()
import Data.Time (CalendarDiffTime, ZonedTime, defaultTimeLocale, diffUTCTime, formatTime, zonedTimeToUTC)
import Data.Time.Format.ISO8601 (ISO8601 (iso8601Format), formatShow)
import Data.Tuple.Extra (both)
import Data.UUID qualified as UUID
import Data.Vector (Vector)
import Data.Vector qualified as V
import Database.PostgreSQL.Entity.DBT (QueryNature (Select), query, queryOne)
import Database.PostgreSQL.Entity.Types
import Database.PostgreSQL.Simple (FromRow, Only (Only), ToRow, ResultError (ConversionFailed))
import Database.PostgreSQL.Simple.SqlQQ (sql)
import Database.PostgreSQL.Simple.Types (Query (Query))
import Database.PostgreSQL.Transact (DBT, executeMany)
import Deriving.Aeson qualified as DAE
import Models.Projects.Projects qualified as Projects
import NeatInterpolation (text)
import Optics.TH
import Pkg.Parser
import Relude hiding (many, some)
import Utils (DBField (MkDBField), quoteTxt)
import Witch (from)
<<<<<<< HEAD
=======
import Data.Tuple.Extra (both)
import Database.PostgreSQL.Simple.FromField (FromField (fromField), returnError)
import Database.PostgreSQL.Simple.ToField (ToField (toField))

data SDKTypes = GoGin | GoBuiltIn | PhpLaravel | PhpSymfony | JsExpress | JsNest | JavaSpringBoot | DotNet
  deriving stock (Show, Generic, Read, Eq)
  deriving (AE.FromJSON, AE.ToJSON) via DAE.CustomJSON '[DAE.FieldLabelModifier '[DAE.CamelToSnake]] SDKTypes

instance ToField SDKTypes where
    toField sdkType = toField @String (show sdkType)

instance FromField SDKTypes where
  fromField f mdata = do
    str <- fromField f mdata
    case readMaybe str of
      Just sdkType -> return sdkType
      Nothing -> return GoGin 
      -- Nothing -> returnError ConversionFailed f ("Could not read SDKTypes: " ++ str)

-- normalize URLPatg based off the SDKTypes. Should allow us have custom logic to parse and transform url paths into a form we are happy with, per library
normalizeUrlPath :: SDKTypes -> Text -> Text
normalizeUrlPath GoGin urlPath = urlPath
normalizeUrlPath GoBuiltIn urlPath = urlPath
normalizeUrlPath PhpLaravel urlPath = urlPath
normalizeUrlPath PhpSymfony urlPath = urlPath
normalizeUrlPath JsExpress urlPath = urlPath
normalizeUrlPath JavaSpringBoot urlPath = urlPath
normalizeUrlPath JsNest urlPath = urlPath
normalizeUrlPath DotNet urlPath = urlPath

>>>>>>> 0d9caa3d

-- request dumps are time series dumps representing each requests which we consume from our users.
-- We use this field via the log explorer for exploring and searching traffic. And at the moment also use it for most time series analytics.
-- It's likely a good idea to stop relying on it for some of the time series analysis, to allow us easily support request sampling, but still support
-- relatively accurate analytic counts.
-- NOTE: This record closely mirrors the order of fields in the table. Changing the orfer of fields here would break inserting and querying request dumps
data RequestDump = RequestDump
  { id :: UUID.UUID
  , createdAt :: ZonedTime
  , updatedAt :: ZonedTime
  , projectId :: UUID.UUID
  , host :: Text
  , urlPath :: Text
  , rawUrl :: Text
  , pathParams :: AE.Value
  , method :: Text
  , referer :: Text
  , protoMajor :: Int
  , protoMinor :: Int
  , duration :: CalendarDiffTime
  , statusCode :: Int
  , --
    queryParams :: AE.Value
  , requestHeaders :: AE.Value
  , responseHeaders :: AE.Value
  , requestBody :: AE.Value
  , responseBody :: AE.Value
  , --
    endpointHash :: Text
  , shapeHash :: Text
  , formatHashes :: Vector Text
  , fieldHashes :: Vector Text
  , durationNs :: Integer 
  , sdkType :: SDKTypes 
  }
  deriving stock (Show, Generic, Eq)
  deriving anyclass (ToRow, FromRow)
  deriving
    (Entity)
    via (GenericEntity '[Schema "apis", TableName "request_dumps", PrimaryKey "id", FieldModifiers '[CamelToSnake]] RequestDump)

-- Fields to from request dump neccessary for generating performance reports
data RequestForReport = RequestForReport
  { id :: UUID.UUID
  , createdAt :: ZonedTime
  , projectId :: UUID.UUID
  , host :: Text
  , urlPath :: Text
  , rawUrl :: Text
  , method :: Text
  , referer :: Text
  , duration :: CalendarDiffTime
  , statusCode :: Int
  , endpointHash :: Text
  }
  deriving stock (Show, Generic, Eq)
  deriving anyclass (ToRow, FromRow)
  deriving
    (Entity)
    via (GenericEntity '[Schema "apis", TableName "request_dumps", PrimaryKey "id", FieldModifiers '[CamelToSnake]] RequestForReport)

makeFieldLabelsNoPrefix ''RequestForReport

-- RequestDumpLogItem is used in the to query log items for the log query explorer on the dashboard. Each item here can be queried
-- via the query language on said dashboard page.
data RequestDumpLogItem = RequestDumpLogItem
  { id :: UUID.UUID
  , createdAt :: ZonedTime
  , host :: Text
  , urlPath :: Text
  , method :: Text
  , rawUrl :: Text
  , referer :: Text
  , --
    pathParams :: AE.Value
  -- , duration :: CalendarDiffTime
  , statusCode :: Int
  , --
    queryParams :: AE.Value
  , requestBody :: AE.Value
  , responseBody :: AE.Value
  , requestHeaders :: AE.Value
  , responseHeaders :: AE.Value
  , fullCount :: Int
  , durationNs :: Integer 
  , sdkType :: SDKTypes
  }
  deriving stock (Show, Generic, Eq)
  deriving anyclass (ToRow, FromRow)
  deriving (AE.FromJSON, AE.ToJSON) via DAE.CustomJSON '[DAE.FieldLabelModifier '[DAE.CamelToSnake]] RequestDumpLogItem

makeFieldLabelsNoPrefix ''RequestDumpLogItem

requestDumpLogItemUrlPath :: Projects.ProjectId -> RequestDumpLogItem -> Text
requestDumpLogItemUrlPath pid rd = "/p/" <> pid.toText <> "/log_explorer/" <> UUID.toText rd.id <> "/" <> from @String (formatShow iso8601Format rd.createdAt)

requestDumpLogUrlPath :: Projects.ProjectId -> Maybe Text -> Maybe Text -> Maybe Text -> Text
requestDumpLogUrlPath pid q cols fromM = [text|/p/$pidT/log_explorer?query=$queryT&cols=$colsT&from=$fromT|]
 where
  pidT = pid.toText
  queryT = fromMaybe "" q
  colsT = fromMaybe "" cols
  fromT = fromMaybe "" fromM

selectRequestDumpByProject :: Projects.ProjectId -> Text -> Maybe Text -> DBT IO (Vector RequestDumpLogItem)
selectRequestDumpByProject pid extraQuery fromM = query Select (Query $ encodeUtf8 q) (pid, fromT)
 where
  fromT = fromMaybe "infinity" fromM
  extraQueryParsed = either error (\v -> if v == "" then "" else " AND " <> v) $ parseQueryStringToWhereClause extraQuery
  q =
    [text| SELECT id,created_at,host,url_path,method,raw_url,referer,
                    path_params, status_code,query_params,
                    request_body,response_body,request_headers,response_headers,
                    count(*) OVER() AS full_count, duration_ns, sdk_type
             FROM apis.request_dumps where project_id=? and created_at<? |]
      <> extraQueryParsed
      <> " order by created_at desc limit 200;"

selectRequestDumpsByProjectForChart :: Projects.ProjectId -> Text -> DBT IO Text
selectRequestDumpsByProjectForChart pid extraQuery = do
  (Only val) <- fromMaybe (Only "[]") <$> queryOne Select (Query $ encodeUtf8 q) (Only pid)
  pure val
 where
  extraQueryParsed = either error (\v -> if v == "" then "" else " AND " <> v) $ parseQueryStringToWhereClause extraQuery
  q =
    [text| SELECT COALESCE(NULLIF(json_agg(json_build_array(timeB, count))::text, '[null]'), '[]')::text 
              from (
                SELECT time_bucket('1 minute', created_at) as timeB,count(*)
               FROM apis.request_dumps where project_id=? $extraQueryParsed  GROUP BY timeB) ts|]

<<<<<<< HEAD
getRequestDumpForReports :: Projects.ProjectId -> Text -> DBT IO (Vector RequestForReport)
getRequestDumpForReports pid report_type = query Select (Query $ encodeUtf8 q) pid
 where
  report_interval = if report_type == "daily" then ("'24 hours'" :: Text) else "'7 days'"
  q =
    [text| 
     SELECT id, created_at, project_id, host, url_path, raw_url, method,
            referer, duration, status_code, endpoint_hash
     FROM apis.request_dumps
     WHERE project_id = ? AND created_at > NOW() - interval $report_interval
    |]

=======
-- bulkInsertRequestDumps :: [RequestDump] -> DBT IO Int64
-- bulkInsertRequestDumps _ = pure 0 
--
>>>>>>> 0d9caa3d
bulkInsertRequestDumps :: [RequestDump] -> DBT IO Int64
bulkInsertRequestDumps = executeMany q
 where
  q = [sql| INSERT INTO apis.request_dumps VALUES (?,?,?,?,?,?,?,?,?,?,?,?,?,?,?,?,?,?,?,?,?,?,?,?,?); |]

selectRequestDumpByProjectAndId :: Projects.ProjectId -> ZonedTime -> UUID.UUID -> DBT IO (Maybe RequestDumpLogItem)
selectRequestDumpByProjectAndId pid createdAt rdId = queryOne Select q (createdAt, pid, rdId)
 where
  q =
    [sql|SELECT   id,created_at,host,url_path,method,raw_url,referer,
                    path_params,status_code,query_params,
                    request_body,response_body,request_headers,response_headers,
                    0 AS full_count, duration_ns, sdk_type
             FROM apis.request_dumps where created_at=? and project_id=? and id=? LIMIT 1|]

selectReqLatenciesRolledBySteps :: Int -> Int -> Projects.ProjectId -> Text -> Text -> DBT IO (Vector (Int, Int))
selectReqLatenciesRolledBySteps maxv steps pid urlPath method = query Select q (maxv, steps, steps, steps, pid, urlPath, method)
 where
  q =
    [sql| 
select duration_steps, count(id)
	FROM generate_series(0, ?, ?) AS duration_steps
	LEFT OUTER JOIN apis.request_dumps on (duration_steps = round((EXTRACT(epoch FROM duration)/1000000)/?)*? 
    AND created_at > NOW() - interval '14' day
    AND project_id=? and url_path=? and method=?)
	GROUP BY duration_steps 
	ORDER BY duration_steps;
      |]

-- TODO: expand this into a view
selectReqLatenciesRolledByStepsForProject :: Int -> Int -> Projects.ProjectId -> (Maybe ZonedTime, Maybe ZonedTime) -> DBT IO (Vector (Int, Int))
selectReqLatenciesRolledByStepsForProject maxv steps pid dateRange = query Select (Query $ encodeUtf8 q) (maxv, steps, steps, steps, pid)
 where
  dateRangeStr = from @String $ case dateRange of
    (Nothing, Just b) -> "AND created_at BETWEEN NOW() AND '" <> formatTime defaultTimeLocale "%F %R" b <> "'"
    (Just a, Just b) -> "AND created_at BETWEEN '" <> formatTime defaultTimeLocale "%F %R" a <> "' AND '" <> formatTime defaultTimeLocale "%F %R" b <> "'"
    _ -> ""
  q =
    [text| 
select duration_steps, count(id)
	FROM generate_series(0, ?, ?) AS duration_steps
	LEFT OUTER JOIN apis.request_dumps on (duration_steps = round((EXTRACT(epoch FROM duration)/1000000)/?)*?
    AND project_id=? $dateRangeStr )
	GROUP BY duration_steps 
	ORDER BY duration_steps;
      |]

latencyBy :: Projects.ProjectId -> Maybe Text -> Int -> (Maybe ZonedTime, Maybe ZonedTime) -> DBT IO Text
latencyBy pid endpointHash numSlots dateRange@(fromT, toT) = do
  let interval = case dateRange of
        (Just a, Just b) -> diffUTCTime (zonedTimeToUTC b) (zonedTimeToUTC a)
        _ -> 60 * 60 * 24 * 14

  let intervalT = from @String @Text $ show $ floor interval `div` (if numSlots == 0 then 1 else numSlots)
  let dateRange' = both (quoteTxt . from @String . formatTime defaultTimeLocale "%F %R" <$>) dateRange
  let dateRangeStr = case dateRange' of
        (Nothing, Just b) -> "AND timeb BETWEEN NOW() AND " <> b
        (Just a, Just b) -> "AND timeb BETWEEN " <> a <> " AND " <> b
        _ -> ""
  let (fromD, toD) = bimap (maybe "now() - INTERVAL '14 days'" ("TIMESTAMP " <>)) (maybe "now()" ("TIMESTAMP " <>)) dateRange'
  let q =
        [text| 
  with f as (  
    SELECT
            time_bucket_gapfill('$intervalT seconds', timeb, $fromD, $toD) time,
            approx_percentile(0.5, rollup(agg))/1000000 p50,
            approx_percentile(0.75, rollup(agg))/1000000 p75,
            approx_percentile(0.9, rollup(agg))/1000000 p90
    from
        apis.project_requests_by_endpoint_per_min
    where
        project_id = ?
        $dateRangeStr
    group by
        time
  ) 
  SELECT COALESCE(json_agg(json_build_array(to_char(f.time, 'YYYY-DD-MM HH24:MI:SS'), f.p50, f.p75, f.p90)), '[]')::text  from f; 
  |]
  (Only val) <- fromMaybe (Only "[]") <$> queryOne Select (Query $ encodeUtf8 q) pid
  pure val

-- A throughput chart query for the request_dump table.
-- daterange :: (Maybe Int, Maybe Int)?
-- We have a requirement that the date range could either be an interval like now to 7 days ago, or be specific dates like day x to day y.
-- Now thinking about it, it might be easier to calculate 7days ago into a specific date than dealing with integer day ranges.
throughputBy :: Projects.ProjectId -> Maybe Text -> Maybe Text -> Maybe Text -> Maybe Text -> Maybe Text -> Int -> Maybe Int -> Maybe Text -> (Maybe ZonedTime, Maybe ZonedTime) -> DBT IO Text
throughputBy pid groupByM endpointHash shapeHash formatHash statusCodeGT numSlots limitM extraQuery dateRange@(fromT, toT) = do
  let extraQueryParsed = hush . parseQueryStringToWhereClause =<< extraQuery
  let condlist =
        catMaybes
          [ " endpoint_hash=? " <$ endpointHash
          , " shape_hash=? " <$ shapeHash
          , " ?=ANY(format_hashes) " <$ formatHash
          , " status_code>? " <$ statusCodeGT
          , extraQueryParsed
          ]
  let groupBy' = fromMaybe @Text "" $ mappend " ," <$> groupByM
  let (groupBy, groupByFields) = case groupByM of
        Just "endpoint" -> (",method, url_path", ",method||' '||url_path as g")
        Nothing -> ("", "")
        _ -> (groupBy', groupBy' <> " as g")
  let groupByFinal = maybe "" (const ",g") groupByM
  let paramList = mapMaybe (MkDBField <$>) [endpointHash, shapeHash, formatHash, statusCodeGT]

  let condlist' = filter (/= "") condlist
  let cond
        | null condlist' = mempty
        | otherwise = "AND " <> mconcat (intersperse " AND " condlist')

  let limit = maybe "" (("limit " <>) . show) limitM
  let interval = case dateRange of
        (Just a, Just b) -> diffUTCTime (zonedTimeToUTC b) (zonedTimeToUTC a)
        _ -> 60 * 60 * 24 * 14

  let intervalT = from @String @Text $ show $ floor interval `div` (if numSlots == 0 then 1 else numSlots)
  let dateRange' = both (quoteTxt . from @String . formatTime defaultTimeLocale "%F %R" <$>) dateRange
  let dateRangeStr = case dateRange' of
        (Nothing, Just b) -> "AND created_at BETWEEN NOW() AND " <> b
        (Just a, Just b) -> "AND created_at BETWEEN " <> a <> " AND " <> b
        _ -> "AND created_at BETWEEN NOW() - INTERVAL '14 days' AND NOW()"
  let (fromD, toD) = bimap (maybe "now() - INTERVAL '14 days'" ("TIMESTAMP " <>)) (maybe "now()" ("TIMESTAMP " <>)) dateRange'
  let q =
        [text| WITH q as (SELECT time_bucket_gapfill('$intervalT seconds', created_at, $fromD,$toD) as timeB $groupByFields , COALESCE(COUNT(*), 0) total_count 
                  FROM apis.request_dumps 
                  WHERE project_id=? $cond $dateRangeStr GROUP BY timeB $groupBy $limit)
              SELECT COALESCE(json_agg(json_build_array(timeB $groupByFinal, total_count)), '[]')::text from q; |]
  (Only val) <- fromMaybe (Only "[]") <$> queryOne Select (Query $ encodeUtf8 q) (MkDBField pid : paramList)
  pure val

throughputBy' :: Projects.ProjectId -> Maybe Text -> Maybe Text -> Maybe Text -> Maybe Text -> Maybe Text -> Int -> Maybe Int -> Maybe Text -> (Maybe ZonedTime, Maybe ZonedTime) -> DBT IO (Vector (Int, Int, String))
throughputBy' pid groupByM endpointHash shapeHash formatHash statusCodeGT numSlots limitM extraQuery dateRange@(fromT, toT) = do
  let extraQueryParsed = hush . parseQueryStringToWhereClause =<< extraQuery
  let condlist =
        catMaybes
          [ " endpoint_hash=? " <$ endpointHash
          , " shape_hash=? " <$ shapeHash
          , " ?=ANY(format_hashes) " <$ formatHash
          , " status_code>? " <$ statusCodeGT
          , extraQueryParsed
          ]
  let groupBy' = fromMaybe @Text "" $ mappend " ," <$> groupByM
  let (groupBy, groupByFields) = case groupByM of
        Just "endpoint" -> (",method, url_path", ",method||' '||url_path as g")
        Nothing -> ("", "")
        _ -> (groupBy', groupBy' <> "::text as g")
  let groupByFinal = maybe "" (const ",g") groupByM
  let paramList = mapMaybe (MkDBField <$>) [endpointHash, shapeHash, formatHash, statusCodeGT]
  let condlist' = filter (/= "") condlist
  let cond
        | null condlist' = mempty
        | otherwise = "AND " <> mconcat (intersperse " AND " condlist')
  let limit = maybe "" (("limit " <>) . show) limitM
  let interval =  case dateRange of 
          (Just a, Just b) -> diffUTCTime (zonedTimeToUTC b) (zonedTimeToUTC a)
          _ -> 60*60*24*14 

  let intervalT = from @String @Text $ show  $ floor interval `div` (if numSlots == 0 then 1 else numSlots) 
  let dateRange' = both ( quoteTxt . from @String . formatTime defaultTimeLocale "%F %R" <$> ) dateRange 
  let dateRangeStr =  case dateRange' of
        (Nothing, Just b) -> "AND created_at BETWEEN NOW() AND " <>  b 
        (Just a, Just b) -> "AND created_at BETWEEN " <>  a <> " AND " <>  b 
        _ -> "AND created_at BETWEEN NOW() - INTERVAL '14 days' AND NOW()"
  -- let (fromD, toD) = bimap (maybe "now() - INTERVAL '14 days'" ("TIMESTAMP " <> ) )  (maybe "now()" ("TIMESTAMP " <>)) dateRange'
  let q =
        [text| SELECT extract(epoch from time_bucket('$intervalT seconds', created_at))::integer as timeB, COALESCE(COUNT(*), 0) total_count $groupByFields  
                  FROM apis.request_dumps 
                  WHERE project_id=? $cond $dateRangeStr GROUP BY timeB $groupBy $limit; |]
  query Select (Query $ encodeUtf8 q) (MkDBField pid : paramList)<|MERGE_RESOLUTION|>--- conflicted
+++ resolved
@@ -29,11 +29,12 @@
 import Data.Tuple.Extra (both)
 import Data.UUID qualified as UUID
 import Data.Vector (Vector)
-import Data.Vector qualified as V
 import Database.PostgreSQL.Entity.DBT (QueryNature (Select), query, queryOne)
 import Database.PostgreSQL.Entity.Types
-import Database.PostgreSQL.Simple (FromRow, Only (Only), ToRow, ResultError (ConversionFailed))
+import Database.PostgreSQL.Simple (FromRow, Only (Only), ResultError (ConversionFailed), ToRow)
+import Database.PostgreSQL.Simple.FromField (FromField (fromField), returnError)
 import Database.PostgreSQL.Simple.SqlQQ (sql)
+import Database.PostgreSQL.Simple.ToField (ToField (toField))
 import Database.PostgreSQL.Simple.Types (Query (Query))
 import Database.PostgreSQL.Transact (DBT, executeMany)
 import Deriving.Aeson qualified as DAE
@@ -44,26 +45,22 @@
 import Relude hiding (many, some)
 import Utils (DBField (MkDBField), quoteTxt)
 import Witch (from)
-<<<<<<< HEAD
-=======
-import Data.Tuple.Extra (both)
-import Database.PostgreSQL.Simple.FromField (FromField (fromField), returnError)
-import Database.PostgreSQL.Simple.ToField (ToField (toField))
 
 data SDKTypes = GoGin | GoBuiltIn | PhpLaravel | PhpSymfony | JsExpress | JsNest | JavaSpringBoot | DotNet
   deriving stock (Show, Generic, Read, Eq)
   deriving (AE.FromJSON, AE.ToJSON) via DAE.CustomJSON '[DAE.FieldLabelModifier '[DAE.CamelToSnake]] SDKTypes
 
 instance ToField SDKTypes where
-    toField sdkType = toField @String (show sdkType)
+  toField sdkType = toField @String (show sdkType)
 
 instance FromField SDKTypes where
   fromField f mdata = do
     str <- fromField f mdata
     case readMaybe str of
       Just sdkType -> return sdkType
-      Nothing -> return GoGin 
-      -- Nothing -> returnError ConversionFailed f ("Could not read SDKTypes: " ++ str)
+      Nothing -> return GoGin
+
+-- Nothing -> returnError ConversionFailed f ("Could not read SDKTypes: " ++ str)
 
 -- normalize URLPatg based off the SDKTypes. Should allow us have custom logic to parse and transform url paths into a form we are happy with, per library
 normalizeUrlPath :: SDKTypes -> Text -> Text
@@ -75,8 +72,6 @@
 normalizeUrlPath JavaSpringBoot urlPath = urlPath
 normalizeUrlPath JsNest urlPath = urlPath
 normalizeUrlPath DotNet urlPath = urlPath
-
->>>>>>> 0d9caa3d
 
 -- request dumps are time series dumps representing each requests which we consume from our users.
 -- We use this field via the log explorer for exploring and searching traffic. And at the moment also use it for most time series analytics.
@@ -109,8 +104,8 @@
   , shapeHash :: Text
   , formatHashes :: Vector Text
   , fieldHashes :: Vector Text
-  , durationNs :: Integer 
-  , sdkType :: SDKTypes 
+  , durationNs :: Integer
+  , sdkType :: SDKTypes
   }
   deriving stock (Show, Generic, Eq)
   deriving anyclass (ToRow, FromRow)
@@ -152,8 +147,8 @@
   , referer :: Text
   , --
     pathParams :: AE.Value
-  -- , duration :: CalendarDiffTime
-  , statusCode :: Int
+  , -- , duration :: CalendarDiffTime
+    statusCode :: Int
   , --
     queryParams :: AE.Value
   , requestBody :: AE.Value
@@ -161,7 +156,7 @@
   , requestHeaders :: AE.Value
   , responseHeaders :: AE.Value
   , fullCount :: Int
-  , durationNs :: Integer 
+  , durationNs :: Integer
   , sdkType :: SDKTypes
   }
   deriving stock (Show, Generic, Eq)
@@ -207,24 +202,9 @@
                 SELECT time_bucket('1 minute', created_at) as timeB,count(*)
                FROM apis.request_dumps where project_id=? $extraQueryParsed  GROUP BY timeB) ts|]
 
-<<<<<<< HEAD
-getRequestDumpForReports :: Projects.ProjectId -> Text -> DBT IO (Vector RequestForReport)
-getRequestDumpForReports pid report_type = query Select (Query $ encodeUtf8 q) pid
- where
-  report_interval = if report_type == "daily" then ("'24 hours'" :: Text) else "'7 days'"
-  q =
-    [text| 
-     SELECT id, created_at, project_id, host, url_path, raw_url, method,
-            referer, duration, status_code, endpoint_hash
-     FROM apis.request_dumps
-     WHERE project_id = ? AND created_at > NOW() - interval $report_interval
-    |]
-
-=======
 -- bulkInsertRequestDumps :: [RequestDump] -> DBT IO Int64
--- bulkInsertRequestDumps _ = pure 0 
+-- bulkInsertRequestDumps _ = pure 0
 --
->>>>>>> 0d9caa3d
 bulkInsertRequestDumps :: [RequestDump] -> DBT IO Int64
 bulkInsertRequestDumps = executeMany q
  where
@@ -377,15 +357,15 @@
         | null condlist' = mempty
         | otherwise = "AND " <> mconcat (intersperse " AND " condlist')
   let limit = maybe "" (("limit " <>) . show) limitM
-  let interval =  case dateRange of 
-          (Just a, Just b) -> diffUTCTime (zonedTimeToUTC b) (zonedTimeToUTC a)
-          _ -> 60*60*24*14 
-
-  let intervalT = from @String @Text $ show  $ floor interval `div` (if numSlots == 0 then 1 else numSlots) 
-  let dateRange' = both ( quoteTxt . from @String . formatTime defaultTimeLocale "%F %R" <$> ) dateRange 
-  let dateRangeStr =  case dateRange' of
-        (Nothing, Just b) -> "AND created_at BETWEEN NOW() AND " <>  b 
-        (Just a, Just b) -> "AND created_at BETWEEN " <>  a <> " AND " <>  b 
+  let interval = case dateRange of
+        (Just a, Just b) -> diffUTCTime (zonedTimeToUTC b) (zonedTimeToUTC a)
+        _ -> 60 * 60 * 24 * 14
+
+  let intervalT = from @String @Text $ show $ floor interval `div` (if numSlots == 0 then 1 else numSlots)
+  let dateRange' = both (quoteTxt . from @String . formatTime defaultTimeLocale "%F %R" <$>) dateRange
+  let dateRangeStr = case dateRange' of
+        (Nothing, Just b) -> "AND created_at BETWEEN NOW() AND " <> b
+        (Just a, Just b) -> "AND created_at BETWEEN " <> a <> " AND " <> b
         _ -> "AND created_at BETWEEN NOW() - INTERVAL '14 days' AND NOW()"
   -- let (fromD, toD) = bimap (maybe "now() - INTERVAL '14 days'" ("TIMESTAMP " <> ) )  (maybe "now()" ("TIMESTAMP " <>)) dateRange'
   let q =
