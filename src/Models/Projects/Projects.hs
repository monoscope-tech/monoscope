{-# LANGUAGE DuplicateRecordFields #-}
{-# LANGUAGE TemplateHaskell #-}

module Models.Projects.Projects (
  Project (..),
  Project' (..),
  ProjectId (..),
  CreateProject (..),
  ProjectRequestStats (..),
  insertProject,
  projectIdFromText,
  selectProjectsForUser,
  projectRequestStatsByProject,
  selectProjectForUser,
  updateProject,
  deleteProject,
  projectById,
  projectCacheById,
  ProjectCache (..),
) where

import Data.Aeson (FromJSON, ToJSON, Value)
import Data.Default
import Data.Time (ZonedTime)
import Data.UUID qualified as UUID
import Data.Vector (Vector)
import Data.Vector qualified as V
import Database.PostgreSQL.Entity
import Database.PostgreSQL.Entity.DBT (QueryNature (..), execute, query, queryOne)
import Database.PostgreSQL.Entity.Types
import Database.PostgreSQL.Simple (FromRow, Only (Only), ToRow)
import Database.PostgreSQL.Simple.FromField (FromField)
import Database.PostgreSQL.Simple.Newtypes (Aeson)
import Database.PostgreSQL.Simple.SqlQQ (sql)
import Database.PostgreSQL.Simple.ToField (ToField)
import Database.PostgreSQL.Transact (DBT)
import Deriving.Aeson qualified as DAE
import GHC.Records (HasField (getField))
import Models.Users.Users qualified as Users
import Optics.TH
import Relude
import Web.HttpApiData

newtype ProjectId = ProjectId {unProjectId :: UUID.UUID}
  deriving stock (Generic, Show, Read)
  deriving
    (Eq, Ord, ToJSON, FromJSON, FromField, ToField, FromHttpApiData, Default, Hashable)
    via UUID.UUID
  deriving anyclass (FromRow, ToRow)

instance HasField "unwrap" ProjectId UUID.UUID where
  getField = coerce

instance HasField "toText" ProjectId Text where
  getField = UUID.toText . unProjectId

projectIdFromText :: Text -> Maybe ProjectId
projectIdFromText pid = ProjectId <$> UUID.fromText pid

data Project = Project
  { id :: ProjectId
  , createdAt :: ZonedTime
  , updatedAt :: ZonedTime
  , deletedAt :: Maybe ZonedTime
  , active :: Bool
  , title :: Text
  , description :: Text
  , -- NOTE: We used to have hosts under project, but now hosts should be gotten from the endpoints.
    -- NOTE: If there's heavy need and usage, we caould create a view. Otherwise, the project cache is best, if it meets our needs.
    paymentPlan :: Text
<<<<<<< HEAD
=======
  , questions :: Maybe Value
>>>>>>> e7ef1915
  }
  deriving stock (Show, Generic)
  deriving anyclass (FromRow)
  deriving
    (FromJSON, ToJSON)
    via DAE.CustomJSON '[DAE.OmitNothingFields, DAE.FieldLabelModifier '[DAE.CamelToSnake]] Project
  deriving
    (Entity)
    via (GenericEntity '[Schema "projects", TableName "projects", PrimaryKey "id", FieldModifiers '[CamelToSnake]] Project)

makeFieldLabelsNoPrefix ''Project

data Project' = Project'
  { id :: ProjectId
  , createdAt :: ZonedTime
  , updatedAt :: ZonedTime
  , deletedAt :: Maybe ZonedTime
  , active :: Bool
  , title :: Text
  , description :: Text
  , -- NOTE: We used to have hosts under project, but now hosts should be gotten from the endpoints.
    -- NOTE: If there's heavy need and usage, we caould create a view. Otherwise, the project cache is best, if it meets our needs.
    paymentPlan :: Text
<<<<<<< HEAD
=======
  , questions :: Maybe Value
>>>>>>> e7ef1915
  , usersDisplayImages :: Vector Text
  }
  deriving stock (Show, Generic)
  deriving anyclass (FromRow)

data ProjectCache = ProjectCache
  { -- We need this hosts to mirror all the hosts in the endpoints table, and could use this for validation purposes to skip inserting endpoints just because of hosts
    -- if endpoint exists but host is not in this list, then we have a query specifically for inserting hosts.
    hosts :: V.Vector Text
  , -- maybe we don't need this? See the next point.
    endpointHashes :: V.Vector Text
  , -- Since shapes always have the endpoints hash prepended to them, maybe we don't need to store the hash of endpoints,
    -- since we can derive that from the shapes.
    shapeHashes :: V.Vector Text
  , -- We check if every request is part of the redact list, so it's better if we don't need to  hit the db for them with each request.
    -- Since we have a need to redact fields by endpoint, we can simply have the fields paths be prepended by the endpoint hash.
    -- [endpointHash]<>[field_category eg requestBody]<>[field_key_path]
    -- Those redact fields that don't have endpoint or field_category attached, would be aplied to every endpoint and field category.
    redactFieldslist :: V.Vector Text
  }
  deriving stock (Show, Generic)
  deriving anyclass (FromRow)

makeFieldLabelsNoPrefix ''ProjectCache

data CreateProject = CreateProject
  { id :: ProjectId
  , title :: Text
  , description :: Text
  , paymentPlan :: Text
  }
  deriving stock (Show, Generic)
  deriving anyclass (FromRow, ToRow)
  deriving
    (Entity)
    via (GenericEntity '[Schema "projects", TableName "projects", PrimaryKey "id", FieldModifiers '[CamelToSnake]] CreateProject)

makeFieldLabelsNoPrefix ''CreateProject

-- FIXME: We currently return an object with empty vectors when nothing was found.
projectCacheById :: ProjectId -> DBT IO (Maybe ProjectCache)
projectCacheById = queryOne Select q
 where
  q =
    [sql| select  coalesce(ARRAY_AGG(DISTINCT hosts ORDER BY hosts ASC),'{}') hosts, 
                    coalesce(ARRAY_AGG(DISTINCT endpoint_hashes ORDER BY endpoint_hashes ASC),'{}') endpoint_hashes, 
                    coalesce(ARRAY_AGG(DISTINCT shape_hashes ORDER BY shape_hashes ASC),'{}') shape_hashes, 
                    coalesce(ARRAY_AGG(DISTINCT paths ORDER BY paths ASC),'{}') redacted_fields 
            from
              (select unnest(akeys(hosts)) hosts, e.hash endpoint_hashes, sh.hash shape_hashes, concat(rf.endpoint_hash,'<>', rf.field_category,'<>', rf.path) paths
                from apis.endpoints e
                left join apis.shapes sh on sh.endpoint_hash = e.hash
                left join projects.redacted_fields rf on rf.project_id = e.project_id
                where e.project_id = ?
               ) enp; |]

insertProject :: CreateProject -> DBT IO ()
insertProject = insert @CreateProject

projectById :: ProjectId -> DBT IO (Maybe Project)
projectById = queryOne Select q
 where
  q = [sql| select p.* from projects.projects p where id=?|]

selectProjectsForUser :: Users.UserId -> DBT IO (V.Vector Project')
selectProjectsForUser = query Select q
 where
  q =
    [sql| select pp.*,  ARRAY_AGG(us.display_image_url) OVER (PARTITION BY pp.id) from projects.projects as pp 
                join projects.project_members as ppm on (pp.id=ppm.project_id) 
                join users.users as us on (us.id=ppm.user_id)
                where ppm.user_id=? and pp.deleted_at IS NULL order by updated_at desc|]

selectProjectForUser :: (Users.UserId, ProjectId) -> DBT IO (Maybe Project)
selectProjectForUser = queryOne Select q
 where
  q =
    [sql| 
        select pp.* from projects.projects as pp 
          join projects.project_members as ppm on (pp.id=ppm.project_id)
          join users.users uu on (uu.id=ppm.user_id OR uu.is_sudo is True)
          where (ppm.user_id=? or uu.is_sudo is True) and ppm.project_id=? and pp.deleted_at IS NULL order by updated_at desc
          limit 1
      |]

editProjectGetH :: ProjectId -> DBT IO (V.Vector Project)
editProjectGetH pid = query Select q (Only pid)
 where
  q =
    [sql|
        SELECT pp*, ppm* FROM projects.projects AS pp 
            INNER JOIN projects.project_members AS ppm
            ON pp.id = pid 
        WHERE ppm.project_id = pp.id;|]

updateProject :: CreateProject -> DBT IO Int64
updateProject cp = do
  execute Update q (cp.title, cp.description, cp.paymentPlan, cp.id)
 where
  q =
    [sql| UPDATE projects.projects SET title=?, description=?, payment_plan=? where id=?;|]

deleteProject :: ProjectId -> DBT IO Int64
deleteProject pid = do
  execute Update q pid
 where
  q =
    [sql| UPDATE projects.projects SET deleted_at=NOW() where id=?;|]

data ProjectRequestStats = ProjectRequestStats
  { projectId :: ProjectId
  , min :: Double
  , p50 :: Double
  , p75 :: Double
  , p90 :: Double
  , p95 :: Double
  , p99 :: Double
  , max :: Double
  , totalTime :: Double
  , totalRequests :: Int
  , totalEndpoints :: Int
  , totalEndpointsLastWeek :: Int
  , totalShapes :: Int
  , totalShapesLastWeek :: Int
  , totalAnomalies :: Int
  , totalAnomaliesLastWeek :: Int
  , totalFields :: Int
  , totalFieldsLastWeek :: Int
  }
  deriving stock (Show, Generic, Eq)
  deriving anyclass (FromRow, ToRow, Default)
  deriving (Entity) via (GenericEntity '[Schema "apis", TableName "project_request_stats", PrimaryKey "project_id", FieldModifiers '[CamelToSnake]] ProjectRequestStats)

projectRequestStatsByProject :: ProjectId -> DBT IO (Maybe ProjectRequestStats)
projectRequestStatsByProject = selectById @ProjectRequestStats<|MERGE_RESOLUTION|>--- conflicted
+++ resolved
@@ -68,10 +68,7 @@
   , -- NOTE: We used to have hosts under project, but now hosts should be gotten from the endpoints.
     -- NOTE: If there's heavy need and usage, we caould create a view. Otherwise, the project cache is best, if it meets our needs.
     paymentPlan :: Text
-<<<<<<< HEAD
-=======
   , questions :: Maybe Value
->>>>>>> e7ef1915
   }
   deriving stock (Show, Generic)
   deriving anyclass (FromRow)
@@ -95,10 +92,7 @@
   , -- NOTE: We used to have hosts under project, but now hosts should be gotten from the endpoints.
     -- NOTE: If there's heavy need and usage, we caould create a view. Otherwise, the project cache is best, if it meets our needs.
     paymentPlan :: Text
-<<<<<<< HEAD
-=======
   , questions :: Maybe Value
->>>>>>> e7ef1915
   , usersDisplayImages :: Vector Text
   }
   deriving stock (Show, Generic)
