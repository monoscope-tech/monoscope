--- conflicted
+++ resolved
@@ -1,18 +1,13 @@
-<<<<<<< HEAD
 {-# LANGUAGE DuplicateRecordFields #-}
 
 module Models.Projects.ProjectsEmail () where
-=======
-module Models.Projects.ProjectsEmail where
->>>>>>> b0eb3d88
 
-import Control.Lens qualified as Lens
-import Data.List.NonEmpty qualified as NonEmptyDataList
-import Data.Text qualified as T
-import Data.Text.Conversions qualified as TC
-import GHC.Exts qualified
+import qualified Control.Lens as Lens
+import qualified Data.List.NonEmpty as NonEmptyDataList
+import qualified Data.Text as T
+import qualified Data.Text.Conversions as TC
 import Network.SendGridV3.Api
-import Network.Wreq qualified as Wreq
+import qualified Network.Wreq as Wreq
 import Relude
 import System.Environment (lookupEnv)
 
