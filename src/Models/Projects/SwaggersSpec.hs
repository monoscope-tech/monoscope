{-# LANGUAGE OverloadedStrings #-}

module Models.Projects.SwaggersSpec (spec) where

import Data.Aeson (Value (..), object, (.=))
import Data.Time.LocalTime (getZonedTime)
import Data.UUID.V4 qualified as UUIDV4
import Optics.Core ((^.))
import Database.PostgreSQL.Transact qualified as DBT
import Models.Projects.Projects (ProjectId (..))
import Models.Projects.Swaggers
import Models.Users.Users (UserId (..))
import Relude
import Test.Hspec
<<<<<<< HEAD
import Database.PostgreSQL.Entity.DBT (withPool)
import Data.Maybe
import Pkg.TmpPg qualified as TmpPg
import Database.PostgreSQL.Transact (DBT)
=======
import Data.Maybe
import Pkg.TmpPg qualified as TmpPg
import Data.UUID qualified as UUID
import Database.PostgreSQL.Entity.DBT (withPool)
>>>>>>> 8cbe1394

-- Helper function to create a Swagger value for testing
createSwagger ::  ProjectId -> UserId -> Value -> DBT.DBT IO Swagger
createSwagger projectId createdBy swaggerJson = do
  currentTime <- liftIO getZonedTime
  randUUID <- liftIO UUIDV4.nextRandom
  let swagger =
        Swagger
          { Models.Projects.Swaggers.id = SwaggerId  randUUID
          , projectId = projectId
          , createdBy = createdBy
          , createdAt = currentTime
          , updatedAt = currentTime
          , swaggerJson = swaggerJson
          }
  addSwagger swagger
  pure swagger

spec :: Spec
spec = aroundAll TmpPg.withSetup $ describe "Models.Projects.Swaggers" $ do
<<<<<<< HEAD
  let swaggerId = SwaggerId UUID.nil 
=======
  let swaggerId = SwaggerId UUID.nil
>>>>>>> 8cbe1394
  let swaggerJson' = object ["info" .= object ["title" .= "API"]]
  let swaggerJson1 = object ["info" .= object ["title" .= "API 1"]]
  let swaggerJson2 = object ["info" .= object ["title" .= "API 2"]]
  describe "addSwagger" $
    it "should insert a new Swagger into the database" $ \pool -> do
      currentTime <- liftIO getZonedTime
      let swagger =
            Swagger
              { Models.Projects.Swaggers.id = swaggerId
<<<<<<< HEAD
              , projectId = ProjectId UUID.nil 
              , createdBy =  UserId UUID.nil
              , createdAt = currentTime 
              , updatedAt = currentTime 
=======
              , projectId = ProjectId UUID.nil
              , createdBy =  UserId UUID.nil
              , createdAt = currentTime
              , updatedAt = currentTime
>>>>>>> 8cbe1394
              , swaggerJson = swaggerJson'
              }
      result <- withPool pool $ do
        _ <- addSwagger swagger
        getSwaggerById (swaggerId.toText)
<<<<<<< HEAD
      (fromJust result).swaggerJson `shouldBe` swaggerJson' 
=======
      (fromJust result).swaggerJson `shouldBe` swaggerJson'
>>>>>>> 8cbe1394

  describe "getSwaggerById" $
    it "should retrieve a Swagger by its ID" $ \pool -> do
      swagger <- withPool pool $ createSwagger (ProjectId UUID.nil) (UserId UUID.nil) swaggerJson'
      result <- withPool pool $ getSwaggerById ( swagger.id.toText )
      (fromJust result).swaggerJson `shouldBe` swagger.swaggerJson

  describe "swaggersByProject" $
    it "should retrieve all Swaggers for a given Project" $ \pool -> do
      result <- withPool pool $ do
        _ <- createSwagger (ProjectId UUID.nil) (UserId UUID.nil)  swaggerJson1
        _ <- createSwagger (ProjectId UUID.nil) (UserId UUID.nil)  swaggerJson2
<<<<<<< HEAD
        swaggersByProject (ProjectId UUID.nil) 
      (map (^. #swaggerJson) (toList result)) `shouldBe` [swaggerJson',swaggerJson', swaggerJson1, swaggerJson2]
=======
        swaggersByProject (ProjectId UUID.nil)
      map (^. #swaggerJson) (toList result) `shouldBe` [swaggerJson',swaggerJson', swaggerJson1, swaggerJson2]
>>>>>>> 8cbe1394

  describe "updateSwagger" $
    it "should update the Swagger JSON of a Swagger" $ \pool -> do
      result <- withPool pool $ do
        _ <- updateSwagger (swaggerId.toText) swaggerJson2
        getSwaggerById (swaggerId.toText)
      (fromJust result).swaggerJson `shouldBe` swaggerJson2<|MERGE_RESOLUTION|>--- conflicted
+++ resolved
@@ -12,17 +12,10 @@
 import Models.Users.Users (UserId (..))
 import Relude
 import Test.Hspec
-<<<<<<< HEAD
-import Database.PostgreSQL.Entity.DBT (withPool)
-import Data.Maybe
-import Pkg.TmpPg qualified as TmpPg
-import Database.PostgreSQL.Transact (DBT)
-=======
 import Data.Maybe
 import Pkg.TmpPg qualified as TmpPg
 import Data.UUID qualified as UUID
 import Database.PostgreSQL.Entity.DBT (withPool)
->>>>>>> 8cbe1394
 
 -- Helper function to create a Swagger value for testing
 createSwagger ::  ProjectId -> UserId -> Value -> DBT.DBT IO Swagger
@@ -43,11 +36,7 @@
 
 spec :: Spec
 spec = aroundAll TmpPg.withSetup $ describe "Models.Projects.Swaggers" $ do
-<<<<<<< HEAD
-  let swaggerId = SwaggerId UUID.nil 
-=======
   let swaggerId = SwaggerId UUID.nil
->>>>>>> 8cbe1394
   let swaggerJson' = object ["info" .= object ["title" .= "API"]]
   let swaggerJson1 = object ["info" .= object ["title" .= "API 1"]]
   let swaggerJson2 = object ["info" .= object ["title" .= "API 2"]]
@@ -57,27 +46,16 @@
       let swagger =
             Swagger
               { Models.Projects.Swaggers.id = swaggerId
-<<<<<<< HEAD
-              , projectId = ProjectId UUID.nil 
-              , createdBy =  UserId UUID.nil
-              , createdAt = currentTime 
-              , updatedAt = currentTime 
-=======
               , projectId = ProjectId UUID.nil
               , createdBy =  UserId UUID.nil
               , createdAt = currentTime
               , updatedAt = currentTime
->>>>>>> 8cbe1394
               , swaggerJson = swaggerJson'
               }
       result <- withPool pool $ do
         _ <- addSwagger swagger
         getSwaggerById (swaggerId.toText)
-<<<<<<< HEAD
-      (fromJust result).swaggerJson `shouldBe` swaggerJson' 
-=======
       (fromJust result).swaggerJson `shouldBe` swaggerJson'
->>>>>>> 8cbe1394
 
   describe "getSwaggerById" $
     it "should retrieve a Swagger by its ID" $ \pool -> do
@@ -90,13 +68,8 @@
       result <- withPool pool $ do
         _ <- createSwagger (ProjectId UUID.nil) (UserId UUID.nil)  swaggerJson1
         _ <- createSwagger (ProjectId UUID.nil) (UserId UUID.nil)  swaggerJson2
-<<<<<<< HEAD
-        swaggersByProject (ProjectId UUID.nil) 
-      (map (^. #swaggerJson) (toList result)) `shouldBe` [swaggerJson',swaggerJson', swaggerJson1, swaggerJson2]
-=======
         swaggersByProject (ProjectId UUID.nil)
       map (^. #swaggerJson) (toList result) `shouldBe` [swaggerJson',swaggerJson', swaggerJson1, swaggerJson2]
->>>>>>> 8cbe1394
 
   describe "updateSwagger" $
     it "should update the Swagger JSON of a Swagger" $ \pool -> do
