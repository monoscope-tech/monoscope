{-# LANGUAGE OverloadedStrings #-}

module Models.Projects.SwaggersSpec (spec) where

import Data.Aeson (Value (..))
import Data.Maybe
import Data.Time.LocalTime (getZonedTime)
import Data.UUID qualified as UUID
import Data.UUID.V4 qualified as UUIDV4
import Database.PostgreSQL.Entity.DBT (withPool)
import Database.PostgreSQL.Transact qualified as DBT
import Models.Projects.Projects (ProjectId (..))
import Models.Projects.Swaggers
import Models.Users.Users (UserId (..))
import Optics.Core ((^.))
import Pkg.TmpPg qualified as TmpPg
import Relude
import Test.Hspec
import Data.Aeson.QQ (aesonQQ)


-- Helper function to create a Swagger value for testing
createSwagger :: ProjectId -> UserId -> Value -> DBT.DBT IO Swagger
createSwagger projectId createdBy swaggerJson = do
  currentTime <- liftIO getZonedTime
  randUUID <- liftIO UUIDV4.nextRandom
  let swagger =
        Swagger
          { Models.Projects.Swaggers.id = SwaggerId randUUID
          , projectId = projectId
          , createdBy = createdBy
          , createdAt = currentTime
          , updatedAt = currentTime
          , swaggerJson = swaggerJson
          }
  addSwagger swagger
  pure swagger

spec :: Spec
spec = aroundAll TmpPg.withSetup $ describe "Models.Projects.Swaggers" $ do
  let swaggerId = SwaggerId UUID.nil
<<<<<<< HEAD
  let swaggerJson' = object ["info" .= object ["title" .= "API"]]
  let swaggerJson1 = object ["info" .= object ["title" .= "API 1"]]
  let swaggerJson2 = object ["info" .= object ["title" .= "API 2"]]
  describe "addSwagger" $
    it "should insert a new Swagger into the database" \pool -> do
=======
  let swaggerJson' = [aesonQQ| {"info": {"title": "API"}}|] 
  let swaggerJson1 = [aesonQQ| {"info": {"title": "API 1"}}|]
  let swaggerJson2 = [aesonQQ| {"info": {"title": "API 2"}}|]
  describe "addSwagger"
    $ it "should insert a new Swagger into the database" \pool -> do
>>>>>>> 1821ccef
      currentTime <- liftIO getZonedTime
      let swagger =
            Swagger
              { Models.Projects.Swaggers.id = swaggerId
              , projectId = ProjectId UUID.nil
              , createdBy = UserId UUID.nil
              , createdAt = currentTime
              , updatedAt = currentTime
              , swaggerJson = swaggerJson'
              }
      result <- withPool pool $ do
        _ <- addSwagger swagger
        getSwaggerById swaggerId.toText
      (fromJust result).swaggerJson `shouldBe` swaggerJson'

  describe "getSwaggerById" $
    it "should retrieve a Swagger by its ID" \pool -> do
      swagger <- withPool pool $ createSwagger (ProjectId UUID.nil) (UserId UUID.nil) swaggerJson'
      result <- withPool pool $ getSwaggerById swagger.id.toText
      (fromJust result).swaggerJson `shouldBe` swagger.swaggerJson

  describe "swaggersByProject" $
    it "should retrieve all Swaggers for a given Project" \pool -> do
      result <- withPool pool $ do
        _ <- createSwagger (ProjectId UUID.nil) (UserId UUID.nil) swaggerJson1
        _ <- createSwagger (ProjectId UUID.nil) (UserId UUID.nil) swaggerJson2
        swaggersByProject (ProjectId UUID.nil)
      map (^. #swaggerJson) (toList result) `shouldBe` [swaggerJson2, swaggerJson1, swaggerJson', swaggerJson']

  describe "updateSwagger" $
    it "should update the Swagger JSON of a Swagger" \pool -> do
      result <- withPool pool $ do
        _ <- updateSwagger swaggerId.toText swaggerJson2
        getSwaggerById swaggerId.toText
      (fromJust result).swaggerJson `shouldBe` swaggerJson2<|MERGE_RESOLUTION|>--- conflicted
+++ resolved
@@ -39,19 +39,11 @@
 spec :: Spec
 spec = aroundAll TmpPg.withSetup $ describe "Models.Projects.Swaggers" $ do
   let swaggerId = SwaggerId UUID.nil
-<<<<<<< HEAD
-  let swaggerJson' = object ["info" .= object ["title" .= "API"]]
-  let swaggerJson1 = object ["info" .= object ["title" .= "API 1"]]
-  let swaggerJson2 = object ["info" .= object ["title" .= "API 2"]]
-  describe "addSwagger" $
-    it "should insert a new Swagger into the database" \pool -> do
-=======
   let swaggerJson' = [aesonQQ| {"info": {"title": "API"}}|] 
   let swaggerJson1 = [aesonQQ| {"info": {"title": "API 1"}}|]
   let swaggerJson2 = [aesonQQ| {"info": {"title": "API 2"}}|]
   describe "addSwagger"
     $ it "should insert a new Swagger into the database" \pool -> do
->>>>>>> 1821ccef
       currentTime <- liftIO getZonedTime
       let swagger =
             Swagger
