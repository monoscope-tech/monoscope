--- conflicted
+++ resolved
@@ -14,24 +14,10 @@
 import Models.Users.Users (UserId (..))
 import Relude
 import Test.Hspec
-<<<<<<< HEAD
-import Test.Hspec.QuickCheck
-import Database.Postgres.Temp qualified as TmpPostgres
-import Database.PostgreSQL.Simple (Connection, connectPostgreSQL, close)
-import Data.Pool (Pool, createPool)
-import Control.Exception (throwIO)
-import Database.Postgres.Temp (withDbCache, defaultConfig, cacheConfig, cacheAction, withConfig, toConnectionString, withSnapshot, DirectoryType (Temporary), snapshotConfig)
-import Database.PostgreSQL.Simple.Migration qualified as Migrations
-import Database.PostgreSQL.Simple.Migration
-import Database.PostgreSQL.Entity.DBT qualified as DBT
-import Debug.Pretty.Simple (pTraceShowM)
-import Data.Maybe
-=======
 import Database.PostgreSQL.Entity.DBT (withPool)
 import Data.Maybe
 import Pkg.TmpPg qualified as TmpPg
 import Database.PostgreSQL.Transact (DBT)
->>>>>>> 1ddd30bd
 
 -- Helper function to create a Swagger value for testing
 createSwagger ::  ProjectId -> UserId -> Value -> DBT.DBT IO Swagger
@@ -50,7 +36,6 @@
   addSwagger swagger
   pure swagger
 
-<<<<<<< HEAD
 -- Setup function that spins up a database with the db migrations already executed.
 -- source: https://jfischoff.github.io/blog/keeping-database-tests-fast.html
 withSetup :: (Pool Connection -> IO ()) -> IO ()
@@ -73,28 +58,6 @@
 
 
 spec :: Spec
--- spec = beforeAll_ resetDatabase $ describe "Models.Projects.Swaggers" $ do
-spec = aroundAll withSetup $ describe "Models.Projects.Swaggers" $ do
-  describe "addSwagger" $
-    it "should insert a new Swagger into the database" $ \pool -> do
-      projectId <- ProjectId <$> liftIO UUIDV4.nextRandom
-      createdBy <- UserId <$> liftIO UUIDV4.nextRandom
-      swaggerId <- SwaggerId <$> liftIO UUIDV4.nextRandom
-      let swaggerJson = object ["info" .= object ["title" .= "API"]]
-      let swagger =
-            Swagger
-              { Models.Projects.Swaggers.id = swaggerId
-              , projectId = projectId
-              , createdBy = createdBy
-              , createdAt = undefined
-              , updatedAt = undefined
-              , swaggerJson = swaggerJson
-              }
-      
-      result <- DBT.withPool pool $ do
-        addSwagger swagger
-=======
-spec :: Spec
 spec = aroundAll TmpPg.withSetup $ describe "Models.Projects.Swaggers" $ do
   let swaggerId = SwaggerId UUID.nil 
   let swaggerJson' = object ["info" .= object ["title" .= "API"]]
@@ -114,47 +77,17 @@
               }
       result <- withPool pool $ do
         _ <- addSwagger swagger
->>>>>>> 1ddd30bd
         getSwaggerById (swaggerId.toText)
       (fromJust result).swaggerJson `shouldBe` swaggerJson' 
 
   describe "getSwaggerById" $
     it "should retrieve a Swagger by its ID" $ \pool -> do
-<<<<<<< HEAD
-      projectId <- ProjectId <$> liftIO UUIDV4.nextRandom
-      createdBy <- UserId <$> liftIO UUIDV4.nextRandom
-      let swaggerJson' = object ["info" .= object ["title" .= ("API" :: String)]]
-      swagger <- DBT.withPool pool $ createSwagger projectId createdBy swaggerJson'
-      result <- DBT.withPool pool $ getSwaggerById ( swagger.id.toText )
-=======
       swagger <- withPool pool $ createSwagger (ProjectId UUID.nil) (UserId UUID.nil) swaggerJson'
       result <- withPool pool $ getSwaggerById ( swagger.id.toText )
->>>>>>> 1ddd30bd
       (fromJust result).swaggerJson `shouldBe` swagger.swaggerJson
 
   describe "swaggersByProject" $
     it "should retrieve all Swaggers for a given Project" $ \pool -> do
-<<<<<<< HEAD
-      projectId <- ProjectId <$> liftIO UUIDV4.nextRandom
-      createdBy <- UserId <$> liftIO UUIDV4.nextRandom
-      let swaggerJson1 = object ["info" .= object ["title" .= "API 1"]]
-      let swaggerJson2 = object ["info" .= object ["title" .= "API 2"]]
-      result <- DBT.withPool pool $ do
-        createSwagger projectId createdBy swaggerJson1
-        createSwagger projectId createdBy swaggerJson2
-        swaggersByProject projectId
-      (map (^. #swaggerJson) (toList result)) `shouldBe` [swaggerJson1, swaggerJson2]
-
-  -- describe "updateSwagger" $
-  --   prop "should update the Swagger JSON of a Swagger" $ \pool -> \(swaggerJson1, swaggerJson2) -> do
-  --     projectId <- ProjectId <$> liftIO UUIDV4.nextRandom
-  --     createdBy <- UserId <$> liftIO UUIDV4.nextRandom
-  --     swagger <- liftIO $ createSwagger projectId createdBy swaggerJson1
-  --     result <- DBT.withPool pool $ do
-  --       updateSwagger (toText $ Models.Projects.Swaggers.id swagger) swaggerJson2
-  --       getSwaggerById (toText $ Models.Projects.Swaggers.id swagger)
-  --     fmap Models.Projects.Swaggers.swaggerJson result `shouldBe` Just swaggerJson2
-=======
       result <- withPool pool $ do
         _ <- createSwagger (ProjectId UUID.nil) (UserId UUID.nil)  swaggerJson1
         _ <- createSwagger (ProjectId UUID.nil) (UserId UUID.nil)  swaggerJson2
@@ -166,5 +99,4 @@
       result <- withPool pool $ do
         _ <- updateSwagger (swaggerId.toText) swaggerJson2
         getSwaggerById (swaggerId.toText)
-      (fromJust result).swaggerJson `shouldBe` swaggerJson2
->>>>>>> 1ddd30bd
+      (fromJust result).swaggerJson `shouldBe` swaggerJson2