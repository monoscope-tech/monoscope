--- conflicted
+++ resolved
@@ -1,7 +1,8 @@
-module ProcessMessage (
-  processMessages,
-  processMessages',
-) where
+module ProcessMessage
+  ( processMessages,
+    processMessages',
+  )
+where
 
 import Colog.Core (LogAction (..), (<&))
 import Control.Exception (try)
@@ -39,7 +40,6 @@
 import System.Types (ATBackgroundCtx)
 import Text.Pretty.Simple (pShow)
 import Utils (DBField, eitherStrToText)
-
 
 {--
   Exploring how the inmemory cache could be shaped for performance, and low footprint ability to skip hitting the postgres database when not needed.
@@ -116,16 +116,12 @@
     then pure []
     else processMessages' env (rights msgs') projectCache
 
-
-
 -- Replace null characters in a Text
 replaceNullChars :: Text -> Text
 replaceNullChars = T.replace "\\u0000" ""
 
-
 wrapTxtException :: Text -> SomeException -> Text
 wrapTxtException wrap e = " " <> wrap <> " : " <> (toText @String $ show e)
-
 
 processMessages' :: Config.EnvConfig -> [(Text, RequestMessages.RequestMessage)] -> Cache.Cache Projects.ProjectId Projects.ProjectCache -> ATBackgroundCtx [Text]
 processMessages' _ msgs projectCache' = do
@@ -141,27 +137,16 @@
 
   afterProccessing <- liftIO $ getTime Monotonic
   when (null reqDumps) $ Log.logAttention_ "Empty params/query for processMessages for request dumps; "
-<<<<<<< HEAD
-
-  resp <- withPool conn' $ runExceptT do
-    unless (null params')
-      $ handleExceptT (wrapTxtException $ toStrict $ "execute query " <> show query')
-      $ void
-=======
   resp <- runExceptT do
     unless (null params')
       $ handleExceptT (wrapTxtException $ toStrict $ "execute query " <> show query')
       $ void
       $ dbtToEff
->>>>>>> de780270
       $ execute query' params'
     unless (null reqDumps)
       $ handleExceptT (wrapTxtException $ toStrict $ "bulkInsertReqDump => " <> show reqDumps <> show msgs)
       $ void
-<<<<<<< HEAD
-=======
       $ dbtToEff
->>>>>>> de780270
       $ RequestDumps.bulkInsertRequestDumps reqDumps
 
   endTime <- liftIO $ getTime Monotonic
@@ -173,50 +158,14 @@
       Log.logAttention "error executing RequestMessage derived Insert queries. \n" err
       pure []
     Right _ -> pure rmAckIds
-<<<<<<< HEAD
-  where
-    projectCacheDefault :: Projects.ProjectCache
-    projectCacheDefault = Projects.ProjectCache{hosts = [], endpointHashes = [], shapeHashes = [], redactFieldslist = []}
-
-    processMessage
-      :: Pool Connection
-      -> Cache.Cache Projects.ProjectId Projects.ProjectCache
-      -> (Maybe Text, RequestMessages.RequestMessage)
-      -> ATBackgroundCtx (Either Text (Maybe Text, Query, [DBField], RequestDumps.RequestDump))
-    processMessage conn projectCache (rmAckId, recMsg) = runExceptT do
-      timestamp <- liftIO getCurrentTime
-      let pid = Projects.ProjectId recMsg.projectId
-
-      -- We retrieve the projectCache object from the inmemory cache and if it doesn't exist,
-      -- we set the value in the db into the cache and return that.
-      -- This should help with our performance, since this project Cache is the only information we need in order to process
-      -- an apitoolkit requestmessage payload. So we're able to process payloads without hitting the database except for the actual db inserts.
-      projectCacheValE <-
-        liftIO
-          $ try
-            ( Cache.fetchWithCache projectCache pid \pid' -> do
-                mpjCache <- withPool conn $ Projects.projectCacheById pid'
-                pure $ fromMaybe projectCacheDefault mpjCache
-            )
-          :: ExceptT Text ATBackgroundCtx (Either SomeException Projects.ProjectCache)
-
-      case projectCacheValE of
-        Left e -> throwE $ "An error occurred while fetching project cache: " <> show e
-        Right projectCacheVal -> do
-          recId <- liftIO nextRandom
-          (query, params, reqDump) <- except $ RequestMessages.requestMsgToDumpAndEndpoint projectCacheVal recMsg timestamp recId
-          pure (rmAckId, query, params, reqDump)
-=======
-
 
 projectCacheDefault :: Projects.ProjectCache
-projectCacheDefault = Projects.ProjectCache{hosts = [], endpointHashes = [], shapeHashes = [], redactFieldslist = []}
+projectCacheDefault = Projects.ProjectCache {hosts = [], endpointHashes = [], shapeHashes = [], redactFieldslist = []}
 
-
-processMessage
-  :: Cache.Cache Projects.ProjectId Projects.ProjectCache
-  -> (Text, RequestMessages.RequestMessage)
-  -> ATBackgroundCtx (Either Text (Text, Query, [DBField], RequestDumps.RequestDump))
+processMessage ::
+  Cache.Cache Projects.ProjectId Projects.ProjectCache ->
+  (Text, RequestMessages.RequestMessage) ->
+  ATBackgroundCtx (Either Text (Text, Query, [DBField], RequestDumps.RequestDump))
 processMessage projectCache (rmAckId, recMsg) = do
   appCtx <- ask @Config.AuthContext
   runExceptT do
@@ -233,13 +182,12 @@
           ( Cache.fetchWithCache projectCache pid \pid' -> do
               mpjCache <- withPool appCtx.jobsPool $ Projects.projectCacheById pid'
               pure $ fromMaybe projectCacheDefault mpjCache
-          )
-        :: ExceptT Text ATBackgroundCtx (Either SomeException Projects.ProjectCache)
+          ) ::
+        ExceptT Text ATBackgroundCtx (Either SomeException Projects.ProjectCache)
 
     case projectCacheValE of
       Left e -> throwE $ "An error occurred while fetching project cache: " <> show e
       Right projectCacheVal -> do
         recId <- liftIO nextRandom
         (query, params, reqDump) <- except $ RequestMessages.requestMsgToDumpAndEndpoint projectCacheVal recMsg timestamp recId
-        pure (rmAckId, query, params, reqDump)
->>>>>>> de780270
+        pure (rmAckId, query, params, reqDump)