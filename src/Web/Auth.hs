--- conflicted
+++ resolved
@@ -122,31 +122,17 @@
     -- TODO: For users with no profile photos or empty profile photos, use gravatars as their profile photo
     -- https://en.gravatar.com/site/implement/images/
     let picture = fromMaybe "" $ resp L.^? responseBody . key "picture" . _String
-<<<<<<< HEAD
-    (userId, persistentSessId) <- liftIO $
-      withPool
-        pool
-        do
-          traceShowM "In before userbyemail"
-          userM <- Users.userByEmail email
-          traceShowM "In before userbyemail2"
-=======
     (userId, persistentSessId) <- liftIO
       $ withPool
         pool
         do
           userM <- Users.userByEmail email
->>>>>>> 1821ccef
           userId <- case userM of
             Nothing -> do
               user <- liftIO $ Users.createUser firstName lastName picture email
               Users.insertUser user
               pure user.id
             Just user -> pure user.id
-<<<<<<< HEAD
-          traceShowM "In before persistentSessId"
-=======
->>>>>>> 1821ccef
           persistentSessId <- liftIO Sessions.newPersistentSessionId
           Sessions.insertSession persistentSessId userId (Sessions.SessionData Map.empty)
           pure (userId, persistentSessId)
@@ -155,18 +141,6 @@
 
   case resp of
     Left err -> putStrLn ("unable to process auth callback page " <> err) >> (throwError $ err302{errHeaders = [("Location", "/login?auth0_callback_failure")]}) >> pure (noHeader $ noHeader "")
-<<<<<<< HEAD
-    Right persistentSessId -> pure $
-      addHeader "/" $
-        addHeader
-          (craftSessionCookie persistentSessId True)
-          do
-            html_ do
-              head_ do
-                meta_ [httpEquiv_ "refresh", content_ "1;url=/"]
-              body_ do
-                a_ [href_ "/"] "Continue to APIToolkit"
-=======
     Right persistentSessId -> pure
       $ addHeader "/"
       $ addHeader
@@ -177,7 +151,6 @@
               meta_ [httpEquiv_ "refresh", content_ "1;url=/"]
             body_ do
               a_ [href_ "/"] "Continue to APIToolkit"
->>>>>>> 1821ccef
 
 
 --- | The auth handler wraps a function from Request -> Handler Account.
