--- conflicted
+++ resolved
@@ -119,70 +119,6 @@
     }
 
 data CookieProtectedRoutes mode = CookieProtectedRoutes
-<<<<<<< HEAD
-  { projectListGet :: mode :- UVerb 'GET '[HTML] (GetOrRedirect),
-    dashboardGet :: mode :- "p" :> ProjectId :> QPT "from" :> QPT "to" :> QPT "since" :> Get '[HTML] (Html ()),
-    projectCreateGet :: mode :- "p" :> "new" :> Get '[HTML] (Html ()), -- p represents project
-    projectCreatePost :: mode :- "p" :> "new" :> ReqBody '[FormUrlEncoded] CreateProject.CreateProjectForm :> Post '[HTML] (Headers '[HXTrigger, HXRedirect] (Html ())),
-    projectSettingsGet :: mode :- "p" :> ProjectId :> "settings" :> Get '[HTML] (Html ()),
-    projectDeleteGet :: mode :- "p" :> ProjectId :> "delete" :> Get '[HTML] (Headers '[HXTrigger, HXRedirect] (Html ())),
-    notificationsUpdateChannelPost :: mode :- "p" :> ProjectId :> "notifications-channels" :> ReqBody '[FormUrlEncoded] CreateProject.NotifListForm :> Post '[HTML] (Headers '[HXTrigger] (Html ())),
-    membersManageGet :: mode :- "p" :> ProjectId :> "manage_members" :> Get '[HTML] (Html ()),
-    membersManagePost :: mode :- "p" :> ProjectId :> "manage_members" :> ReqBody '[FormUrlEncoded] ManageMembersForm :> Post '[HTML] (Headers '[HXTrigger] (Html ())),
-    manageSubscriptionGet :: mode :- "p" :> ProjectId :> "manage_subscription" :> Get '[HTML] (Headers '[HXTrigger, HXRedirect] (Html ())),
-    onboardingGet :: mode :- "p" :> ProjectId :> "onboarding" :> QPB "polling" :> QPB "redirected" :> QPT "current_tab" :> Get '[HTML] (Html ()),
-    logExplorerGet :: mode :- "p" :> ProjectId :> "log_explorer" :> QPT "query" :> QPT "cols" :> QPU "cursor" :> QPT "since" :> QPT "from" :> QPT "to" :> QPT "layout" :> HXRequest :> HXBoosted :> Get '[HTML] (Html ()),
-    logExplorerItemGet :: mode :- "p" :> ProjectId :> "log_explorer" :> Capture "logItemID" UUID.UUID :> Capture "createdAt" UTCTime :> Get '[HTML] (Html ()),
-    logExplorerItemDetailedGet :: mode :- "p" :> ProjectId :> "log_explorer" :> Capture "logItemID" UUID.UUID :> Capture "createdAt" UTCTime :> "detailed" :> Get '[HTML] (Html ()),
-    anomalyAcknowlegeGet :: mode :- "p" :> ProjectId :> "anomalies" :> Capture "anomalyID" Anomalies.AnomalyId :> "acknowlege" :> Get '[HTML] (Html ()),
-    anomalyUnAcknowlegeGet :: mode :- "p" :> ProjectId :> "anomalies" :> Capture "anomalyID" Anomalies.AnomalyId :> "unacknowlege" :> Get '[HTML] (Html ()),
-    anomalyArchiveGet :: mode :- "p" :> ProjectId :> "anomalies" :> Capture "anomalyID" Anomalies.AnomalyId :> "archive" :> Get '[HTML] (Html ()),
-    anomalyUnarchiveGet :: mode :- "p" :> ProjectId :> "anomalies" :> Capture "anomalyID" Anomalies.AnomalyId :> "unarchive" :> Get '[HTML] (Html ()),
-    anomalyBulkActionsPost :: mode :- "p" :> ProjectId :> "anomalies" :> "bulk_actions" :> Capture "action" Text :> ReqBody '[FormUrlEncoded] AnomalyList.AnomalyBulkForm :> Post '[HTML] (Headers '[HXTrigger] (Html ())),
-    anomalyListGet :: mode :- "p" :> ProjectId :> "anomalies" :> QPT "layout" :> QPT "ackd" :> QPT "archived" :> QPT "sort" :> QPT "page" :> QPT "load_more" :> QEID "endpoint" :> HXRequest :> HXBoosted :> Get '[HTML] (Html ()),
-    anomalyDetailsGet :: mode :- "p" :> ProjectId :> "anomaly" :> Capture "targetHash" Text :> QPT "modal" :> Get '[HTML] (Html ()),
-    documentationPut :: mode :- "p" :> ProjectId :> "documentation" :> "save" :> ReqBody '[JSON] Documentation.SaveSwaggerForm :> Post '[HTML] (Headers '[HXTrigger] (Html ())),
-    documentationPost :: mode :- "p" :> ProjectId :> "documentation" :> ReqBody '[FormUrlEncoded] Documentation.SwaggerForm :> Post '[HTML] (Headers '[HXTrigger] (Html ())),
-    documentationGet :: mode :- "p" :> ProjectId :> "documentation" :> QPT "swagger_id" :> Get '[HTML] (Html ()),
-    apiGet :: mode :- "p" :> ProjectId :> "apis" :> Get '[HTML] (Html ()),
-    apiDelete :: mode :- "p" :> ProjectId :> "apis" :> Capture "keyID" ProjectApiKeys.ProjectApiKeyId :> Delete '[HTML] (Headers '[HXTrigger] (Html ())),
-    apiPost :: mode :- "p" :> ProjectId :> "apis" :> ReqBody '[FormUrlEncoded] Api.GenerateAPIKeyForm :> Post '[HTML] (Headers '[HXTrigger] (Html ())),
-    endpointListGet :: mode :- "p" :> ProjectId :> "endpoints" :> QPT "layout" :> QPT "ackd" :> QPT "archived" :> QPT "host" :> QPT "project_host" :> QPT "sort" :> HXRequest :> HXBoosted :> HXCurrentURL :> Get '[HTML] (Html ()),
-    fieldDetailsPartial :: mode :- "p" :> ProjectId :> "fields" :> Capture "field_id" Fields.FieldId :> Get '[HTML] (Html ()),
-    endpointDetailsWithHash :: mode :- "p" :> ProjectId :> "log_explorer" :> "endpoint" :> Capture "endpoint_hash" Text :> Get '[HTML] (Headers '[HXRedirect] (Html ())),
-    endpointDetails :: mode :- "p" :> ProjectId :> "endpoints" :> Capture "endpoints_id" Endpoints.EndpointId :> QPT "from" :> QPT "to" :> QPT "since" :> QPT "subpage" :> QPT "shape" :> Get '[HTML] (Html ()),
-    deleteProjectGet :: mode :- "p" :> ProjectId :> "delete" :> Get '[HTML] (Headers '[HXTrigger, HXRedirect] (Html ())),
-    manualIngestGet :: mode :- "p" :> ProjectId :> "manual_ingest" :> Get '[HTML] (Html ()),
-    manualIngestPost :: mode :- "p" :> ProjectId :> "manual_ingest" :> ReqBody '[FormUrlEncoded] ManualIngestion.RequestMessageForm :> Post '[HTML] (Html ()),
-    dataSeedingGet :: mode :- "p" :> ProjectId :> "bulk_seed_and_ingest" :> Get '[HTML] (Html ()),
-    dataSeedingPost :: mode :- "p" :> ProjectId :> "bulk_seed_and_ingest" :> ReqBody '[FormUrlEncoded] DataSeeding.DataSeedingForm :> Post '[HTML] (Html ()),
-    slackInstallPost :: mode :- "slack" :> "link-projects" :> ReqBody '[FormUrlEncoded] SlackInstall.LinkProjectsForm :> Post '[HTML] (Headers '[HXTrigger] (Html ())),
-    slackLinkProjectsGet :: mode :- "slack" :> "link-projects" :> QPT "code" :> Get '[HTML] (Html ()),
-    slackUpdateWebhook :: mode :- "p" :> ProjectId :> "slack" :> "webhook" :> ReqBody '[FormUrlEncoded] SlackInstall.LinkProjectsForm :> Post '[HTML] (Headers '[HXTrigger] (Html ())),
-    redactedFieldsGet :: mode :- "p" :> ProjectId :> "redacted_fields" :> Get '[HTML] (Html ()),
-    redactedFieldsPost :: mode :- "p" :> ProjectId :> "redacted_fields" :> ReqBody '[FormUrlEncoded] RedactFieldForm :> Post '[HTML] (Headers '[HXTrigger] (Html ())),
-    reportsGet :: mode :- "p" :> ProjectId :> "reports" :> QPT "page" :> HXRequest :> HXBoosted :> Get '[HTML] (Html ()),
-    reportsSingleGet :: mode :- "p" :> ProjectId :> "reports" :> Capture "report_id" ReportsM.ReportId :> Get '[HTML] (Html ()),
-    reportsPost :: mode :- "p" :> ProjectId :> "reports_notif" :> Capture "report_type" Text :> Post '[HTML] (Headers '[HXTrigger] (Html ())),
-    shareLinkPost :: mode :- "p" :> ProjectId :> "share" :> ReqBody '[FormUrlEncoded] Share.ReqForm :> Post '[HTML] (Headers '[HXTrigger] (Html ())),
-    outgoingGet :: mode :- "p" :> ProjectId :> "outgoing" :> Get '[HTML] (Html ()),
-    queryBuilderAutocomplete :: mode :- "p" :> ProjectId :> "query_builder" :> "autocomplete" :> QPT "category" :> QPT "prefix" :> Get '[JSON] AE.Value,
-    swaggerGenerateGet :: mode :- "p" :> ProjectId :> "generate_swagger" :> Get '[JSON] AE.Value,
-    chartsGet :: mode :- "charts_html" :> QP "chart_type" Charts.ChartType :> QPT "query_raw" :> QueryParam "pid" Projects.ProjectId :> QP "group_by" Charts.GroupBy :> QP "query_by" [Charts.QueryBy] :> QP "num_slots" Int :> QP "limit" Int :> QP "theme" Text :> QPT "id" :> QP "show_legend" Bool :> QPT "since" :> QPT "from" :> QPT "to" :> Get '[HTML] (Html ()),
-    surveyPut :: mode :- "p" :> ProjectId :> "survey" :> ReqBody '[FormUrlEncoded] Survey.SurveyForm :> Post '[HTML] (Headers '[HXTrigger, HXRedirect] (Html ())),
-    surveyGet :: mode :- "p" :> ProjectId :> "about_project" :> Get '[HTML] (Html ()),
-    collectionsGet :: mode :- "p" :> ProjectId :> "testing" :> Get '[HTML] (Html ()),
-    newCollectionPost :: mode :- "p" :> ProjectId :> "testing" :> ReqBody '[FormUrlEncoded] Testing.TestCollectionForm :> Post '[HTML] (Headers '[HXTrigger] (Html ())),
-    collectionGet :: mode :- "p" :> ProjectId :> "testing" :> Capture "collection_id" TestingM.CollectionId :> Get '[HTML] (Html ()),
-    collectionPut :: mode :- "p" :> ProjectId :> "testing" :> Capture "collection_id" TestingM.CollectionId :> Capture "action" Text :> ReqBody '[JSON] AE.Value :> Post '[HTML] (Html ()),
-    collectionStepPost :: mode :- "p" :> ProjectId :> "testing" :> "add_step" :> Capture "collection_id" TestingM.CollectionId :> ReqBody '[JSON] AE.Value :> Post '[HTML] (Html ()),
-    collectionStepPut :: mode :- "p" :> ProjectId :> "testing" :> "step" :> Capture "step_id" TestingM.CollectionStepId :> ReqBody '[JSON] AE.Value :> Post '[HTML] (Html ()),
-    saveFromCodePost :: mode :- "p" :> ProjectId :> "testing" :> "save_from_code" :> Capture "collection_id" TestingM.CollectionId :> ReqBody '[JSON] Testing.CodeOperationsForm :> Post '[HTML] (Html ()),
-    deleteCollectionStep :: mode :- "p" :> ProjectId :> "testing" :> "step" :> Capture "step_id" TestingM.CollectionStepId :> Delete '[HTML] (Html ()),
-    editField :: mode :- "p" :> ProjectId :> "fields" :> Capture "field_id" Fields.FieldId :> ReqBody '[FormUrlEncoded] FieldDetails.EditFieldForm :> Post '[HTML] (Headers '[HXTrigger] (Html ())),
-    alertUpsertPost :: mode :- "p" :> ProjectId :> "alerts" :> ReqBody '[FormUrlEncoded] Alerts.AlertUpsertForm :> Post '[HTML] (Html ()),
-    alertListGet :: mode :- "p" :> ProjectId :> "alerts" :> Get '[HTML] (Html ())
-=======
   { projectListGet :: mode :- UVerb 'GET '[HTML] (GetOrRedirect)
   , dashboardGet :: mode :- "p" :> ProjectId :> QPT "from" :> QPT "to" :> QPT "since" :> Get '[HTML] (Html ())
   , projectCreateGet :: mode :- "p" :> "new" :> Get '[HTML] (Html ()) -- p represents project
@@ -239,77 +175,20 @@
   , alertListGet :: mode :- "p" :> ProjectId :> "alerts" :> Get '[HTML] (Html ())
   , alertSingleGet :: mode :- "p" :> ProjectId :> "alerts" :> Capture "alert_id" Monitors.QueryMonitorId :> Get '[HTML] (Html ())
   , alertSingleToggleActive :: mode :- "p" :> ProjectId :> "alerts" :> Capture "alert_id" Monitors.QueryMonitorId :> "toggle_active" :> Post '[HTML] (Html ())
->>>>>>> f16a1c7e
-  }
+  , collectionsGet :: mode :- "p" :> ProjectId :> "testing" :> Get '[HTML] (Html ()),
+    newCollectionPost :: mode :- "p" :> ProjectId :> "testing" :> ReqBody '[FormUrlEncoded] Testing.TestCollectionForm :> Post '[HTML] (Headers '[HXTrigger] (Html ())),
+    collectionGet :: mode :- "p" :> ProjectId :> "testing" :> Capture "collection_id" TestingM.CollectionId :> Get '[HTML] (Html ()),
+    collectionPut :: mode :- "p" :> ProjectId :> "testing" :> Capture "collection_id" TestingM.CollectionId :> Capture "action" Text :> ReqBody '[JSON] AE.Value :> Post '[HTML] (Html ()),
+    collectionStepPost :: mode :- "p" :> ProjectId :> "testing" :> "add_step" :> Capture "collection_id" TestingM.CollectionId :> ReqBody '[JSON] AE.Value :> Post '[HTML] (Html ()),
+    collectionStepPut :: mode :- "p" :> ProjectId :> "testing" :> "step" :> Capture "step_id" TestingM.CollectionStepId :> ReqBody '[JSON] AE.Value :> Post '[HTML] (Html ()),
+    saveFromCodePost :: mode :- "p" :> ProjectId :> "testing" :> "save_from_code" :> Capture "collection_id" TestingM.CollectionId :> ReqBody '[JSON] Testing.CodeOperationsForm :> Post '[HTML] (Html ())
+    , deleteCollectionStep = Testing.deleteStepH
+    }
   deriving stock (Generic)
 
 cookieProtectedServer :: Servant.ServerT (Servant.NamedRoutes CookieProtectedRoutes) ATAuthCtx
 cookieProtectedServer =
   CookieProtectedRoutes
-<<<<<<< HEAD
-    { projectListGet = ListProjects.listProjectsGetH,
-      dashboardGet = Dashboard.dashboardGetH,
-      projectCreateGet = CreateProject.createProjectGetH,
-      projectCreatePost = CreateProject.createProjectPostH,
-      projectSettingsGet = CreateProject.projectSettingsGetH,
-      projectDeleteGet = CreateProject.deleteProjectGetH,
-      notificationsUpdateChannelPost = CreateProject.updateNotificationsChannel,
-      membersManageGet = ManageMembers.manageMembersGetH,
-      membersManagePost = ManageMembers.manageMembersPostH,
-      manageSubscriptionGet = ManageMembers.manageSubGetH,
-      onboardingGet = Onboarding.onboardingGetH,
-      logExplorerGet = Log.apiLogH,
-      logExplorerItemGet = LogItem.apiLogItemH,
-      logExplorerItemDetailedGet = LogItem.expandAPIlogItemH,
-      anomalyAcknowlegeGet = AnomalyList.acknowlegeAnomalyGetH,
-      anomalyUnAcknowlegeGet = AnomalyList.unAcknowlegeAnomalyGetH,
-      anomalyArchiveGet = AnomalyList.archiveAnomalyGetH,
-      anomalyUnarchiveGet = AnomalyList.unArchiveAnomalyGetH,
-      anomalyBulkActionsPost = AnomalyList.anomalyBulkActionsPostH,
-      anomalyListGet = AnomalyList.anomalyListGetH,
-      anomalyDetailsGet = AnomalyList.anomalyDetailsGetH,
-      documentationPut = Documentation.documentationPutH,
-      documentationPost = Documentation.documentationPostH,
-      documentationGet = Documentation.documentationGetH,
-      apiGet = Api.apiGetH,
-      apiDelete = Api.apiDeleteH,
-      apiPost = Api.apiPostH,
-      endpointListGet = EndpointList.endpointListGetH,
-      fieldDetailsPartial = EndpointDetails.fieldDetailsPartialH,
-      endpointDetailsWithHash = EndpointDetails.endpointDetailsWithHashH,
-      endpointDetails = EndpointDetails.endpointDetailsH,
-      deleteProjectGet = CreateProject.deleteProjectGetH,
-      manualIngestGet = ManualIngestion.manualIngestGetH,
-      manualIngestPost = ManualIngestion.manualIngestPostH,
-      dataSeedingGet = DataSeeding.dataSeedingGetH,
-      dataSeedingPost = DataSeeding.dataSeedingPostH,
-      slackInstallPost = SlackInstall.postH,
-      slackLinkProjectsGet = SlackInstall.linkProjectsGetH,
-      slackUpdateWebhook = SlackInstall.updateWebHook,
-      redactedFieldsGet = RedactedFields.redactedFieldsGetH,
-      redactedFieldsPost = RedactedFields.redactedFieldsPostH,
-      reportsGet = Reports.reportsGetH,
-      reportsSingleGet = Reports.singleReportGetH,
-      reportsPost = Reports.reportsPostH,
-      shareLinkPost = Share.shareLinkPostH,
-      outgoingGet = Outgoing.outgoingGetH,
-      queryBuilderAutocomplete = AutoComplete.getH,
-      swaggerGenerateGet = GenerateSwagger.generateGetH,
-      chartsGet = Charts.chartsGetH,
-      surveyPut = Survey.surveyPutH,
-      surveyGet = Survey.surveyGetH,
-      collectionsGet = Testing.testingGetH,
-      newCollectionPost = Testing.testingPostH,
-      collectionGet = Testing.collectionGetH,
-      collectionPut = Testing.testingPutH,
-      collectionStepPost = Testing.collectionStepPostH,
-      collectionStepPut = Testing.collectionStepPutH,
-      saveFromCodePost = Testing.saveStepsFromCodePostH,
-      deleteCollectionStep = Testing.deleteStepH,
-      editField = FieldDetails.fieldPutH,
-      alertUpsertPost = Alerts.alertUpsertPostH,
-      alertListGet = Alerts.alertListGetH
-=======
     { projectListGet = ListProjects.listProjectsGetH
     , dashboardGet = Dashboard.dashboardGetH
     , projectCreateGet = CreateProject.createProjectGetH
@@ -366,7 +245,15 @@
     , alertListGet = Alerts.alertListGetH
     , alertSingleGet = Alerts.alertSingleGetH
     , alertSingleToggleActive = Alerts.alertSingleToggleActiveH
->>>>>>> f16a1c7e
+    , collectionsGet = Testing.testingGetH,
+      newCollectionPost = Testing.testingPostH,
+      collectionGet = Testing.collectionGetH,
+      collectionPut = Testing.testingPutH,
+      collectionStepPost = Testing.collectionStepPostH,
+      collectionStepPut = Testing.collectionStepPutH,
+      saveFromCodePost = Testing.saveStepsFromCodePostH,
+      deleteCollectionStep = Testing.deleteStepH
+     
     }
 
 -- | The context that will be made available to request handlers. We supply the
