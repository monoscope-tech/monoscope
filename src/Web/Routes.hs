--- conflicted
+++ resolved
@@ -175,20 +175,6 @@
   , chartsGet :: mode :- "charts_html" :> QP "chart_type" Charts.ChartType :> QPT "query_raw" :> QueryParam "pid" Projects.ProjectId :> QP "group_by" Charts.GroupBy :> QP "query_by" [Charts.QueryBy] :> QP "num_slots" Int :> QP "limit" Int :> QP "theme" Text :> QPT "id" :> QP "show_legend" Bool :> QPT "since" :> QPT "from" :> QPT "to" :> Get '[HTML] (Html ())
   , surveyPut :: mode :- "p" :> ProjectId :> "survey" :> ReqBody '[FormUrlEncoded] Survey.SurveyForm :> Post '[HTML] (Headers '[HXTrigger, HXRedirect] (Html ()))
   , surveyGet :: mode :- "p" :> ProjectId :> "about_project" :> Get '[HTML] (Html ())
-<<<<<<< HEAD
-  , collectionsGet :: mode :- "p" :> ProjectId :> "testing" :> Get '[HTML] (Html ())
-  , newCollectionPost :: mode :- "p" :> ProjectId :> "testing" :> ReqBody '[FormUrlEncoded] Testing.TestCollectionForm :> Post '[HTML] (Headers '[HXTrigger] (Html ()))
-  , collectionGet :: mode :- "p" :> ProjectId :> "testing" :> Capture "collection_id" TestingM.CollectionId :> Get '[HTML] (Html ())
-  , collectionPut :: mode :- "p" :> ProjectId :> "testing" :> Capture "collection_id" TestingM.CollectionId :> Capture "action" Text :> ReqBody '[JSON] AE.Value :> Post '[HTML] (Html ())
-  , collectionStepPost :: mode :- "p" :> ProjectId :> "testing" :> "add_step" :> Capture "collection_id" TestingM.CollectionId :> ReqBody '[JSON] AE.Value :> Post '[HTML] (Html ())
-  , collectionStepPut :: mode :- "p" :> ProjectId :> "testing" :> "step" :> Capture "step_id" TestingM.CollectionStepId :> ReqBody '[JSON] AE.Value :> Post '[HTML] (Html ())
-  , saveFromCodePost :: mode :- "p" :> ProjectId :> "testing" :> "save_from_code" :> Capture "collection_id" TestingM.CollectionId :> ReqBody '[JSON] Testing.CodeOperationsForm :> Post '[HTML] (Html ())
-  , deleteCollectionStep :: mode :- "p" :> ProjectId :> "testing" :> "step" :> Capture "step_id" TestingM.CollectionStepId :> Delete '[HTML] (Html ())
-  , editField :: mode :- "p" :> ProjectId :> "fields" :> Capture "field_id" Fields.FieldId :> ReqBody '[FormUrlEncoded] FieldDetails.EditFieldForm :> Post '[HTML] (Headers '[HXTrigger] (Html ()))
-  , alertUpsertPost :: mode :- "p" :> ProjectId :> "alerts" :> ReqBody '[FormUrlEncoded] Alerts.AlertUpsertForm :> Post '[HTML] (Html ())
-  , alertListGet :: mode :- "p" :> ProjectId :> "alerts" :> Get '[HTML] (Html ())
-  }
-=======
   , editField :: mode :- "p" :> ProjectId :> "fields" :> Capture "field_id" Fields.FieldId :> ReqBody '[FormUrlEncoded] FieldDetails.EditFieldForm :> Post '[HTML] (Headers '[HXTrigger] (Html ()))
   , alertUpsertPost :: mode :- "p" :> ProjectId :> "alerts" :> ReqBody '[FormUrlEncoded] Alerts.AlertUpsertForm :> Post '[HTML] (Html ())
   , alertListGet :: mode :- "p" :> ProjectId :> "alerts" :> Get '[HTML] (Html ())
@@ -203,7 +189,6 @@
     saveFromCodePost :: mode :- "p" :> ProjectId :> "testing" :> "save_from_code" :> Capture "collection_id" TestingM.CollectionId :> ReqBody '[JSON] Testing.CodeOperationsForm :> Post '[HTML] (Html ())
     , deleteCollectionStep = Testing.deleteStepH
     }
->>>>>>> be27c664
   deriving stock (Generic)
 
 
@@ -261,19 +246,6 @@
     , chartsGet = Charts.chartsGetH
     , surveyPut = Survey.surveyPutH
     , surveyGet = Survey.surveyGetH
-<<<<<<< HEAD
-    , collectionsGet = Testing.testingGetH
-    , newCollectionPost = Testing.testingPostH
-    , collectionGet = Testing.collectionGetH
-    , collectionPut = Testing.testingPutH
-    , collectionStepPost = Testing.collectionStepPostH
-    , collectionStepPut = Testing.collectionStepPutH
-    , saveFromCodePost = Testing.saveStepsFromCodePostH
-    , deleteCollectionStep = Testing.deleteStepH
-    , editField = FieldDetails.fieldPutH
-    , alertUpsertPost = Alerts.alertUpsertPostH
-    , alertListGet = Alerts.alertListGetH
-=======
     , editField = FieldDetails.fieldPutH
     , alertUpsertPost = Alerts.alertUpsertPostH
     , alertListGet = Alerts.alertListGetH
@@ -288,8 +260,8 @@
       saveFromCodePost = Testing.saveStepsFromCodePostH,
       deleteCollectionStep = Testing.deleteStepH
      
->>>>>>> be27c664
     }
+
 
 
 -- | The context that will be made available to request handlers. We supply the
