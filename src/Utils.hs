--- conflicted
+++ resolved
@@ -1,11 +1,7 @@
 {-# LANGUAGE GADTs #-}
 {-# LANGUAGE RankNTypes #-}
 
-<<<<<<< HEAD
-module Utils (eitherStrToText, userIsProjectMember, userNotMemeberPage, GetOrRedirect, redirect, DBField (..), mIcon_, deleteParam, quoteTxt, textToBool) where
-=======
-module Utils (eitherStrToText, GetOrRedirect, redirect, DBField (..), mIcon_, deleteParam, quoteTxt, textToBool, getMethodColor, getStatusColor) where
->>>>>>> e032151d
+module Utils (eitherStrToText, userIsProjectMember, userNotMemeberPage, GetOrRedirect, redirect, DBField (..), mIcon_, deleteParam, quoteTxt, textToBool, getMethodColor, getStatusColor) where
 
 import Data.Default (def)
 import Data.Text (replace)
@@ -68,7 +64,6 @@
 textToBool :: Text -> Bool
 textToBool a = a == "true"
 
-<<<<<<< HEAD
 userIsProjectMember :: Session.PersistentSession -> Projects.ProjectId -> DBT IO Bool
 userIsProjectMember sess pid = do
   if sess.isSudo
@@ -93,7 +88,7 @@
     div_ [class_ "max-w-24 my-32 rounded-xl border p-8"] do
       h3_ [class_ "text-3xl mb-2 font-bold"] "Forbidden"
       p_ [class_ "max-w-prose text-gray-500"] "Only members of this project can access this page, make sure you are logged in to the right account and try again"
-=======
+
 getMethodColor :: Text -> Text
 getMethodColor "POST" = "green-500"
 getMethodColor "PUT" = "orange-500"
@@ -106,5 +101,4 @@
   | status < 200 = "gray-500"
   | status >= 200 && status < 300 = "green-500"
   | status >= 300 && status < 400 = "yellow-500"
-  | otherwise = "red-500"
->>>>>>> e032151d
+  | otherwise = "red-500"