cabal-version: 2.0

-- This file has been generated from package.yaml by hpack version 0.36.0.
--
-- see: https://github.com/sol/hpack

name:           apitoolkit-server
version:        0.1.0.0
description:    Please see the README on GitHub at <https://github.com/githubuser/apitoolkit-server#readme>
homepage:       https://github.com/githubuser/apitoolkit-server#readme
bug-reports:    https://github.com/githubuser/apitoolkit-server/issues
author:         Author name here
maintainer:     example@example.com
copyright:      2021 Author name here
license:        BSD3
license-file:   LICENSE
build-type:     Simple
extra-source-files:
    README.md

source-repository head
  type: git
  location: https://github.com/githubuser/apitoolkit-server

library
  exposed-modules:
      BackgroundJobs
      Data.Default.Instances
      Data.Effectful.UUID
      Data.Effectful.Wreq
      Devel
      Models.Apis.Anomalies
      Models.Apis.Endpoints
      Models.Apis.Fields
      Models.Apis.Fields.Query
      Models.Apis.Fields.Types
      Models.Apis.Formats
      Models.Apis.Monitors
      Models.Apis.Reports
      Models.Apis.RequestDumps
      Models.Apis.Shapes
      Models.Apis.Slack
      Models.Projects.LemonSqueezy
      Models.Projects.ProjectApiKeys
      Models.Projects.ProjectMembers
      Models.Projects.Projects
      Models.Projects.ProjectsEmail
      Models.Projects.Swaggers
      Models.Projects.SwaggersSpec
      Models.Telemetry.Telemetry
      Models.Tests.Testing
      Models.Tests.TestToDump
      Models.Users.Sessions
      Models.Users.Users
      MonitoringSpec
      Network.Wai.Middleware.Heartbeat
      Opentelemetry.OtlpServer
      Pages.Anomalies.AnomalyList
      Pages.Anomalies.AnomalyListSpec
      Pages.Anomalies.Routes
      Pages.Anomalies.Server
      Pages.Api
      Pages.ApiSpec
      Pages.AutoComplete
      Pages.BodyWrapper
      Pages.Charts.Charts
      Pages.Components
      Pages.Dashboard
      Pages.DashboardSpec
      Pages.Endpoints.ApiCatalog
      Pages.Endpoints.ApiCatalogSpec
      Pages.Endpoints.EndpointComponents
      Pages.Endpoints.EndpointDetails
      Pages.Endpoints.EndpointDetailsSpec
      Pages.Endpoints.EndpointList
      Pages.Endpoints.EndpointListSpec
      Pages.Endpoints.Routes
      Pages.Endpoints.Server
      Pages.Fields.FieldDetails
      Pages.Fields.FieldDetailsSpec
      Pages.HashAssets
      Pages.IntegrationDemos.AdonisJS
      Pages.IntegrationDemos.Django
      Pages.IntegrationDemos.DotNet
      Pages.IntegrationDemos.Echo
      Pages.IntegrationDemos.ExpressJs
      Pages.IntegrationDemos.FastApi
      Pages.IntegrationDemos.FastifyJs
      Pages.IntegrationDemos.Flask
      Pages.IntegrationDemos.Gin
      Pages.IntegrationDemos.GoNative
      Pages.IntegrationDemos.GorillaMux
      Pages.IntegrationDemos.Laravel
      Pages.IntegrationDemos.NestJs
      Pages.IntegrationDemos.Phoenix
      Pages.IntegrationDemos.Pyramid
      Pages.IntegrationDemos.Slim
      Pages.IntegrationDemos.Springboot
      Pages.IntegrationDemos.Symfony
      Pages.IntegrationGuides
      Pages.IntegrationGuidesSpec
      Pages.LemonSqueezy
      Pages.Log
      Pages.LogExplorer.LogItem
      Pages.LogExplorer.LogItemSpec
      Pages.LogExplorer.Routes
      Pages.LogSpec
      Pages.Monitors.Alerts
      Pages.Monitors.AlertsSpec
      Pages.Monitors.Routes
      Pages.Monitors.Server
      Pages.Monitors.TestCollectionEditor
      Pages.Monitors.Testing
      Pages.Monitors.TestingSpec
      Pages.NonMember
      Pages.Onboarding
      Pages.OnboardingSpec
      Pages.Projects.CreateProject
      Pages.Projects.Integrations
      Pages.Projects.ListProjects
      Pages.Projects.ManageMembers
      Pages.Projects.ManageMembersSpec
      Pages.Projects.ProjectsSpec
      Pages.Projects.Routes
      Pages.Projects.Server
      Pages.Reports
      Pages.ReportsSpec
      Pages.Share
      Pages.ShareSpec
      Pages.SlackInstall
      Pages.Specification.Documentation
      Pages.Specification.DocumentationSpec
      Pages.Specification.GenerateSwagger
      Pages.Specification.GenerateSwaggerSpec
      Pages.Specification.Routes
      Pages.Specification.Server
      Pages.Survey
      Pages.SurveySpec
      Pages.Traces.Routes
      Pages.Traces.Spans
      Pages.Traces.Trace
<<<<<<< HEAD
=======
      Pages.Traces.Utils
>>>>>>> b0ce47fe
      Pkg.Components
      Pkg.Components.ExternalHeadScripts
      Pkg.Components.ItemsList
      Pkg.Components.Modals
      Pkg.ConvertKit
      Pkg.Google
      Pkg.Mail
      Pkg.Parser
      Pkg.Parser.Expr
      Pkg.Parser.ExprSpec
      Pkg.Parser.Stats
      Pkg.Parser.Types
      Pkg.ParserSpec
      Pkg.Queue
      Pkg.TestUtils
      ProcessMessage
      ProcessMessageSpec
      RequestMessages
      RequestMessagesSpec
      Spec
      Start
      System.Config
      System.Logging
      System.Server
      System.Types
      Utils
      Web.Auth
      Web.ClientMetadata
      Web.ClientMetadataSpec
      Web.Error
      Web.Routes
  hs-source-dirs:
      src
  default-extensions:
      BlockArguments
      DataKinds
      DerivingVia
      DeriveAnyClass
      DuplicateRecordFields
      ExplicitNamespaces
      ExtendedDefaultRules
      LambdaCase
      MultiWayIf
      NoImplicitPrelude
      OverloadedLabels
      OverloadedLists
      OverloadedRecordDot
      OverloadedStrings
      PatternSynonyms
      QuasiQuotes
      RoleAnnotations
      UndecidableInstances
      TypeFamilies
      RecordWildCards
      TemplateHaskell
      AllowAmbiguousTypes
  ghc-options: -fwrite-ide-info -hiedir=.hie -threaded -Weverything -Werror -Wno-error=deprecations -Wno-error=unused-packages -Wno-missing-exported-signatures -Wno-missing-import-lists -Wno-missed-specialisations -Wno-all-missed-specialisations -Wno-unsafe -Wno-safe -Wno-missing-local-signatures -Wno-monomorphism-restriction -Wno-missing-safe-haskell-mode -Wno-partial-fields -Wno-prepositive-qualified-module -Wno-missing-export-lists -Wno-orphans -Wno-missing-deriving-strategies -Wno-missing-role-annotations -Wno-unused-matches -Wno-missing-kind-signatures -Wno-type-defaults -rtsopts -j4 -Wno-unused-top-binds -Wno-unused-imports -fprof-late -finfo-table-map +RTS -N -A128m -n2m -RTS
  build-depends:
      PyF
    , Unique
    , aeson
    , aeson-pretty
    , aeson-qq
    , async
    , base
    , base16-bytestring
    , base64
    , bytestring
    , cache >=0.1.3.0
    , case-insensitive
    , clock
    , colourista
    , containers
    , cookie
    , cryptonite
    , data-default
    , deriving-aeson
    , directory
    , dotenv
    , effectful
    , effectful-core
    , envy
    , errors
    , extra
    , filepath
    , fmt
    , generic-lens
    , githash
    , gogol
    , gogol-core
    , gogol-pubsub
    , grpc-haskell
    , hashtables
    , hspec
    , hspec-expectations-json
    , http-api-data
    , http-client
    , http-types
    , lens
    , lens-aeson
    , log-base
    , log-effectful
    , lucid >=2.9.12.1
    , lucid-aria >=0.1.0.1
    , lucid-htmx >=0.1.0.7
    , lucid-hyperscript >=0.1.0.2
    , lucid-svg >=0.7.1.1
    , megaparsec
    , monad-time-effectful
    , mtl
    , neat-interpolation
    , network-uri
    , nyan-interpolation
    , odd-jobs
    , otlp
    , parser-combinators
    , pg-entity
    , pg-transact
    , pg-transact-effectful
    , postgresql-migration
    , postgresql-simple
    , pretty-relative-time
    , pretty-simple
    , proto3-suite
    , proto3-wire
    , regex-tdfa
    , relude >=1.2.0.0
    , resource-pool
    , resourcet
    , rust-interop
    , safe
    , safe-exceptions
    , scientific
    , scotty
    , sendgrid-v3 >=0.3.0.0
    , servant
    , servant-htmx
    , servant-lucid
    , servant-server
    , strict-containers
    , template-haskell
    , text
    , text-display
    , time
    , tmp-postgres
    , unliftio
    , unordered-containers
    , uuid
    , valor >=1.0.0.0
    , vector
    , vector-algorithms
    , wai
    , wai-log
    , wai-middleware-static
    , warp
    , witch
    , wreq
    , xxhash
  default-language: GHC2021

executable apitoolkit-server-exe
  main-is: Main.hs
  hs-source-dirs:
      app
  default-extensions:
      BlockArguments
      DataKinds
      DerivingVia
      DeriveAnyClass
      DuplicateRecordFields
      ExplicitNamespaces
      ExtendedDefaultRules
      LambdaCase
      MultiWayIf
      NoImplicitPrelude
      OverloadedLabels
      OverloadedLists
      OverloadedRecordDot
      OverloadedStrings
      PatternSynonyms
      QuasiQuotes
      RoleAnnotations
      UndecidableInstances
      TypeFamilies
      RecordWildCards
      TemplateHaskell
      AllowAmbiguousTypes
  ghc-options: -fwrite-ide-info -hiedir=.hie -threaded -Weverything -Werror -Wno-error=deprecations -Wno-error=unused-packages -Wno-missing-exported-signatures -Wno-missing-import-lists -Wno-missed-specialisations -Wno-all-missed-specialisations -Wno-unsafe -Wno-safe -Wno-missing-local-signatures -Wno-monomorphism-restriction -Wno-missing-safe-haskell-mode -Wno-partial-fields -Wno-prepositive-qualified-module -Wno-missing-export-lists -Wno-orphans -Wno-missing-deriving-strategies -Wno-missing-role-annotations -Wno-unused-matches -Wno-missing-kind-signatures -Wno-type-defaults -rtsopts -j4 -Wno-unused-top-binds -Wno-unused-imports -fprof-late -finfo-table-map +RTS -N -A128m -n2m -RTS -threaded -rtsopts -with-rtsopts=-N -fwrite-ide-info -hiedir=.hie
  build-depends:
      apitoolkit-server
    , relude >=1.2.0.0
    , rust-interop
  mixins:
      relude (Relude as Prelude)
    , relude 
  default-language: GHC2021

test-suite doctests
  type: exitcode-stdio-1.0
  main-is: Main.hs
  hs-source-dirs:
      test/doctests
  default-extensions:
      BlockArguments
      DataKinds
      DerivingVia
      DeriveAnyClass
      DuplicateRecordFields
      ExplicitNamespaces
      ExtendedDefaultRules
      LambdaCase
      MultiWayIf
      NoImplicitPrelude
      OverloadedLabels
      OverloadedLists
      OverloadedRecordDot
      OverloadedStrings
      PatternSynonyms
      QuasiQuotes
      RoleAnnotations
      UndecidableInstances
      TypeFamilies
      RecordWildCards
      TemplateHaskell
      AllowAmbiguousTypes
  ghc-options: -fwrite-ide-info -hiedir=.hie -threaded -Weverything -Werror -Wno-error=deprecations -Wno-error=unused-packages -Wno-missing-exported-signatures -Wno-missing-import-lists -Wno-missed-specialisations -Wno-all-missed-specialisations -Wno-unsafe -Wno-safe -Wno-missing-local-signatures -Wno-monomorphism-restriction -Wno-missing-safe-haskell-mode -Wno-partial-fields -Wno-prepositive-qualified-module -Wno-missing-export-lists -Wno-orphans -Wno-missing-deriving-strategies -Wno-missing-role-annotations -Wno-unused-matches -Wno-missing-kind-signatures -Wno-type-defaults -rtsopts -j4 -Wno-unused-top-binds -Wno-unused-imports -fprof-late -finfo-table-map +RTS -N -A128m -n2m -RTS -threaded -rtsopts -with-rtsopts=-N -fwrite-ide-info -hiedir=.hie
  build-depends:
      apitoolkit-server
    , base
    , doctest-parallel >=0.1
    , hspec
    , hspec-discover
    , relude >=1.2.0.0
  default-language: GHC2021

test-suite tests
  type: exitcode-stdio-1.0
  main-is: Main.hs
  hs-source-dirs:
      test/hspec
  default-extensions:
      BlockArguments
      DataKinds
      DerivingVia
      DeriveAnyClass
      DuplicateRecordFields
      ExplicitNamespaces
      ExtendedDefaultRules
      LambdaCase
      MultiWayIf
      NoImplicitPrelude
      OverloadedLabels
      OverloadedLists
      OverloadedRecordDot
      OverloadedStrings
      PatternSynonyms
      QuasiQuotes
      RoleAnnotations
      UndecidableInstances
      TypeFamilies
      RecordWildCards
      TemplateHaskell
      AllowAmbiguousTypes
  ghc-options: -fwrite-ide-info -hiedir=.hie -threaded -Weverything -Werror -Wno-error=deprecations -Wno-error=unused-packages -Wno-missing-exported-signatures -Wno-missing-import-lists -Wno-missed-specialisations -Wno-all-missed-specialisations -Wno-unsafe -Wno-safe -Wno-missing-local-signatures -Wno-monomorphism-restriction -Wno-missing-safe-haskell-mode -Wno-partial-fields -Wno-prepositive-qualified-module -Wno-missing-export-lists -Wno-orphans -Wno-missing-deriving-strategies -Wno-missing-role-annotations -Wno-unused-matches -Wno-missing-kind-signatures -Wno-type-defaults -rtsopts -j4 -Wno-unused-top-binds -Wno-unused-imports -fprof-late -finfo-table-map +RTS -N -A128m -n2m -RTS
  build-depends:
      apitoolkit-server
    , base
    , doctest-parallel
    , hspec
    , hspec-discover
    , relude >=1.2.0.0
    , tmp-postgres
  default-language: GHC2021<|MERGE_RESOLUTION|>--- conflicted
+++ resolved
@@ -139,10 +139,7 @@
       Pages.Traces.Routes
       Pages.Traces.Spans
       Pages.Traces.Trace
-<<<<<<< HEAD
-=======
       Pages.Traces.Utils
->>>>>>> b0ce47fe
       Pkg.Components
       Pkg.Components.ExternalHeadScripts
       Pkg.Components.ItemsList
