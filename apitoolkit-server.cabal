--- conflicted
+++ resolved
@@ -1,6 +1,6 @@
 cabal-version: 2.0
 
--- This file has been generated from package.yaml by hpack version 0.36.0.
+-- This file has been generated from package.yaml by hpack version 0.37.0.
 --
 -- see: https://github.com/sol/hpack
 
@@ -139,10 +139,7 @@
       Pages.Traces.Routes
       Pages.Traces.Spans
       Pages.Traces.Trace
-<<<<<<< HEAD
-=======
       Pages.Traces.Utils
->>>>>>> 096090c4
       Pkg.Components
       Pkg.Components.ExternalHeadScripts
       Pkg.Components.ItemsList
