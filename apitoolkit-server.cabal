cabal-version: 1.12

-- This file has been generated from package.yaml by hpack version 0.35.2.
--
-- see: https://github.com/sol/hpack

name:           apitoolkit-server
version:        0.1.0.0
description:    Please see the README on GitHub at <https://github.com/githubuser/apitoolkit-server#readme>
homepage:       https://github.com/githubuser/apitoolkit-server#readme
bug-reports:    https://github.com/githubuser/apitoolkit-server/issues
author:         Author name here
maintainer:     example@example.com
copyright:      2021 Author name here
license:        BSD3
license-file:   LICENSE
build-type:     Simple
extra-source-files:
    README.md

source-repository head
  type: git
  location: https://github.com/githubuser/apitoolkit-server

library
  exposed-modules:
      BackgroundJobs
      Config
      Data.Default.Instances
      DataSeeding
      DataSeedingSpec
      Models.Apis.Anomalies
      Models.Apis.Endpoints
      Models.Apis.Fields
      Models.Apis.Fields.Query
      Models.Apis.Fields.Types
      Models.Apis.Formats
      Models.Apis.Reports
      Models.Apis.RequestDumps
      Models.Apis.Shapes
      Models.Projects.ProjectApiKeys
      Models.Projects.ProjectMembers
      Models.Projects.Projects
      Models.Projects.ProjectsEmail
      Models.Projects.RedactedFields
      Models.Projects.Swaggers
      Models.Projects.SwaggersSpec
      Models.Users.Sessions
      Models.Users.Users
      Pages.Anomalies.AnomalyList
      Pages.Api
      Pages.BodyWrapper
      Pages.Charts.Charts
      Pages.Components
      Pages.Dashboard
      Pages.Documentation
      Pages.Endpoints.EndpointComponents
      Pages.Endpoints.EndpointDetails
      Pages.Endpoints.EndpointList
      Pages.GenerateSwagger
      Pages.GenerateSwaggerSpec
      Pages.Log
      Pages.ManualIngestion
      Pages.Projects.CreateProject
      Pages.Projects.ListProjects
      Pages.Projects.ManageMembers
      Pages.RedactedFields
<<<<<<< HEAD
      Pages.Reports
=======
      Pkg.ConvertKit
      Pkg.Google
>>>>>>> e89d62fc
      Pkg.Mail
      Pkg.Ortto
      Pkg.Parser
      Pkg.TmpPg
      ProcessMessage
      RequestMessages
      RequestMessagesSpec
      Server
      SessionCookies
      Spec
      Start
      Utils
      Web.Auth
      Web.ClientMetadata
  other-modules:
      Paths_apitoolkit_server
  hs-source-dirs:
      src
  default-extensions:
      BangPatterns
      BlockArguments
      DataKinds
      DeriveAnyClass
      DeriveGeneric
      DerivingStrategies
      DerivingVia
      DisambiguateRecordFields
      ExtendedDefaultRules
      FlexibleInstances
      ImportQualifiedPost
      InstanceSigs
      LambdaCase
      MultiParamTypeClasses
      NamedFieldPuns
      NoImplicitPrelude
      OverloadedLabels
      OverloadedLists
      OverloadedStrings
      PatternSynonyms
      QuasiQuotes
      RecordWildCards
      StrictData
      TypeApplications
      TypeFamilies
      TypeOperators
      UndecidableInstances
      OverloadedRecordDot
  ghc-options: -Weverything -Wno-missing-exported-signatures -Wno-missing-import-lists -Wno-missed-specialisations -Wno-all-missed-specialisations -Wno-unsafe -Wno-safe -Wno-missing-local-signatures -Wno-monomorphism-restriction -Wno-missing-safe-haskell-mode -Wno-orphans -Wno-unused-top-binds -Wno-unused-matches -Wno-missing-kind-signatures
  build-depends:
      HaskellNet
    , Unique
    , aeson
    , aeson-qq
    , async
    , base
    , base64
    , cache >=0.1.3.0
    , case-insensitive
    , clock
    , co-log
    , co-log-core
    , containers
    , cookie
    , cryptonite
    , data-default
    , deriving-aeson
    , directory
    , dotenv
    , envy
    , errors
    , extra
    , fakedata
    , fmt
    , generic-lens
    , githash
    , gogol
    , gogol-core
    , gogol-pubsub
    , hspec
    , http-api-data
    , lens
    , lens-aeson
    , lucid
    , lucid-htmx
    , lucid-hyperscript
    , lucid-svg
    , megaparsec
    , neat-interpolation
    , network-uri
    , nyan-interpolation
    , odd-jobs
    , optics-core
    , optics-th
    , parser-combinators
    , pg-entity
    , pg-transact
    , postgresql-migration
    , postgresql-simple
    , pretty-relative-time
    , pretty-simple
    , random
    , regex-tdfa
    , relude >=1.2.0.0
    , resource-pool
    , resourcet
    , scientific
    , sendgrid-v3 >=0.3.0.0
    , servant
    , servant-htmx
    , servant-lucid
    , servant-server
    , text
    , text-conversions
    , text-display
    , time
    , tmp-postgres
    , transformers
    , transformers-except
    , unordered-containers
    , uuid
    , valor >=1.0.0.0
    , vector
    , wai
    , warp
    , witch
    , wreq
    , xxhash
    , yaml
  default-language: Haskell2010

executable apitoolkit-server-exe
  main-is: Main.hs
  hs-source-dirs:
      app
  default-extensions:
      BangPatterns
      BlockArguments
      DataKinds
      DeriveAnyClass
      DeriveGeneric
      DerivingStrategies
      DerivingVia
      DisambiguateRecordFields
      ExtendedDefaultRules
      FlexibleInstances
      ImportQualifiedPost
      InstanceSigs
      LambdaCase
      MultiParamTypeClasses
      NamedFieldPuns
      NoImplicitPrelude
      OverloadedLabels
      OverloadedLists
      OverloadedStrings
      PatternSynonyms
      QuasiQuotes
      RecordWildCards
      StrictData
      TypeApplications
      TypeFamilies
      TypeOperators
      UndecidableInstances
      OverloadedRecordDot
  ghc-options: -Weverything -Wno-missing-exported-signatures -Wno-missing-import-lists -Wno-missed-specialisations -Wno-all-missed-specialisations -Wno-unsafe -Wno-safe -Wno-missing-local-signatures -Wno-monomorphism-restriction -Wno-missing-safe-haskell-mode -Wno-orphans -Wno-unused-top-binds -Wno-unused-matches -Wno-missing-kind-signatures -threaded -rtsopts -with-rtsopts=-N -hiedir=.hie -O2
  build-depends:
      apitoolkit-server
    , relude >=1.1.0.0
  default-language: Haskell2010

test-suite doctests
  type: exitcode-stdio-1.0
  main-is: Main.hs
  other-modules:
      Paths_apitoolkit_server
  hs-source-dirs:
      test/doctests
  default-extensions:
      BangPatterns
      BlockArguments
      DataKinds
      DeriveAnyClass
      DeriveGeneric
      DerivingStrategies
      DerivingVia
      DisambiguateRecordFields
      ExtendedDefaultRules
      FlexibleInstances
      ImportQualifiedPost
      InstanceSigs
      LambdaCase
      MultiParamTypeClasses
      NamedFieldPuns
      NoImplicitPrelude
      OverloadedLabels
      OverloadedLists
      OverloadedStrings
      PatternSynonyms
      QuasiQuotes
      RecordWildCards
      StrictData
      TypeApplications
      TypeFamilies
      TypeOperators
      UndecidableInstances
      OverloadedRecordDot
  ghc-options: -Weverything -Wno-missing-exported-signatures -Wno-missing-import-lists -Wno-missed-specialisations -Wno-all-missed-specialisations -Wno-unsafe -Wno-safe -Wno-missing-local-signatures -Wno-monomorphism-restriction -Wno-missing-safe-haskell-mode -Wno-orphans -Wno-unused-top-binds -Wno-unused-matches -Wno-missing-kind-signatures -threaded -rtsopts -with-rtsopts=-N -fwrite-ide-info -hiedir=.hie
  build-depends:
      apitoolkit-server
    , base
    , doctest-parallel >=0.1
    , hspec
    , hspec-discover
    , relude >=1.2.0.0
  default-language: Haskell2010

test-suite tests
  type: exitcode-stdio-1.0
  main-is: Main.hs
  other-modules:
      Paths_apitoolkit_server
  hs-source-dirs:
      test/hspec
  default-extensions:
      BangPatterns
      BlockArguments
      DataKinds
      DeriveAnyClass
      DeriveGeneric
      DerivingStrategies
      DerivingVia
      DisambiguateRecordFields
      ExtendedDefaultRules
      FlexibleInstances
      ImportQualifiedPost
      InstanceSigs
      LambdaCase
      MultiParamTypeClasses
      NamedFieldPuns
      NoImplicitPrelude
      OverloadedLabels
      OverloadedLists
      OverloadedStrings
      PatternSynonyms
      QuasiQuotes
      RecordWildCards
      StrictData
      TypeApplications
      TypeFamilies
      TypeOperators
      UndecidableInstances
      OverloadedRecordDot
  ghc-options: -Weverything -Wno-missing-exported-signatures -Wno-missing-import-lists -Wno-missed-specialisations -Wno-all-missed-specialisations -Wno-unsafe -Wno-safe -Wno-missing-local-signatures -Wno-monomorphism-restriction -Wno-missing-safe-haskell-mode -Wno-orphans -Wno-unused-top-binds -Wno-unused-matches -Wno-missing-kind-signatures
  build-depends:
      apitoolkit-server
    , base
    , doctest-parallel
    , hspec
    , hspec-discover
    , relude >=1.1.0.0
    , tmp-postgres
  default-language: Haskell2010<|MERGE_RESOLUTION|>--- conflicted
+++ resolved
@@ -65,12 +65,9 @@
       Pages.Projects.ListProjects
       Pages.Projects.ManageMembers
       Pages.RedactedFields
-<<<<<<< HEAD
       Pages.Reports
-=======
       Pkg.ConvertKit
       Pkg.Google
->>>>>>> e89d62fc
       Pkg.Mail
       Pkg.Ortto
       Pkg.Parser
