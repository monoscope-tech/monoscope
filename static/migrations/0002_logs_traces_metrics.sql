--- conflicted
+++ resolved
@@ -40,14 +40,10 @@
 
 CREATE TABLE IF NOT EXISTS telemetry.spans (
     project_id UUID NOT NULL REFERENCES projects.projects (id) ON DELETE CASCADE,
-<<<<<<< HEAD
     timestamp TIMESTAMPTZ NOT NULL,
-=======
-    timestamp TIMESTAMPTZ NOT NULL, 
->>>>>>> a6eda48e
-    trace_id TEXT NOT NULL, -- Unique identifier for the trace
-    span_id TEXT, -- Unique identifier for the span
-    parent_span_id TEXT, -- Identifier for the parent span
+    trace_id BYTEA NOT NULL, -- Unique identifier for the trace
+    span_id BYTEA, -- Unique identifier for the span
+    parent_span_id BYTEA, -- Identifier for the parent span
     trace_state TEXT, -- Trace state
     span_name TEXT NOT NULL, -- Name of the span
     start_time TIMESTAMPTZ NOT NULL, -- Start time of the span
