--- conflicted
+++ resolved
@@ -16,13 +16,9 @@
 // Additional Operations for Body Type
 const bodyAdditionalOperations = [
   { value: 'jsonpath', label: 'jsonpath' },
-<<<<<<< HEAD
   { value: 'jsonschema', label: 'jsonschema' },
+  // { value: 'jsonschema', label: 'jsonschema' },
 ]
-=======
-  // { value: 'jsonschema', label: 'jsonschema' },
-];
->>>>>>> 6e5463e2
 
 const renderInput = (type, value, onChange, placeholder, className) => html`
   <input type=${type} placeholder=${placeholder} class="input input-sm input-bordered grow ${className}" .value=${value} @input=${onChange} />
@@ -44,10 +40,6 @@
   const inputs = []
   if (assertion.type === 'responseTime') {
     inputs.push(
-<<<<<<< HEAD
-=======
-      renderInput('text', assertion.jsonpath || '', update('jsonpath'), "JSON path example .user.id "),
->>>>>>> 6e5463e2
       renderDropdown(
         [
           { value: 'includeDNS', label: 'Including DNS' },
