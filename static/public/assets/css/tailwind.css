@tailwind base;
@tailwind components;
@tailwind utilities;

@layer base {
  .swagger_history_container {
    width: 200px !important;
  }

  .swagger_history_container .options_container {
    display: block;
  }

  .swagger_history_container .active {
    background-color: lightgrey;
  }

  .card-round {
    @apply bg-white border border-slate-200 rounded-xl shadow-md  shadow-slate-200;
  }
}

:root, [data-theme] {
   --backgroundPrimary: #fff;
}

.payment-radio-active {
  @apply bg-blue-500;
}
.payment-radio-active > div {
  display: block;
}
.endpoint-path-collapse > .subpaths-container {
  display: none;
}

.endpoint-path-collapse .collpase-icon {
  transform: rotate(180deg);
}

.endpoint_schema {
  @apply text-gray-600;
}

.subpaths-container {
  cursor: pointer;
  @apply flex flex-col pb-4;
}

.subpaths-container > div {
  @apply px-4 py-2;
}
.subpaths-container > div:hover {
  @apply bg-gray-100;
}

.save_swagger_btn_active {
  @apply bg-green-500 text-white;
}
.selected_swagger {
  @apply bg-blue-600 text-white;
}
.font_toggle_active {
  @apply bg-blue-200;
}

.path-method-get {
  @apply text-blue-500;
}

.endpoint_active {
  border-left: 5px solid currentColor;
}
.path-method-put {
  @apply text-orange-500;
}

.path-method-post {
  @apply text-green-500;
}

.path-method-delete {
  @apply text-red-500;
}

.path-method-patch {
  @apply text-purple-500;
}

.path-method-options {
  @apply text-gray-500;
}
.path-method-head {
  @apply text-purple-500;
}

.subpaths-header {
  display: flex;
  cursor: pointer;
  @apply hover:bg-gray-100 py-3 px-2 w-full items-center justify-between;
}

<<<<<<< HEAD
=======
.sdk_tab {
  @apply inline-block text-gray-700 py-2 border-b-2 border-transparent rounded-t-lg hover:text-gray-600 hover:border-gray-300;
}
.sdk_tab_active {
  color: rgb(37 99 235 / 1);
  font: bold;
  border-color: rgb(37 99 235 / 1);
}

.show-log-modal {
  display: flex;
}

.show-log-modal > div {
  transition: all 1s;
  width: min(90vw, 800px);
}

.sdk_tab_content {
  opacity: 0;
  will-change: opacity;
  transition: opacity 0.5s;
}
.sdk_tab_content_active {
  opacity: 1;
}

.sdk_tab_active:hover {
  color: rgb(37 99 235 / 1);
  border-color: rgb(37 99 235 / 1);
}

>>>>>>> a869c736
.htmx-indicator {
  justify-content: center;
  padding: 10px 5px;
  display: none;
}

.htmx-request .query-indicator {
  display: flex;
}
.htmx-request.query-indicator {
  display: flex;
}

@layer components {
  :root {
    font-family: 'Inter', sans-serif;
  }
  @supports (font-variation-settings: normal) {
    :root {
      font-family: 'Inter var', sans-serif;
    }
  }
  html {
    font-size: 14px;
    font-family: 'Inter', sans-serif;
    /* font-family: 'Poppins', sans-serif; */
    /* font-family: 'Roboto', sans-serif; */
    --white: 255 255 255;
  }
  .inconsolata {
    font-family: 'Inconsolata', monospace;
    font-size: 14px;
  }
  .monospace {
    font-family: 'Inconsolata', monospace;
  }

  /* From icomoon app*/
  .icon {
    display: inline-block;
    width: 1em;
    height: 1em;
    stroke-width: 0;
    stroke: currentColor;
    fill: currentColor;
  }

  .dataTable-search {
    @apply rounded;
  }

  .btn-indigo {
    @apply ml-3 text-white bg-indigo-600 hover:bg-indigo-700 focus:ring-indigo-500;
  }

  .btn-yellow {
    @apply btn-sm ml-3 text-black bg-yellow-300 hover:bg-yellow-400 focus:ring-yellow-500;
  }

  .btn-white-sm {
    @apply btn-sm bg-white border-gray-300 text-gray-700 hover:bg-gray-50 focus:ring-indigo-500;
  }

  .input-txt {
    @apply shadow-sm focus:ring-indigo-500 focus:border-indigo-500 block w-full sm:text-sm border-gray-300 rounded-md;
  }

  /* Added because using - in class name prefix via hyperscript doesnt work*/
  .neg-rotate-90 {
    @apply -rotate-90;
  }

  .parent-hover .child-hover {
    visibility: hidden;
  }
  .parent-hover:hover .child-hover {
    visibility: visible;
  }

  .hidden-side-nav-menu .sd-hidden {
    display: none;
  }
  .hidden-side-nav-menu .sd-show {
    display: inline-block;
  }
}

@layer utilities {
  #side-nav-menu:not(.hidden-side-nav-menu) {
    @apply w-60;
  }
  #side-nav-ctx-btn {
    @apply px-0;
  }

  .hidden-side-nav-menu #side-nav-menu {
    @apply w-16;
  }
}
/* HERE SINCE IT"S BASICALLY AN OVERRIDE.  Its for the log items rows */
.expanded-log {
  @apply border-l-blue-200 bg-blue-50;
}
.expanded-log .status-indicator {
    @apply bg-blue-200;
  }
.expanded-log .log-chevron {
  @apply rotate-90;
}

.log-item-tree-chevron {
  @apply cursor-pointer inline-block hover:bg-blue-50 text-blue-800 rounded-md  px-1 mr-2;
}
.collapsed .log-item-tree-chevron {
  @apply neg-rotate-90;
}

/*
== THIS SECTION IS FOR CSS CLASSES THAT ARE ADDED DYNAMICALLY, 
   SINCE TREE SHAKING IS NOT ENABLED TO CLASSES DEFINED OUTSIDE THE TAILWIND @layers
*/
.endpoint {
  @apply w-20 rounded-lg text-center text-white text-sm p-2 m-2 inline-block;
}
.endpoint-options {
  @apply bg-red-700;
}
.endpoint-get {
  @apply bg-green-600;
}
.endpoint-head {
  @apply bg-yellow-600;
}
.endpoint-post {
  @apply bg-blue-700;
}
.endpoint-put {
  @apply bg-indigo-600;
}
.endpoint-delete {
  @apply bg-orange-600;
}
.endpoint-trace {
  @apply bg-purple-600;
}
.endpoint-patch {
  @apply bg-amber-600;
}


.btn {
  @apply justify-center items-center leading-none;
}

/* ======= CODEMIRROR */
.tree-children {
  display: block;
}
.tree-children-count { display: none; }
.collapsed .tree-children {
  display: none !important; 
}
.expand-button {display:none;} /* TODO: check if this should be deleted */

.CodeMirror {
  font-family: Arial, monospace;
  font-size: 16px;
  background-color: rgb(243 244 246);
 }
.collapsed .tree-children-count {display: inline !important;}
.collapsed .children {display: inline-block; padding-left:0}
.collapsed .closing-token {padding-left:0}<|MERGE_RESOLUTION|>--- conflicted
+++ resolved
@@ -100,41 +100,7 @@
   @apply hover:bg-gray-100 py-3 px-2 w-full items-center justify-between;
 }
 
-<<<<<<< HEAD
-=======
-.sdk_tab {
-  @apply inline-block text-gray-700 py-2 border-b-2 border-transparent rounded-t-lg hover:text-gray-600 hover:border-gray-300;
-}
-.sdk_tab_active {
-  color: rgb(37 99 235 / 1);
-  font: bold;
-  border-color: rgb(37 99 235 / 1);
-}
-
-.show-log-modal {
-  display: flex;
-}
-
-.show-log-modal > div {
-  transition: all 1s;
-  width: min(90vw, 800px);
-}
-
-.sdk_tab_content {
-  opacity: 0;
-  will-change: opacity;
-  transition: opacity 0.5s;
-}
-.sdk_tab_content_active {
-  opacity: 1;
-}
-
-.sdk_tab_active:hover {
-  color: rgb(37 99 235 / 1);
-  border-color: rgb(37 99 235 / 1);
-}
-
->>>>>>> a869c736
+
 .htmx-indicator {
   justify-content: center;
   padding: 10px 5px;
