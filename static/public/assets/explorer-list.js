'use strict'
import { LitElement, html, nothing } from './js/thirdparty/lit.js'
import { virtualize, virtualizerRef } from '@lit-labs/virtualizer/virtualizer'

export class LogList extends LitElement {
  static properties = {
    logsData: [],
    logsColumns: [],
    colIdxMap: {},
    hasMore: { type: Boolean },
    isLoading: { type: Boolean },
    isLoadingRecent: { type: Boolean },
    nextFetchUrl: { type: String },
    isError: { type: Boolean },
    fetchError: { type: String },
    projectId: { type: String },
    groupedData: [],
    expandedTraces: {},
    columnMaxWidthMap: {},
    view: { type: String },
    flipDirection: { type: Boolean },
    shouldScrollToBottom: { type: Boolean },
  }
  constructor() {
    super()
    this.source = new URLSearchParams(window.location.search).get('source') || 'requests'

    this.resizeTarget = null
    this.mouseState = { x: 0 }

    this.logsData = []
    this.logsColumns = []
    this.colIdxMap = {}
    this.serviceColors = {}
    this.hasMore = false
    this.expandedTraces = {}
    this.spanListTree = []
    this.isLoading = false
    this.columnMaxWidthMap = {}
    this.isLoadingRecent = false
    this.isError = false
    this.shouldScrollToBottom = true
    this.flipDirection = false
    this.logItemRow = this.logItemRow.bind(this)
    this.fetchData = this.fetchData.bind(this)
    this.expandTrace = this.expandTrace.bind(this)
    this.renderLoadMore = this.renderLoadMore.bind(this)
    this.updateTableData = this.updateTableData.bind(this)
    this.updateColumnMaxWidthMap = this.updateColumnMaxWidthMap.bind(this)
    this.latestLogsURLQueryValsFn = this.latestLogsURLQueryValsFn.bind(this)
    this.toggleLogRow = this.toggleLogRow.bind(this)
    this.logItemCol = this.logItemCol.bind(this)
    this.wrapLines = false
    this.view = 'tree'
    this.newDataCount = 0
    const liveBtn = document.querySelector('#streamLiveData')
    if (liveBtn) {
      liveBtn.addEventListener('change', () => {
        if (liveBtn.checked) {
          this.isLiveStreaming = true
          this.liveStreamInterval = setInterval(() => {
            const url = this.latestLogsURLQueryValsFn(this.nextFetchUrl)
            this.fetchData(url, true)
          }, 5000)
        } else {
          clearInterval(this.liveStreamInterval)
          this.isLiveStreaming = false
        }
        this.requestUpdate()
      })
    }

    window.addEventListener('mouseup', () => {
      this.resizeTarget = null
      document.body.style.userSelect = 'auto'
    })
    window.addEventListener('mousemove', event => {
      if (this.resizeTarget === null) return
      const diff = event.clientX - this.mouseState.x
      let width = this.columnMaxWidthMap[this.resizeTarget]
      if (!width) width = 16
      width += diff
      if (width > 100) {
        this.columnMaxWidthMap[this.resizeTarget] = width
        this.requestUpdate()
      }
      this.mouseState = { x: event.clientX }
    })
  }

  latestLogsURLQueryValsFn() {
    const latestData = this.source === 'spans' ? this.spanListTree[this.spanListTree.length - 1].data : this.logsData[this.logsData.length - 1]
    const timeIndex = this.source === 'spans' ? this.colIdxMap['timestamp'] : this.ariaColIndex['created_at']
    const datetime = latestData[timeIndex]
    const to = datetime ? new Date(new Date(datetime).getTime() + 1).toISOString() : params().to
    const from = params().from
    const url = new URL(this.nextFetchUrl, window.location.origin)
    const p = url.searchParams
    p.set('from', from)
    p.delete('cursor')
    p.set('to', to)
    return url.toString()
  }

  updateTableData = (ves, cols, colIdxMap, serviceColors, nextFetchUrl) => {
    this.logsColumns = [...cols]
    this.colIdxMap = { ...colIdxMap }
    this.hasMore = ves.length >= 50
    this.serviceColors = { ...serviceColors }
    this.nextFetchUrl = nextFetchUrl
    if (this.source === 'spans') {
      this.spanListTree = this.buildSpanListTree(ves)
    } else {
      this.logsData = this.flipDirection ? ves.reverse() : ves
    }
    this.updateColumnMaxWidthMap(ves)
    this.requestUpdate()
  }

  toggleWrapLines = () => {
    this.wrapLines = !this.wrapLines
    this.requestUpdate()
  }

  connectedCallback() {
    super.connectedCallback()
    if (window.virtualListData) {
      const logs = window.virtualListData.requestVecs
      this.logsColumns = window.virtualListData.cols
      this.colIdxMap = window.virtualListData.colIdxMap
      this.serviceColors = window.virtualListData.serviceColors
      this.nextFetchUrl = window.virtualListData.nextFetchUrl
      this.resetLogsUrl = window.virtualListData.resetLogsUrl
      this.projectId = window.virtualListData.projectId
      this.expandedTraces = {}
      if (this.source === 'spans') {
        this.spanListTree = this.buildSpanListTree(logs)
      } else {
        this.logsData = this.flipDirection ? logs.reverse() : logs
      }
      this.updateColumnMaxWidthMap(logs)
      this.hasMore = logs.length >= 50
      this.requestUpdate()

      window.virtualListData = null
    }
  }

  firstUpdated() {
    this.scrollToBottom()
    this.setupIntersectionObserver()
  }

<<<<<<< HEAD
  updated(changedProperties) {
    if (this.shouldScrollToBottom) {
      this.scrollToBottom()
    }
  }

  scrollToBottom() {
    const container = document.getElementById('logs_list_container_inner')
    if (container) {
      container.scrollTop = container.scrollHeight
    }
  }

=======
>>>>>>> b526047d
  setupIntersectionObserver() {
    if (this._observer) {
      this._observer.disconnect()
    }

    const loader = document.querySelector('#loader')
    const container = document.querySelector('#logs_list_container_inner')
    if (!loader || !container) {
      setTimeout(() => {
        this.setupIntersectionObserver()
      }, 1000)
      return
    }

    const observer = new IntersectionObserver(
      ([entry]) => {
        if (entry.isIntersecting) {
          this.fetchData(this.nextFetchUrl)
        }
      },
      {
        root: container,
        threshold: [0, 0.2, 0.4, 0.6, 0.8, 1],
      },
    )
    observer.observe(loader)
    this._observer = observer
  }

  disconnectedCallback() {
    if (this._observer) {
      this._observer.disconnect()
    }
    super.disconnectedCallback()
  }

  buildSpanListTree(logs) {
    return groupSpans(logs, this.colIdxMap, this.expandedTraces, this.flipDirection)
  }

  expandTrace(tracId, spanId) {
    this.shouldScrollToBottom = false
    if (!this.expandedTraces[spanId]) {
      this.expandedTraces[spanId] = false
    }
    this.expandedTraces[spanId] = !this.expandedTraces[spanId]
    const expanded = this.expandedTraces[spanId]
    const affectedSpans = this.spanListTree.filter(span => span.traceId === tracId)
    affectedSpans.forEach(span => {
      if (span.id === spanId) {
        span.expanded = expanded
        span.show = true
      }
      if (span.children > 0) {
        affectedSpans.forEach(span => {
          if (span.parentIds.includes(spanId)) {
            span.expanded = expanded
            span.show = expanded
            this.expandedTraces[span.id] = expanded
          }
        })
      }
    })
    this.requestUpdate()
  }

  fetchData(url, isNewData = false) {
    if ((this.isLoading && !isNewData) || (this.isLoadingRecent && isNewData)) return
    if (isNewData) {
      this.isLoadingRecent = true
    } else {
      this.isLoading = true
    }
    fetch(url)
      .then(response => response.json())
      .then(data => {
        if (!data.error) {
          let { logsData, serviceColors, nextUrl } = data
          if (!isNewData) {
            this.hasMore = logsData.length >= 50
            this.nextFetchUrl = nextUrl
          }
          if (logsData.length > 0) {
            this.serviceColors = { ...serviceColors, ...this.serviceColors }
            if (this.source === 'spans') {
              let tree = this.buildSpanListTree([...logsData])
              if (isNewData) {
                const container = document.querySelector('#logs_list_container_inner')
                if (container && container.scrollTop + container.clientHeight >= container.scrollHeight - 1) {
                  this.shouldScrollToBottom = true
                }
                this.newDataCount = this.view === 'tree' ? this.spanListTree.filter(t => t.show).length : this.spanListTree.length
                this.spanListTree = this.flipDirection ? [...this.spanListTree, ...tree] : [...tree, ...this.spanListTree]
              } else {
                this.spanListTree = this.flipDirection ? [...tree, ...this.spanListTree] : [...this.spanListTree, ...tree]
              }
            } else {
              if (isNewData) {
                logsData = this.flipDirection ? logsData.reverse() : logsData
                this.logsData = this.flipDirection ? [...this.logsData, ...logsData] : [...logsData, ...this.logsData]
              } else {
                this.logsData = this.flipDirection ? [...logsData, ...this.logsData] : [...this.logsData, ...logsData]
              }
            }
            this.updateColumnMaxWidthMap(logsData)
          }
        } else {
          this.fetchError = data.error
        }
      })
      .catch(error => {
        this.isError = true
        console.error('Error fetching logs:', error)
      })
      .finally(() => {
        if (isNewData) {
          this.isLoadingRecent = false
        } else {
          this.isLoading = false
        }
      })
    this.requestUpdate()
  }

  hideColumn(column) {
    this.logsColumns = this.logsColumns.filter(col => col !== column)
  }

  updateColumnMaxWidthMap(recVecs) {
    recVecs.forEach(vec => {
      Object.entries(this.colIdxMap).forEach(([key, value]) => {
        let chPx = 8.5

        if (!['id'].includes(key)) {
          if (key === 'timestamp' || key === 'created_at') {
            chPx = 6.5
          }
          let target = String(vec[value]).length * chPx

          if (key === 'rest' && !this.columnMaxWidthMap[key]) {
            target = 450 * chPx
            this.columnMaxWidthMap[key] = target
          }
          if (key === 'latency_breakdown' && !this.columnMaxWidthMap[key]) {
            target = 200
          }
          if ((key === 'latency_breakdown' || key === 'rest') && this.columnMaxWidthMap[key]) {
            return
          } else {
            if (this.columnMaxWidthMap[key] === undefined) {
              this.columnMaxWidthMap[key] = 12 * chPx
            }
            if (this.columnMaxWidthMap[key] < target) {
              this.columnMaxWidthMap[key] = target
            }
          }
        }
      })
    })
  }
  toggleLogRow(event, targetInfo, pid) {
    const sideView = document.querySelector('#log_details_container')
    const logsView = document.querySelector('#logs_list_container')
    const resizer = document.querySelector('#resizer')
    const width = Number(getComputedStyle(sideView).width.replace('px', ''))
    this.shouldScrollToBottom = false
    if (width < 50) {
      const lW = getComputedStyle(logsView).width.replace('px', '')
      logsView.style.width = `${lW - 550}px`
      resizer.classList.remove('hidden')
      updateUrlState('details_width', logsView.style.width)
    }
    const rows = document.querySelectorAll('.item-row.bg-fillBrand-weak')
    rows.forEach(row => row.classList.remove('bg-fillBrand-weak'))
    event.currentTarget.classList.add('bg-fillBrand-weak')
    const indicator = document.querySelector('#details_indicator')
    indicator.classList.add('htmx-request')
    const [rdId, rdCreatedAt, source] = targetInfo
    const url = `/p/${pid}/log_explorer/${rdId}/${rdCreatedAt}/detailed?source=${source}`
    updateUrlState('target_event', `${rdId}/${rdCreatedAt}/detailed?source=${source}`)
    htmx.ajax('GET', url, { target: '#log_details_container', swap: 'innerHTML', indicator: '#details_indicator' })
  }

  render() {
    const list = this.source === 'spans' ? (this.view === 'tree' ? this.spanListTree.filter(sp => sp.show) : [...this.spanListTree]) : [...this.logsData]
    // end is used to render the load more button"
    list.unshift('start')
    list.push('end')

    return html`
      ${this.source === 'spans' ? this.options() : nothing}
      <div
        @scroll=${event => {
          const container = event.target
          if (container.scrollTop + container.clientHeight >= container.scrollHeight - 1) {
            this.shouldScrollToBottom = true
          } else {
            this.shouldScrollToBottom = false
          }
        }}
        class="relative h-full shrink-1 min-w-0 p-0 m-0 bg-white w-full c-scroll pb-12 overflow-y-scroll scroll-smooth"
        id="logs_list_container_inner"
      >
        <table class="table-auto w-max relative ctable table-pin-rows table-pin-cols">
          <thead class="z-10 sticky top-0">
            <tr class="text-textStrong border-b flex min-w-0 relative font-medium ">
              ${this.logsColumns.filter(v => v !== 'latency_breakdown').map(column => this.logTableHeading(column))}
              ${this.source === 'spans' ? this.logTableHeading('latency_breakdown') : nothing}
            </tr>
          </thead>
          ${list.length === 1 ? emptyState(this.source, this.logsColumns.length) : nothing}
          <tbody
            class="min-w-0 text-sm"
            id="log-item-table-body"
            @rangeChanged=${event => {
              this.setupIntersectionObserver()
            }}
          >
            ${virtualize({
              items: list,
              renderItem: this.logItemRow,
            })}
          </tbody>
        </table>
        ${!this.shouldScrollToBottom && this.flipDirection
          ? html`<div style="position: sticky;bottom: 0px;overflow-anchor: none;">
              <button
                @click=${() => {
                  this.shouldScrollToBottom = true
                  this.scrollToBottom()
                }}
                class="absolute right-4 bottom-2 z-50 bg-black text-white"
              >
                To bottom
              </button>
            </div> `
          : nothing}
      </div>
    `
  }
  createRenderRoot() {
    return this
  }

  logItemCol(rowData, source, colIdxMap, key, serviceColors, toggleTrace, columnMaxWidthMap, wrapLines) {
    const dataArr = source === 'spans' ? rowData.data : rowData
    const wrapClass = wrapLines ? 'whitespace-break-spaces' : 'whitespace-nowrap'
    switch (key) {
      case 'id':
        let [status, errCount, errClass] = errorClass(false, dataArr, colIdxMap)
        return html`
          <div class="flex items-center justify-between w-3">
            <span class="col-span-1 h-5 rounded-sm flex"> ${renderIconWithTippy(errClass, `${errCount} errors attached; status ${status}`)} </span>
          </div>
        `
      case 'created_at':
      case 'timestamp':
        let timestamp = lookupVecTextByKey(dataArr, colIdxMap, key)
        return html`<div>
          <time class="monospace text-textStrong ${wrapClass}" data-tippy-content="timestamp" datetime=${timestamp}>${displayTimestamp(timestamp)}</time>
        </div>`
      case 'status_code':
        let statusCode = lookupVecTextByKey(dataArr, colIdxMap, 'status_code')
        let statusCls = getStatusColor(Number(statusCode))
        if (statusCode == 'UNSET') {
          return ''
        } else return renderBadge(statusCls, statusCode, 'status code')
      case 'method':
        let method = lookupVecTextByKey(dataArr, colIdxMap, key)
        let methodCls = getMethodColor(method)
        return renderBadge('min-w-[4rem] cbadge ' + methodCls, method, 'method')
      case 'request_type':
        let requestType = lookupVecTextByKey(dataArr, colIdxMap, key)
        if (requestType === 'Incoming')
          return renderIconWithTippy('w-4', 'Incoming Request => Server', faSprite('arrow-down-left', 'solid', ' h-3 fill-slate-500'))
        return renderIconWithTippy('w-4', 'Outgoing Request => Client', faSprite('arrow-up-right', 'solid', ' h-3 fill-blue-700'))
      case 'duration':
        let dur = rowData.type === 'log' ? 'log' : getDurationNSMS(lookupVecTextByKey(dataArr, colIdxMap, key))
        return renderBadge('cbadge-sm badge-neutral font-normal bg-fillWeak', dur, 'latency')
      case 'severity_text':
        let severity = lookupVecTextByKey(dataArr, colIdxMap, key) || 'UNSET'
        let severityClass = getSeverityColor(severity)
        if (severity == 'UNSET') {
          return ''
        } else return renderBadge('cbadge-sm cbadge ' + severityClass, severity)
      case 'body':
        let body = lookupVecTextByKey(dataArr, colIdxMap, key)
        return renderBadge('space-x-2 ' + wrapClass, body)
      case 'status':
        let st = lookupVecTextByKey(dataArr, colIdxMap, key)
        let statsCls = getSpanStatusColor(st)
        return renderBadge(statsCls, st)
      case 'span_name':
        let spanName = lookupVecTextByKey(dataArr, colIdxMap, key)
        return renderBadge('cbadge-sm badge-neutral bg-fillWeak ' + wrapClass, spanName, 'span name')
      case 'service':
        let service = lookupVecTextByKey(dataArr, colIdxMap, key)
        return html` <div class="w-[16ch]">${renderBadge('cbadge-sm badge-neutral bg-fillWeak ' + wrapClass, service, 'service name')}</div>`
      // case 'kind':
      //   let kind = lookupVecTextByKey(dataArr, colIdxMap, key)
      //   return renderBadge('cbadge-sm badge-neutral bg-fillWeak', kind, 'span kind')
      case 'latency_breakdown':
        const { traceStart, traceEnd, startNs, duration, childrenTimeSpans, depth: d } = rowData
        const color = serviceColors[lookupVecTextByKey(dataArr, colIdxMap, 'span_name')] || 'bg-black'
        const chil = childrenTimeSpans.map(({ startNs, duration, data }) => ({
          start: startNs - traceStart,
          duration,
          color: serviceColors[lookupVecTextByKey(data, colIdxMap, 'span_name')] || 'bg-black',
        }))
        const width = columnMaxWidthMap['latency_breakdown'] || 200
        const db = lookupVecObjectByKey(dataArr, colIdxMap, 'db_attributes')
        const http = lookupVecObjectByKey(dataArr, colIdxMap, 'http_attributes')
        const rpc = lookupVecObjectByKey(dataArr, colIdxMap, 'rpc_attributes')
        return html`
<<<<<<< HEAD
          <div class="flex justify-end items-center gap-2 pl-1 text-textWeak" style="min-width:${width}px">
            ${db.system ? renderBadge('cbadge-sm badge-neutral bg-fillWeak border border-strokeWeak', db.system) : nothing}
            ${http.method && http.url ? renderBadge('cbadge-sm badge-neutral bg-fillWeak border border-strokeWeak', 'http') : nothing}
            ${rpc.system && rpc.method ? renderBadge('cbadge-sm badge-neutral bg-fillWeak border border-strokeWeak', 'rpc') : nothing}
=======
          <div class="flex h-full justify-end items-center gap-2 pl-1 text-textWeak" style="width:${width}px">
>>>>>>> b526047d
            <div class="overflow-visible shrink-0 font-normal">${this.logItemCol(rowData, source, colIdxMap, 'duration')}</div>
            ${spanLatencyBreakdown({ start: startNs - traceStart, depth: d, duration, traceEnd, color, children: chil, barWidth: width - 100 })}
            <span class="w-1"></span>
          </div>
        `
      case 'http_attributes':
        const attributes = lookupVecObjectByKey(dataArr, colIdxMap, key)
        const { method: m, url, status_code: statusCode_ } = attributes
        if (m || url || statusCode_) {
          let k = lookupVecTextByKey(dataArr, colIdxMap, 'kind')
          let methodCls_ = getMethodColor(m)
          let statusCls_ = getStatusColor(Number(statusCode_))
          let wrapCls = wrapLines ? 'whitespace-break-spaces' : 'whitespace-nowrap'
          return html`
            ${k.toLowerCase() === 'server'
              ? renderIconWithTippy('w-4 ml-2', 'Incoming Request => Server', faSprite('arrow-down-left', 'solid', ' h-3 fill-slate-500'))
              : k.toLowerCase() === 'client'
<<<<<<< HEAD
              ? renderIconWithTippy('w-4 ml-2', 'Outgoing Request', faSprite('arrow-up-right', 'solid', ' h-3 fill-blue-700'))
              : nothing}
=======
                ? renderIconWithTippy('w-4 ml-2', 'Outgoing Request => Client', faSprite('arrow-up-right', 'solid', ' h-3 fill-blue-700'))
                : nothing}
>>>>>>> b526047d
            ${statusCode_ ? renderBadge(statusCls_, statusCode_, 'status code') : nothing}
            ${m ? renderBadge('min-w-[4rem] text-center cbadge cbadge-sm ' + methodCls_, m, 'method') : nothing}
            ${url ? renderBadge('cbadge-sm badge-neutral bg-fillWeak ' + wrapCls, url, 'url') : nothing}
          `
        }
        break
      case 'db_attributes':
        const dbAttributes = lookupVecObjectByKey(dataArr, colIdxMap, key)
        const { system, statement } = dbAttributes
        if (system || statement) {
          return html`
            ${system ? renderBadge('cbadge-sm badge-neutral bg-fillWeak', system) : nothing}
            ${statement ? renderBadge('cbadge-sm badge-neutral bg-fillWeak', statement) : nothing}
          `
        }
        break
      case 'rpc_attributes':
        const rpcAttributes = lookupVecObjectByKey(dataArr, colIdxMap, key)
        const { system: rpcSystem, method: rpcMethod } = rpcAttributes
        if (rpcSystem || rpcMethod) {
          return html`
            ${rpcSystem ? renderBadge('cbadge-sm badge-neutral bg-fillWeak', rpcSystem) : nothing}
            ${rpcMethod ? renderBadge('cbadge-sm badge-neutral bg-fillWeak', rpcMethod) : nothing}
          `
        }
        break
      case 'rest':
        let val = lookupVecTextByKey(dataArr, colIdxMap, key)
        const { depth, children, traceId, childErrors, hasErrors, expanded, type, id, isLastChild, siblingsArr } = rowData
        const errClas = hasErrors
          ? 'bg-red-500 text-white fill-white stroke-white'
          : childErrors
          ? 'border border-red-500 bg-fillWeak text-textWeak fill-textWeak'
          : 'border border-strokeWeak bg-fillWeak text-textWeak fill-textWeak'
        return source == 'logs'
          ? html`${this.logItemCol(rowData, source, colIdxMap, 'severity_text')} ${this.logItemCol(rowData, source, colIdxMap, 'body')}`
          : source === 'spans'
<<<<<<< HEAD
          ? html`<div class="flex w-full ${wrapLines ? 'items-start' : 'items-center'} gap-1">
              ${this.view === 'tree'
                ? html`
                    <div class="flex items-center gap-1">
                      ${depth > 1
                        ? new Array(depth - 1)
                            .fill(1)
                            .map((_, i) => html`<div class=${`ml-[15px] w-4 h-5 shrink-0 ${siblingsArr[i] ? 'border-l' : ''}`}></div>`)
                        : nothing}
                      ${depth > 0
                        ? html`<div class=${`border-l ml-[15px] w-4 ${isLastChild ? 'h-3' : 'h-5'} relative shrink-0`}>
                            <span class=${`border-b w-full absolute left-0 ${isLastChild ? 'bottom-0' : 'top-1/2 -translate-y-1/2'}`}></span>
                          </div>`
                        : nothing}
                      ${children > 0
                        ? html`<button
                            @click=${e => {
                              e.stopPropagation()
                              toggleTrace(traceId, id)
                            }}
                            class=${`rounded-sm ml-1 cursor-pointer shrink-0 w-8 px-1 flex justify-center gap-[2px] text-xs items-center h-5 ${errClas}`}
                          >
                            ${expanded ? faSprite('minus', 'regular', 'w-3 h-1 shrink-0') : faSprite('plus', 'regular', 'w-3 h-3 shrink-0')} ${children}
                          </button>`
                        : depth === 0
                        ? nothing
                        : html`<div class=${`rounded-sm ml-1 shrink-0 w-3 h-5 ${errClas}`}></div>`}
                    </div>
                  `
                : nothing}
              <div class=${`flex items-center gap-1 ${wrapLines ? 'break-all flex-wrap' : 'overflow-hidden'}`}>
                ${type === 'log'
                  ? ['severity_text', 'body'].map(k => this.logItemCol(rowData, source, colIdxMap, k, undefined, undefined, undefined, wrapLines))
                  : ['http_attributes', 'db_attributes', 'rpc_attributes', 'status', 'kind', 'span_name'].map(k =>
                      this.logItemCol(rowData, source, colIdxMap, k, undefined, undefined, undefined, wrapLines),
                    )}
                <span class=${'fill-slate-700 ' + wrapClass}>${val}</span>
              </div>
            </div>`
          : html`
              ${this.logItemCol(rowData, source, colIdxMap, 'request_type')} ${this.logItemCol(rowData, source, colIdxMap, 'status_code')}
              ${this.logItemCol(rowData, source, colIdxMap, 'method')} ${this.logItemCol(rowData, source, colIdxMap, 'url_path')}
              ${this.logItemCol(rowData, source, colIdxMap, 'duration')} ${this.logItemCol(rowData, source, colIdxMap, 'host')}
              <span class=${'overflow-x-hidden max-w-lg fill-slate-700 ' + wrapClass}>${val}</span>
            `
=======
            ? html`<div class="flex w-full ${wrapLines ? 'items-start' : 'items-center'} gap-1">
                ${this.view === 'tree'
                  ? html`
                      <div class="flex items-center gap-1">
                        ${depth > 1
                          ? new Array(depth - 1)
                              .fill(1)
                              .map((_, i) => html`<div class=${`ml-[15px] w-4 h-5 shrink-0 ${siblingsArr[i] ? 'border-l' : ''}`}></div>`)
                          : nothing}
                        ${depth > 0
                          ? html`<div class=${`border-l ml-[15px] w-4 ${isLastChild ? 'h-3' : 'h-5'} relative shrink-0`}>
                              <span class=${`border-b w-full absolute left-0 ${isLastChild ? 'bottom-0' : 'top-1/2 -translate-y-1/2'}`}></span>
                            </div>`
                          : nothing}
                        ${children > 0
                          ? html`<button
                              @click=${e => {
                                e.stopPropagation()
                                toggleTrace(traceId, id)
                              }}
                              class=${`rounded-sm ml-1 cursor-pointer shrink-0 w-8 px-1 flex justify-center gap-[2px] text-xs items-center h-5 ${errClas}`}
                            >
                              ${expanded ? faSprite('minus', 'regular', 'w-3 h-1 shrink-0') : faSprite('plus', 'regular', 'w-3 h-3 shrink-0')} ${children}
                            </button>`
                          : depth === 0
                            ? nothing
                            : html`<div class=${`rounded-sm ml-1 shrink-0 w-3 h-5 ${errClas}`}></div>`}
                      </div>
                    `
                  : nothing}
                <div class=${`flex items-center gap-1 ${wrapLines ? 'break-all flex-wrap' : 'overflow-hidden'}`}>
                  ${type === 'log'
                    ? ['severity_text', 'body'].map(k => this.logItemCol(rowData, source, colIdxMap, k, undefined, undefined, undefined, wrapLines))
                    : ['http_attributes', 'db_attributes', 'status', 'span_name'].map(k =>
                        this.logItemCol(rowData, source, colIdxMap, k, undefined, undefined, undefined, wrapLines),
                      )}
                  <span class=${'fill-slate-700 ' + wrapClass}>${val}</span>
                </div>
              </div>`
            : html`
                ${this.logItemCol(rowData, source, colIdxMap, 'request_type')} ${this.logItemCol(rowData, source, colIdxMap, 'status_code')}
                ${this.logItemCol(rowData, source, colIdxMap, 'method')} ${this.logItemCol(rowData, source, colIdxMap, 'url_path')}
                ${this.logItemCol(rowData, source, colIdxMap, 'duration')} ${this.logItemCol(rowData, source, colIdxMap, 'host')}
                <span class=${'overflow-x-hidden max-w-lg fill-slate-700 ' + wrapClass}>${val}</span>
              `
>>>>>>> b526047d
      default:
        let v = lookupVecTextByKey(dataArr, colIdxMap, key)
        return renderBadge('cbadge-sm badge-neutral bg-fillWeak ' + wrapClass, v, key)
    }
  }

  renderLoadMore() {
    return this.hasMore
      ? html`<tr class="w-full flex relative">
          <td colspan=${String(this.logsColumns.length)} class="relative  pl-[calc(40vw-10ch)]">
            <div class="absolute -top-[500px] w-[1px] h-[500px] left-0 flex flex-col justify-end bg-transparent items-center" id="loader"></div>
            ${this.isLoading
              ? html`<div class="loading loading-dots loading-md"></div>`
              : html`
                  <button class="cursor-pointer text-textBrand underline font-semibold w-max mx-auto" @click=${() => this.fetchData(this.nextFetchUrl)}>
                    Load more
                  </button>
                `}
          </td>
        </tr>`
      : html`<tr></tr>`
  }

  fetchRecent() {
    return html`<tr class="w-full flex relative">
      <td colspan=${String(this.logsColumns.length)} class="relative pl-[calc(40vw-10ch)]">
        ${this.isLiveStreaming
          ? html`<p>Live streaming latest data...</p>`
          : this.isLoadingRecent
          ? html`<div class="loading loading-dots loading-md"></div>`
          : html`
              <button
                class="cursor-pointer text-textBrand underline font-semibold w-max mx-auto"
                @click=${() => {
                  const updatedUrl = this.latestLogsURLQueryValsFn()
                  this.fetchData(updatedUrl, true)
                }}
              >
                Check for recent data
              </button>
            `}
      </td>
    </tr>`
  }

  logTableHeading(column) {
    switch (column) {
      case 'id':
        return html`<td class="p-0 m-0 whitespace-nowrap w-3"></td>`
      case 'timestamp':
      case 'created_at':
        return this.tableHeadingWrapper('timestamp', column, 'w-[17ch] shrink-0')
      case 'latency_breakdown':
        return html`<td></td>`
      case 'status_code':
        return this.tableHeadingWrapper('status', column, 'shrink-0 w-[12ch]')
      case 'method':
        return this.tableHeadingWrapper('method', column, 'shrink-0 w-[12ch]')
      case 'raw_url':
      case 'url_path':
        return this.tableHeadingWrapper(column, column, 'w-[25ch] shrink-0')
      case 'service':
        return this.tableHeadingWrapper('service', column, 'w-[16ch] shrink-0')
      case 'rest':
        return this.tableHeadingWrapper('summary', column, 'w-[1400px] shrink-1')
      default:
        return this.tableHeadingWrapper(column, column, 'w-[16ch] shrink-0')
    }
  }

  logItemRow(rowData, index) {
    if (rowData === 'end') {
      if (this.flipDirection) {
        return this.fetchRecent()
      }
      return this.renderLoadMore()
    }
    if (rowData === 'start') {
      if (this.flipDirection) {
        return this.renderLoadMore()
      }
      return this.fetchRecent()
    }
    const s = this.source === 'spans' && rowData.type === 'log' ? 'logs' : this.source
    const targetInfo = requestDumpLogItemUrlPath(this.source === 'spans' ? rowData.data : rowData, this.colIdxMap, s)

    return html`
      <tr
        class=${`item-row relative p-0 flex items-center cursor-pointer whitespace-nowrap`}
        @click=${event => this.toggleLogRow(event, targetInfo, this.projectId)}
      >
        ${this.logsColumns
          .filter(v => v !== 'latency_breakdown')
          .map(column => {
            const tableDataWidth = getColumnWidth(column)
            let width = this.columnMaxWidthMap[column]
            return html`<td
              class=${`${this.wrapLines ? 'break-all whitespace-wrap' : ''} bg-white relative ${column === 'rest' ? '' : tableDataWidth}`}
              style=${width ? `width: ${width}px;` : ''}
            >
              ${this.logItemCol(rowData, this.source, this.colIdxMap, column, this.serviceColors, this.expandTrace, this.columnMaxWidthMap, this.wrapLines)}
            </td>`
          })}
        ${this.source === 'spans' && this.logsColumns.includes('latency_breakdown')
          ? html`<td
              class="bg-white sticky right-0 overflow-x-hidden"
              style=${this.columnMaxWidthMap['latency_breakdown'] ? "width: ${this.columnMaxWidthMap['latency_breakdown']}px;" : ''}
            >
              ${this.logItemCol(
                rowData,
                this.source,
                this.colIdxMap,
                'latency_breakdown',
                this.serviceColors,
                this.expandTrace,
                this.columnMaxWidthMap,
                this.wrapLines,
                this.view,
              )}
            </td>`
          : nothing}
      </tr>
    `
  }

  tableHeadingWrapper(title, column, classes) {
    let width = this.columnMaxWidthMap[column]
    if (column === 'latency_breakdown' && !width) {
      width = 200
    }
    return html`
      <td
        class=${`cursor-pointer p-0 m-0 whitespace-nowrap relative flex justify-between items-center pl-1 text-sm font-normal bg-white ${
          classes ? classes : ''
        }`}
        style=${width ? `width: ${width}px` : ''}
      >
        <div class="dropdown font-medium text-base" data-tippy-content=${title}>
          <div tabindex="0" role="button" class="py-1">
            ${title}
            <span class="ml-1 p-0.5 border border-slate-200 rounded-sm inline-flex"> ${faSprite('chevron-down', 'regular', 'w-3 h-3')} </span>
          </div>
          <ul tabindex="0" class="dropdown-content z-1 menu p-2 shadow-sm bg-bgBase rounded-box min-w-[15rem]">
            <li>
              <button @click=${() => this.hideColumn(column)}>Hide column</button>
            </li>
          </ul>
        </div>
        <div
          @mousedown=${event => {
            this.resizeTarget = column
            this.mouseState = { x: event.clientX }
            document.body.style.userSelect = 'none'
          }}
          class="w-3 text-gray-200 text-right select-none hover:text-textBrand overflow-hidden font-bold absolute right-0 top-1/2 -translate-y-1/2 h-4 cursor-ew-resize"
        >
          |
        </div>
      </td>
    `
  }

  options() {
    return html`
      <div class="w-full flex justify-end px-2 pb-1 gap-3 ">
        <div class="tabs tabs-box tabs-md p-0 tabs-outline items-center border">
          <button
            @click=${() => (this.view = 'tree')}
            class=${`flex items-center justify-center gap-1 px-2 py-1 text-xs rounded ${
              this.view === 'tree' ? 'bg-gray-200 text-gray-800' : 'text-textWeak  hover:bg-gray-100'
            }`}
          >
            ${faSprite('tree', 'regular', 'h-4 w-4')}
            <span class="sm:inline hidden">Tree</span>
          </button>

          <button
            @click=${() => (this.view = 'list')}
            class=${`flex items-center justify-center gap-1 px-2 py-1 text-xs rounded ${
              this.view === 'list' ? 'bg-gray-200 text-gray-800' : 'text-textWeak  hover:bg-gray-100'
            }`}
          >
            ${faSprite('list-view', 'regular', 'h-4 w-4')}
            <span class="sm:inline hidden">List</span>
          </button>
        </div>
        <button
          class=${`flex items-center justify-center gap-1 px-2 py-1 text-xs rounded ${
            this.flipDirection ? 'bg-gray-200 text-gray-800' : 'text-textWeak  hover:bg-gray-100'
          }`}
          @click=${() => {
            this.flipDirection = !this.flipDirection
            if (this.source === 'spans') {
              this.spanListTree = this.buildSpanListTree(this.spanListTree.map(span => span.data))
            } else {
              this.logsData = this.flipDirection ? this.logsData.reverse() : this.logsData
            }
          }}
        >
          ${faSprite('arrow-up-down', 'regular', 'h-4 w-4')}
          <span class="sm:inline hidden">Flip direction</span>
        </button>

        <button
          class=${`flex items-center justify-center gap-1 px-2 py-1 text-xs rounded ${
            this.wrapLines ? 'bg-gray-200 text-gray-800' : 'text-textWeak  hover:bg-gray-100'
          }`}
          @click=${() => {
            this.wrapLines = !this.wrapLines
            if (this.wrapLines) {
              let width = Number(window.getComputedStyle(document.getElementById('logs_list_container_inner')).width.replace('px', ''))
              this.logsColumns.forEach(col => {
                if (col !== 'rest' && this.columnMaxWidthMap[col]) {
                  width -= this.columnMaxWidthMap[col] + 8
                }
              })
              this.columnMaxWidthMap['rest'] = width - 20 // margin left and right and id width
            } else {
              this.columnMaxWidthMap['rest'] = 450 * 8
            }
            this.requestUpdate()
          }}
        >
          ${faSprite('wrap-text', 'regular', 'h-4 w-4')}
          <span class="sm:inline hidden">Wrap lines</span>
        </button>
      </div>
    `
  }
}

customElements.define('log-list', LogList)

const faSprite = (iconName, kind, classes) => html`<svg class="${classes}"><use href="/public/assets/svgs/fa-sprites/${kind}.svg#${iconName}"></use></svg>`

function displayTimestamp(inputDateString) {
  const date = new Date(inputDateString)
  if (isNaN(date)) return ''

  const options = {
    month: 'short',
    day: '2-digit',
    hour: '2-digit',
    minute: '2-digit',
    second: '2-digit',
    hour12: false,
    timeZone: 'UTC',
  }

  const formatted = date.toLocaleString('en-US', options)
  return formatted.replace(',', '')
}

function renderBadge(classes, title, tippy) {
  return html`<span class=${`relative  ${classes} ${tippy ? 'tooltip tooltip-right' : ''}`} data-tip=${tippy}>${title}</span>`
}

const lookupVecText = (vec, idx) => {
  if (!Array.isArray(vec) || idx < 0 || idx >= vec.length) {
    return ''
  }
  return vec[idx]
}

const lookupVecTextByKey = (vec, colIdxMap, key) => {
  if (!Object.prototype.hasOwnProperty.call(colIdxMap, key)) {
    return ''
  }
  const idx = colIdxMap[key]
  return lookupVecText(vec, idx)
}

const lookupVecObjectByKey = (vec, colIdxMap, key) => {
  if (!Object.prototype.hasOwnProperty.call(colIdxMap, key)) {
    return {}
  }
  const idx = colIdxMap[key]
  return lookupVecText(vec, idx) || {}
}

function getStatusColor(status) {
  if (status < 200) return 'cbadge-sm badge-neutral'
  if (status < 300) return 'cbadge-sm badge-2xx'
  if (status < 400) return 'cbadge-sm badge-3xx'
  if (status >= 400) return 'cbadge-sm badge-4xx'
  return 'cbadge-sm badge-neutral bg-fillWeak '
}

function getMethodColor(method) {
  const methodColors = {
    POST: 'cbadge-sm badge-pink',
    PUT: 'cbadge-sm badge-lime',
    DELETE: 'cbadge-sm badge-error',
    PATCH: 'cbadge-sm badge-cyan',
    GET: 'cbadge-sm badge-blue',
  }
  return methodColors[method] || 'cbadge-sm badge-neutral bg-fillWeak '
}

function renderIconWithTippy(cls, tip, icon) {
  return html`<span class=${'shrink-0 inline-flex tooltip tooltip-right ' + cls} data-tip=${tip}>${icon}</span>`
}

function getDurationNSMS(duration) {
  try {
    duration = parseInt(duration)
  } catch (e) {
    return '0 ns'
  }
  if (duration >= 1e9) {
    return (duration / 1e9).toFixed(1) + ' s'
  } else if (duration >= 1e6) {
    return (duration / 1e6).toFixed(1) + ' ms'
  } else if (duration >= 1e3) {
    return (duration / 1e3).toFixed(1) + ' µs'
  } else {
    return duration.toFixed(1) + ' ns'
  }
}

function errorClass(expandedSection, reqVec, colIdxMap) {
  const errCount = lookupVecTextByKey(reqVec, colIdxMap, 'errors_count') || 0
  const status = lookupVecTextByKey(reqVec, colIdxMap, 'status_code') || 0

  let errClass = ' w-1 bg-blue-200 status-indicator '
  if (errCount > 0) {
    errClass = ' w-1 bg-red-500 '
  } else if (status >= 400) {
    errClass = ' w-1 bg-warning '
  } else if (expandedSection) {
    errClass = ' w-1 bg-blue-200 '
  }

  return [status, errCount, errClass]
}

function getSeverityColor(severity) {
  severity = severity ? severity.toLowerCase() : 'unset'
  return (
    {
      debug: 'text-gray-500 bg-gray-100',
      info: 'text-brand bg-blue-100',
      warning: 'text-yellow-700 bg-yellow-100',
      error: 'text-red-500 bg-red-100',
      critical: 'text-red-700 bg-red-200 font-bold',
      notice: 'text-green-500 bg-green-100',
      alert: 'text-orange-600 bg-orange-100 font-bold',
    }[severity] || 'text-black badge-neutral text-textWeak bg-fillWeak'
  )
}

function getSpanStatusColor(status) {
  return (
    {
      ERROR: 'cbadge-sm badge-error',
      OK: 'cbadge-sm badge-success',
    }[status] || 'cbadge-sm badge-neutral'
  )
}

function spanLatencyBreakdown({ start, duration, traceEnd, depth, color, children, barWidth }) {
  const width = (duration / traceEnd) * barWidth
  const left = (start / traceEnd) * barWidth
  return html`<div class="-mt-1 shrink-0">
    <div class="flex h-5 relative bg-fillWeak overflow-x-hidden" style=${`width:${barWidth}px`}>
      <div class=${`h-full absolute top-0 ${depth === 0 || children.length === 0 ? color : ''}`} style=${`width:${width}px; left:${left}px`}></div>
      ${children.map(child => {
        const cWidth = (child.duration / traceEnd) * barWidth
        const cLeft = (child.start / traceEnd) * barWidth
        return html`<div class=${`h-full absolute top-0 ${child.color}`} style=${`width:${cWidth}px; left:${cLeft}px`}></div>`
      })}
    </div>
  </div>`
}

function emptyState(source, cols) {
  let title = `No ${source} found`
  let subText = `You're either not sending ${source} to APItoolkit yet or no results matched your query/filter`
  return html`
    <tr class="w-full flex justify-center">
      <td colspan=${String(cols)} class="w-full mx-auto">
        <div class="w-max mx-auto my-8 text-center p-5 sm:py-14 sm:px-24 flex flex-col gap-4">
          <div>${faSprite('empty', 'regular', 'h-24 w-24 mx-auto stroke-blue-500 fill-blue-500')}</div>
          <div class="flex flex-col gap-2">
            <h2 class="text-xl text-slate-800 font-bold">${title}</h2>
            <p class="text-sm max-w-4xl font-medium text-gray-500">${subText}</p>
            <a href="https://apitoolkit.io/docs/sdks/" target="_BLANK" class="btn text-sm w-max mx-auto btn-primary">Read integration guides</a>
          </div>
        </div>
      </td>
    </tr>
  `
}

function requestDumpLogItemUrlPath(rd, colIdxMap, source) {
  const rdId = lookupVecTextByKey(rd, colIdxMap, 'id')
  const rdCreatedAt = lookupVecTextByKey(rd, colIdxMap, 'created_at') || lookupVecTextByKey(rd, colIdxMap, 'timestamp')
  return [rdId, rdCreatedAt, source]
}

<<<<<<< HEAD
function groupSpans(data, colIdxMap, expandedTraces, flipDirection) {
=======
function groupSpans(data, colIdxMap, expandedTraces) {
>>>>>>> b526047d
  const traceMap = new Map()
  const TRACE_INDEX = colIdxMap['trace_id']
  const SPAN_INDEX = colIdxMap['latency_breakdown']
  const PARENT_SPAN_INDEX = colIdxMap['parent_span_id']
  const TIMESTAMP_INDEX = colIdxMap['timestamp']
  const SPAN_DURATION_INDEX = colIdxMap['duration']
  const START_TIME_NS = colIdxMap['start_time_ns']
  const ERROR_INDEX = colIdxMap['errors']
  const BODY_INDEX = colIdxMap['body']

  data.forEach(span => {
    let traceId = span[TRACE_INDEX]
    let spanId = span[SPAN_INDEX]
    const parentSpanId = span[PARENT_SPAN_INDEX]
    const body = span[BODY_INDEX]
    const id = span[colIdxMap['id']]
    if (traceId === '' || traceId === null) {
      // generate random id
      traceId = generateStrId()
      span[TRACE_INDEX] = traceId
    }
    if (spanId === '' || spanId === null) {
      spanId = generateStrId()
      span[SPAN_INDEX] = spanId
    }
    let traceData = traceMap.get(traceId)
    if (!traceData) {
      traceData = {
        traceId,
        spans: new Map(),
        minStart: Infinity,
        duration: 0,
        trace_start_time: null,
      }
      traceMap.set(traceId, traceData)
    }

    const timestamp = new Date(span[TIMESTAMP_INDEX])
    const duration = span[SPAN_DURATION_INDEX]
    const startTime = span[START_TIME_NS]

    if (!traceData.trace_start_time || timestamp < traceData.trace_start_time) {
      traceData.trace_start_time = timestamp
    }
    traceData.minStart = Math.min(traceData.minStart, startTime)
    traceData.duration = Math.max(traceData.duration, duration)
    if (body !== null) {
      traceData.spans.set(id, {
        id: spanId,
        startNs: startTime,
        children: [],
        spandId: spanId,
        data: span,
        type: 'log',
      })
    } else {
      traceData.spans.set(spanId, {
        id: spanId,
        startNs: startTime,
        hasErrors: span[ERROR_INDEX],
        duration,
        children: [],
        parent: parentSpanId,
        data: span,
        type: 'span',
      })
    }
  })

  traceMap.forEach(traceData => {
    const spanTree = new Map()
    traceData.spans.forEach(span => {
      if (span.type === 'log') {
        const parentSpan = traceData.spans.get(span.spandId)
        if (parentSpan) {
          parentSpan.children.push(span)
          let i = parentSpan.children.length - 1
          while (i > 0 && parentSpan.children[i].startNs < parentSpan.children[i - 1].startNs) {
            ;[parentSpan.children[i], parentSpan.children[i - 1]] = [parentSpan.children[i - 1], parentSpan.children[i]]
            i--
          }
        } else {
          spanTree.set(span[0], span)
        }
      } else {
        const parentSpan = traceData.spans.get(span.parent)
        if (parentSpan) {
          parentSpan.children.push(span)
          let i = parentSpan.children.length - 1
          while (i > 0 && parentSpan.children[i].startNs < parentSpan.children[i - 1].startNs) {
            ;[parentSpan.children[i], parentSpan.children[i - 1]] = [parentSpan.children[i - 1], parentSpan.children[i]]
            i--
          }
        } else {
          spanTree.set(span.id, span)
        }
      }
    })

    traceData.spans = Array.from(spanTree.values()).sort((a, b) => a.startNs - b.startNs)
  })

  const result = Array.from(traceMap.values()).map(trace => ({
    traceId: trace.traceId,
    spans: Object.values(trace.spans),
    startTime: trace.minStart,
    duration: trace.duration,
  }))
  if (flipDirection) {
    result.reverse()
  }

  return flattenSpanTree(result, expandedTraces)
}

function flattenSpanTree(traceArr, expandedTraces = {}) {
  const result = []

  function traverse(span, traceId, parentIds, traceStart, traceEnd, depth = 0, isLastChild = false, hasSiblingsArr = []) {
    let childrenCount = span.children.length
    let childErrors = false

    const spanInfo = {
      depth,
      traceStart,
      traceEnd,
      traceId,
      childErrors,
      parentIds: parentIds,
      show: expandedTraces[traceId] || depth === 0,
      expanded: expandedTraces[traceId],
      isLastChild,
      siblingsArr: hasSiblingsArr,
      ...span,
      children: childrenCount,
      childrenTimeSpans: span.children.map(child => ({
        startNs: child.startNs,
        duration: child.duration,
        data: child.data,
      })),
    }
    result.push(spanInfo)
    const hasSiling = span.children.length > 1
    span.children.forEach((child, index) => {
      childErrors = child.hasErrors || childErrors
      const lastChild = index === span.children.length - 1
      const newSiblingsArr = hasSiling && !lastChild ? [...hasSiblingsArr, true] : [...hasSiblingsArr, false]
      const [count, errors] = traverse(child, traceId, [...parentIds, span.id], traceStart, traceEnd, depth + 1, lastChild, newSiblingsArr)
      childrenCount += count
      childErrors = childErrors || errors
    })
    spanInfo.children = childrenCount
    spanInfo.childErrors = childErrors
    return [childrenCount, childErrors]
  }

  traceArr.forEach(trace => {
    trace.spans.forEach(span => {
      traverse(span, trace.traceId, [], trace.startTime, trace.duration, 0)
    })
  })
  return result
}

function getColumnWidth(column) {
  if (!['rest', 'service', 'id', 'method', 'status_code', 'raw_url', 'url_path'].includes(column)) return 'w-[16ch] shrink-0'
  switch (column) {
    case 'status':
    case 'method':
    case 'status_code':
      return 'w-[12ch] shrink-0'
    case 'raw_url':
    case 'url_path':
      return 'w-[25ch] shrink-0 overflow-hidden'
    case 'rest':
      return 'w-3/4 shrink-1'
    default:
      return ''
  }
}

function generateStrId() {
  return Math.random().toString(36).substring(2, 15)
}<|MERGE_RESOLUTION|>--- conflicted
+++ resolved
@@ -151,7 +151,6 @@
     this.setupIntersectionObserver()
   }
 
-<<<<<<< HEAD
   updated(changedProperties) {
     if (this.shouldScrollToBottom) {
       this.scrollToBottom()
@@ -165,8 +164,6 @@
     }
   }
 
-=======
->>>>>>> b526047d
   setupIntersectionObserver() {
     if (this._observer) {
       this._observer.disconnect()
@@ -481,14 +478,10 @@
         const http = lookupVecObjectByKey(dataArr, colIdxMap, 'http_attributes')
         const rpc = lookupVecObjectByKey(dataArr, colIdxMap, 'rpc_attributes')
         return html`
-<<<<<<< HEAD
           <div class="flex justify-end items-center gap-2 pl-1 text-textWeak" style="min-width:${width}px">
             ${db.system ? renderBadge('cbadge-sm badge-neutral bg-fillWeak border border-strokeWeak', db.system) : nothing}
             ${http.method && http.url ? renderBadge('cbadge-sm badge-neutral bg-fillWeak border border-strokeWeak', 'http') : nothing}
             ${rpc.system && rpc.method ? renderBadge('cbadge-sm badge-neutral bg-fillWeak border border-strokeWeak', 'rpc') : nothing}
-=======
-          <div class="flex h-full justify-end items-center gap-2 pl-1 text-textWeak" style="width:${width}px">
->>>>>>> b526047d
             <div class="overflow-visible shrink-0 font-normal">${this.logItemCol(rowData, source, colIdxMap, 'duration')}</div>
             ${spanLatencyBreakdown({ start: startNs - traceStart, depth: d, duration, traceEnd, color, children: chil, barWidth: width - 100 })}
             <span class="w-1"></span>
@@ -506,13 +499,8 @@
             ${k.toLowerCase() === 'server'
               ? renderIconWithTippy('w-4 ml-2', 'Incoming Request => Server', faSprite('arrow-down-left', 'solid', ' h-3 fill-slate-500'))
               : k.toLowerCase() === 'client'
-<<<<<<< HEAD
               ? renderIconWithTippy('w-4 ml-2', 'Outgoing Request', faSprite('arrow-up-right', 'solid', ' h-3 fill-blue-700'))
               : nothing}
-=======
-                ? renderIconWithTippy('w-4 ml-2', 'Outgoing Request => Client', faSprite('arrow-up-right', 'solid', ' h-3 fill-blue-700'))
-                : nothing}
->>>>>>> b526047d
             ${statusCode_ ? renderBadge(statusCls_, statusCode_, 'status code') : nothing}
             ${m ? renderBadge('min-w-[4rem] text-center cbadge cbadge-sm ' + methodCls_, m, 'method') : nothing}
             ${url ? renderBadge('cbadge-sm badge-neutral bg-fillWeak ' + wrapCls, url, 'url') : nothing}
@@ -550,7 +538,6 @@
         return source == 'logs'
           ? html`${this.logItemCol(rowData, source, colIdxMap, 'severity_text')} ${this.logItemCol(rowData, source, colIdxMap, 'body')}`
           : source === 'spans'
-<<<<<<< HEAD
           ? html`<div class="flex w-full ${wrapLines ? 'items-start' : 'items-center'} gap-1">
               ${this.view === 'tree'
                 ? html`
@@ -584,7 +571,7 @@
               <div class=${`flex items-center gap-1 ${wrapLines ? 'break-all flex-wrap' : 'overflow-hidden'}`}>
                 ${type === 'log'
                   ? ['severity_text', 'body'].map(k => this.logItemCol(rowData, source, colIdxMap, k, undefined, undefined, undefined, wrapLines))
-                  : ['http_attributes', 'db_attributes', 'rpc_attributes', 'status', 'kind', 'span_name'].map(k =>
+                  : ['http_attributes', 'db_attributes', 'status', 'kind', 'span_name'].map(k =>
                       this.logItemCol(rowData, source, colIdxMap, k, undefined, undefined, undefined, wrapLines),
                     )}
                 <span class=${'fill-slate-700 ' + wrapClass}>${val}</span>
@@ -596,53 +583,6 @@
               ${this.logItemCol(rowData, source, colIdxMap, 'duration')} ${this.logItemCol(rowData, source, colIdxMap, 'host')}
               <span class=${'overflow-x-hidden max-w-lg fill-slate-700 ' + wrapClass}>${val}</span>
             `
-=======
-            ? html`<div class="flex w-full ${wrapLines ? 'items-start' : 'items-center'} gap-1">
-                ${this.view === 'tree'
-                  ? html`
-                      <div class="flex items-center gap-1">
-                        ${depth > 1
-                          ? new Array(depth - 1)
-                              .fill(1)
-                              .map((_, i) => html`<div class=${`ml-[15px] w-4 h-5 shrink-0 ${siblingsArr[i] ? 'border-l' : ''}`}></div>`)
-                          : nothing}
-                        ${depth > 0
-                          ? html`<div class=${`border-l ml-[15px] w-4 ${isLastChild ? 'h-3' : 'h-5'} relative shrink-0`}>
-                              <span class=${`border-b w-full absolute left-0 ${isLastChild ? 'bottom-0' : 'top-1/2 -translate-y-1/2'}`}></span>
-                            </div>`
-                          : nothing}
-                        ${children > 0
-                          ? html`<button
-                              @click=${e => {
-                                e.stopPropagation()
-                                toggleTrace(traceId, id)
-                              }}
-                              class=${`rounded-sm ml-1 cursor-pointer shrink-0 w-8 px-1 flex justify-center gap-[2px] text-xs items-center h-5 ${errClas}`}
-                            >
-                              ${expanded ? faSprite('minus', 'regular', 'w-3 h-1 shrink-0') : faSprite('plus', 'regular', 'w-3 h-3 shrink-0')} ${children}
-                            </button>`
-                          : depth === 0
-                            ? nothing
-                            : html`<div class=${`rounded-sm ml-1 shrink-0 w-3 h-5 ${errClas}`}></div>`}
-                      </div>
-                    `
-                  : nothing}
-                <div class=${`flex items-center gap-1 ${wrapLines ? 'break-all flex-wrap' : 'overflow-hidden'}`}>
-                  ${type === 'log'
-                    ? ['severity_text', 'body'].map(k => this.logItemCol(rowData, source, colIdxMap, k, undefined, undefined, undefined, wrapLines))
-                    : ['http_attributes', 'db_attributes', 'status', 'span_name'].map(k =>
-                        this.logItemCol(rowData, source, colIdxMap, k, undefined, undefined, undefined, wrapLines),
-                      )}
-                  <span class=${'fill-slate-700 ' + wrapClass}>${val}</span>
-                </div>
-              </div>`
-            : html`
-                ${this.logItemCol(rowData, source, colIdxMap, 'request_type')} ${this.logItemCol(rowData, source, colIdxMap, 'status_code')}
-                ${this.logItemCol(rowData, source, colIdxMap, 'method')} ${this.logItemCol(rowData, source, colIdxMap, 'url_path')}
-                ${this.logItemCol(rowData, source, colIdxMap, 'duration')} ${this.logItemCol(rowData, source, colIdxMap, 'host')}
-                <span class=${'overflow-x-hidden max-w-lg fill-slate-700 ' + wrapClass}>${val}</span>
-              `
->>>>>>> b526047d
       default:
         let v = lookupVecTextByKey(dataArr, colIdxMap, key)
         return renderBadge('cbadge-sm badge-neutral bg-fillWeak ' + wrapClass, v, key)
@@ -1043,11 +983,7 @@
   return [rdId, rdCreatedAt, source]
 }
 
-<<<<<<< HEAD
 function groupSpans(data, colIdxMap, expandedTraces, flipDirection) {
-=======
-function groupSpans(data, colIdxMap, expandedTraces) {
->>>>>>> b526047d
   const traceMap = new Map()
   const TRACE_INDEX = colIdxMap['trace_id']
   const SPAN_INDEX = colIdxMap['latency_breakdown']
